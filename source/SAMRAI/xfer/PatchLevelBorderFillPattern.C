--- conflicted
+++ resolved
@@ -83,19 +83,11 @@
         ni.isValid(); ++ni) {
       const hier::Box& dst_mapped_box = *ni;
       hier::BoxList fill_boxes(dst_mapped_box);
-<<<<<<< HEAD
       fill_boxes.front().grow(fill_ghost_width);
-      const NeighborSet& nabrs =
-         dst_to_dst.getNeighborSet(dst_mapped_box.getId());
-      for (NeighborSet::OrderedConstIterator na = nabrs.orderedBegin();
-           na != nabrs.orderedEnd(); ++na) {
-=======
-      fill_boxes.getFirstItem().grow(fill_ghost_width);
       hier::Connector::ConstNeighborhoodIterator nabrs =
          dst_to_dst.find(dst_mapped_box.getId());
       for (hier::Connector::ConstNeighborIterator na = dst_to_dst.begin(nabrs);
            na != dst_to_dst.end(nabrs); ++na) {
->>>>>>> 7c3ca08f
          if (dst_mapped_box.getBlockId() == na->getBlockId()) {
             fill_boxes.removeIntersections(*na);
          } else {
@@ -128,26 +120,15 @@
       if (!fill_boxes.isEmpty()) {
          d_max_fill_boxes = tbox::MathUtilities<int>::Max(d_max_fill_boxes,
                fill_boxes.size());
-<<<<<<< HEAD
-         NeighborSet& fill_nabrs = dst_to_fill_edges.getNeighborSet(
-            dst_mapped_box.getId(), dst_mapped_box.getDim());
-         for (hier::BoxList::Iterator li(fill_boxes); li != fill_boxes.end(); li++) {
-=======
          dst_to_fill.makeEmptyLocalNeighborhood(dst_mapped_box.getId());
-         for (hier::BoxList::Iterator li(fill_boxes); li; li++) {
->>>>>>> 7c3ca08f
+         for (hier::BoxList::Iterator li(fill_boxes); li != fill_boxes.end(); ++li) {
             hier::Box fill_mapped_box(*li,
                                       ++last_id,
                                       dst_mapped_box.getOwnerRank(),
                                       dst_mapped_box.getBlockId());
-<<<<<<< HEAD
-            fill_mapped_boxes.insert(fill_mapped_boxes.orderedEnd(), fill_mapped_box);
-            fill_nabrs.insert(fill_mapped_box);
-=======
             fill_mapped_boxes.addBoxWithoutUpdate(fill_mapped_box);
             dst_to_fill.insertLocalNeighbor(fill_mapped_box,
                dst_mapped_box.getId());
->>>>>>> 7c3ca08f
          }
       }
    }
