/*************************************************************************
 *
 * This file is part of the SAMRAI distribution.  For full copyright
 * information, see COPYRIGHT and COPYING.LESSER.
 *
 * Copyright:     (c) 1997-2011 Lawrence Livermore National Security, LLC
 * Description:   Abstract fill pattern class to provide interface for stencils
 *
 ************************************************************************/

#ifndef included_xfer_PatchLevelFullFillPattern_C
#define included_xfer_PatchLevelFullFillPattern_C

#include "SAMRAI/xfer/PatchLevelFullFillPattern.h"
#include "SAMRAI/hier/RealBoxConstIterator.h"
#include "SAMRAI/hier/Box.h"
#include "SAMRAI/tbox/MathUtilities.h"

#ifndef SAMRAI_INLINE
#include "SAMRAI/xfer/PatchLevelFullFillPattern.I"
#endif

#if !defined(__BGL_FAMILY__) && defined(__xlC__)
/*
 * Suppress XLC warnings
 */
#pragma report(disable, CPPC5334)
#pragma report(disable, CPPC5328)
#endif

namespace SAMRAI {
namespace xfer {

/*
 *************************************************************************
 *
 * Default constructor
 *
 *************************************************************************
 */

PatchLevelFullFillPattern::PatchLevelFullFillPattern():
   d_max_fill_boxes(0)
{
}

/*
 *************************************************************************
 *
 * Destructor
 *
 *************************************************************************
 */

PatchLevelFullFillPattern::~PatchLevelFullFillPattern()
{
}

/*
 *************************************************************************
 *
 * computeFillBoxesAndNeighborhoodSets
 *
 *************************************************************************
 */

void PatchLevelFullFillPattern::computeFillBoxesAndNeighborhoodSets(
   hier::BoxLevel& fill_mapped_boxes,
   hier::Connector& dst_to_fill,
   const hier::BoxLevel& dst_mapped_box_level,
   const hier::Connector& dst_to_dst,
   const hier::Connector& dst_to_src,
   const hier::Connector& src_to_dst,
   const hier::IntVector& fill_ghost_width)
{
   NULL_USE(dst_to_dst);
   NULL_USE(dst_to_src);
   NULL_USE(src_to_dst);
   TBOX_DIM_ASSERT_CHECK_ARGS2(dst_mapped_box_level, fill_ghost_width);

   const hier::BoxSet& dst_mapped_boxes =
      dst_mapped_box_level.getBoxes();

   for (hier::RealBoxConstIterator ni(dst_mapped_boxes);
        ni.isValid(); ++ni) {
      const hier::Box& dst_mapped_box = *ni;
      hier::Box fill_mapped_box(dst_mapped_box);
      fill_mapped_box.grow(fill_ghost_width);
<<<<<<< HEAD
      fill_mapped_boxes.insert(fill_mapped_boxes.orderedEnd(), fill_mapped_box);
      dst_to_fill_edges.insertNeighbor(dst_mapped_box.getId(), fill_mapped_box);
      TBOX_ASSERT(dst_to_fill_edges.getNeighborSet(dst_mapped_box.getId(), dst_mapped_box.getDim()).size() == 1);
=======
      fill_mapped_boxes.addBoxWithoutUpdate(fill_mapped_box);
      dst_to_fill.insertLocalNeighbor(fill_mapped_box, dst_mapped_box.getId());
      TBOX_ASSERT(dst_to_fill.numLocalNeighbors(dst_mapped_box.getId()) == 1);
>>>>>>> 7c3ca08f
   }
   fill_mapped_boxes.finalize();
}

/*
 *************************************************************************
 *
 * computeDestinationFillBoxesOnSourceProc
 *
 *************************************************************************
 */

void PatchLevelFullFillPattern::computeDestinationFillBoxesOnSourceProc(
   FillSet& dst_fill_boxes_on_src_proc,
   const hier::BoxLevel& dst_mapped_box_level,
   const hier::Connector& src_to_dst,
   const hier::IntVector& fill_ghost_width)
{
   TBOX_DIM_ASSERT_CHECK_ARGS2(dst_mapped_box_level, fill_ghost_width);

   const tbox::Dimension& dim(fill_ghost_width.getDim());

   /*
    * src_to_dst initialized only when there is a src mapped_box_level.
    * Without the src mapped_box_level, we do not need to compute
    * dst_fill_boxes_on_src_proc.
    *
    * For PatchLevelFullFillPattern, the src owner can compute fill boxes
    * for all its dst neighbors using local data.  This info is
    * stored in dst_fill_boxes_on_src_proc.
    */
<<<<<<< HEAD
   NeighborSet tmp_nabrs(dim), all_dst_nabrs(dim);
   src_to_dst.getNeighborhoodSets().getNeighbors(tmp_nabrs);
=======
   hier::BoxSet tmp_nabrs, all_dst_nabrs;
   src_to_dst.getLocalNeighbors(tmp_nabrs);
>>>>>>> 7c3ca08f
   tmp_nabrs.unshiftPeriodicImageBoxes(
      all_dst_nabrs,
      dst_mapped_box_level.getRefinementRatio());
   tmp_nabrs.clear();
<<<<<<< HEAD
   for (NeighborSet::OrderedConstIterator na = all_dst_nabrs.orderedBegin();
        na != all_dst_nabrs.orderedEnd(); ++na) {
      hier::BoxSet& fill_boxes =
         dst_fill_boxes_on_src_proc.getNeighborSet(na->getId(), dim);
=======
   for (hier::BoxSet::const_iterator na = all_dst_nabrs.begin();
        na != all_dst_nabrs.end(); ++na) {
      hier::BoxSet& fill_boxes = dst_fill_boxes_on_src_proc[na->getId()];
>>>>>>> 7c3ca08f
      hier::Box fill_box(*na);
      fill_box.grow(fill_ghost_width);
      fill_boxes.insert(fill_box);
      d_max_fill_boxes = tbox::MathUtilities<int>::Max(d_max_fill_boxes,
            static_cast<int>(fill_boxes.size()));
   }
}

}
}

#if !defined(__BGL_FAMILY__) && defined(__xlC__)
/*
 * Suppress XLC warnings
 */
#pragma report(enable, CPPC5334)
#pragma report(enable, CPPC5328)
#endif

#endif<|MERGE_RESOLUTION|>--- conflicted
+++ resolved
@@ -86,15 +86,9 @@
       const hier::Box& dst_mapped_box = *ni;
       hier::Box fill_mapped_box(dst_mapped_box);
       fill_mapped_box.grow(fill_ghost_width);
-<<<<<<< HEAD
-      fill_mapped_boxes.insert(fill_mapped_boxes.orderedEnd(), fill_mapped_box);
-      dst_to_fill_edges.insertNeighbor(dst_mapped_box.getId(), fill_mapped_box);
-      TBOX_ASSERT(dst_to_fill_edges.getNeighborSet(dst_mapped_box.getId(), dst_mapped_box.getDim()).size() == 1);
-=======
       fill_mapped_boxes.addBoxWithoutUpdate(fill_mapped_box);
       dst_to_fill.insertLocalNeighbor(fill_mapped_box, dst_mapped_box.getId());
       TBOX_ASSERT(dst_to_fill.numLocalNeighbors(dst_mapped_box.getId()) == 1);
->>>>>>> 7c3ca08f
    }
    fill_mapped_boxes.finalize();
 }
@@ -126,27 +120,15 @@
     * for all its dst neighbors using local data.  This info is
     * stored in dst_fill_boxes_on_src_proc.
     */
-<<<<<<< HEAD
-   NeighborSet tmp_nabrs(dim), all_dst_nabrs(dim);
-   src_to_dst.getNeighborhoodSets().getNeighbors(tmp_nabrs);
-=======
-   hier::BoxSet tmp_nabrs, all_dst_nabrs;
+   hier::BoxSet tmp_nabrs(dim), all_dst_nabrs(dim);
    src_to_dst.getLocalNeighbors(tmp_nabrs);
->>>>>>> 7c3ca08f
    tmp_nabrs.unshiftPeriodicImageBoxes(
       all_dst_nabrs,
       dst_mapped_box_level.getRefinementRatio());
    tmp_nabrs.clear();
-<<<<<<< HEAD
-   for (NeighborSet::OrderedConstIterator na = all_dst_nabrs.orderedBegin();
+   for (hier::BoxSet::OrderedConstIterator na = all_dst_nabrs.orderedBegin();
         na != all_dst_nabrs.orderedEnd(); ++na) {
-      hier::BoxSet& fill_boxes =
-         dst_fill_boxes_on_src_proc.getNeighborSet(na->getId(), dim);
-=======
-   for (hier::BoxSet::const_iterator na = all_dst_nabrs.begin();
-        na != all_dst_nabrs.end(); ++na) {
-      hier::BoxSet& fill_boxes = dst_fill_boxes_on_src_proc[na->getId()];
->>>>>>> 7c3ca08f
+      hier::BoxSet& fill_boxes = dst_fill_boxes_on_src_proc.getNeighborSet(na->getId(), dim);
       hier::Box fill_box(*na);
       fill_box.grow(fill_ghost_width);
       fill_boxes.insert(fill_box);
