--- conflicted
+++ resolved
@@ -90,13 +90,8 @@
       const hier::BoxId& gid = ni->getId();
       const hier::Box& dst_mapped_box =
          *dst_mapped_box_level.getBox(gid);
-<<<<<<< HEAD
-      fill_mapped_boxes.insert(fill_mapped_boxes.orderedEnd(), dst_mapped_box);
-      dst_to_fill_edges.insertNeighbor(gid, dst_mapped_box);
-=======
       fill_mapped_boxes.addBoxWithoutUpdate(dst_mapped_box);
       dst_to_fill.insertLocalNeighbor(dst_mapped_box, gid);
->>>>>>> 7c3ca08f
    }
    fill_mapped_boxes.finalize();
 }
@@ -128,27 +123,16 @@
     * boxes for all its dst neighbors using local data.  This info is
     * stored in dst_fill_boxes_on_src_proc.
     */
-<<<<<<< HEAD
-   NeighborSet tmp_nabrs(dim), all_dst_nabrs(dim);
-   src_to_dst.getNeighborhoodSets().getNeighbors(tmp_nabrs);
-=======
-   hier::BoxSet tmp_nabrs, all_dst_nabrs;
+   hier::BoxSet tmp_nabrs(dim), all_dst_nabrs(dim);
    src_to_dst.getLocalNeighbors(tmp_nabrs);
->>>>>>> 7c3ca08f
    tmp_nabrs.unshiftPeriodicImageBoxes(
       all_dst_nabrs,
       dst_mapped_box_level.getRefinementRatio());
    tmp_nabrs.clear();
-<<<<<<< HEAD
-   for (NeighborSet::OrderedConstIterator na = all_dst_nabrs.orderedBegin();
+   for (hier::BoxSet::OrderedConstIterator na = all_dst_nabrs.orderedBegin();
         na != all_dst_nabrs.orderedEnd(); ++na) {
       hier::BoxSet& fill_boxes =
          dst_fill_boxes_on_src_proc.getNeighborSet(na->getId(), dim);
-=======
-   for (hier::BoxSet::const_iterator na = all_dst_nabrs.begin();
-        na != all_dst_nabrs.end(); ++na) {
-      hier::BoxSet& fill_boxes = dst_fill_boxes_on_src_proc[na->getId()];
->>>>>>> 7c3ca08f
       fill_boxes.insert(*na);
       d_max_fill_boxes = tbox::MathUtilities<int>::Max(d_max_fill_boxes,
             static_cast<int>(fill_boxes.size()));
