/*************************************************************************
 *
 * This file is part of the SAMRAI distribution.  For full copyright
 * information, see COPYRIGHT and COPYING.LESSER.
 *
 * Copyright:     (c) 1997-2011 Lawrence Livermore National Security, LLC
 * Description:   Abstract fill pattern class to provide interface for stencils
 *
 ************************************************************************/

#ifndef included_xfer_PatchLevelEnhancedFillPattern_C
#define included_xfer_PatchLevelEnhancedFillPattern_C

#include "SAMRAI/xfer/PatchLevelEnhancedFillPattern.h"
#include "SAMRAI/hier/BoxContainerIterator.h"
#include "SAMRAI/hier/RealBoxConstIterator.h"
#include "SAMRAI/hier/Box.h"
#include "SAMRAI/tbox/MathUtilities.h"

#ifndef SAMRAI_INLINE
#include "SAMRAI/xfer/PatchLevelEnhancedFillPattern.I"
#endif

namespace SAMRAI {
namespace xfer {

/*
 *************************************************************************
 *
 * Default constructor
 *
 *************************************************************************
 */

PatchLevelEnhancedFillPattern::PatchLevelEnhancedFillPattern():
   d_max_fill_boxes(0)
{
}

/*
 *************************************************************************
 *
 * Destructor
 *
 *************************************************************************
 */

PatchLevelEnhancedFillPattern::~PatchLevelEnhancedFillPattern()
{
}

/*
 *************************************************************************
 *
 * computeFillBoxesAndNeighborhoodSets
 *
 *************************************************************************
 */
void PatchLevelEnhancedFillPattern::computeFillBoxesAndNeighborhoodSets(
   hier::BoxLevel& fill_mapped_boxes,
   hier::Connector& dst_to_fill,
   const hier::BoxLevel& dst_mapped_box_level,
   const hier::Connector& dst_to_dst,
   const hier::Connector& dst_to_src,
   const hier::Connector& src_to_dst,
   const hier::IntVector& fill_ghost_width)
{
   NULL_USE(dst_to_dst);
   NULL_USE(dst_to_src);
   NULL_USE(src_to_dst);
   TBOX_DIM_ASSERT_CHECK_ARGS2(dst_mapped_box_level, fill_ghost_width);

   tbox::ConstPointer<hier::GridGeometry> grid_geometry(
      dst_mapped_box_level.getGridGeometry());

   const hier::BoxSet& dst_mapped_boxes =
      dst_mapped_box_level.getBoxes();

   hier::LocalId last_id = dst_mapped_box_level.getLastLocalId();
   for (hier::RealBoxConstIterator ni(dst_mapped_boxes);
        ni.isValid(); ++ni) {
      const hier::Box& dst_mapped_box = *ni;
      hier::BoxList fill_boxes(dst_mapped_box);
      fill_boxes.front().grow(fill_ghost_width);

      const tbox::List<hier::GridGeometry::Neighbor>& neighbors =
         grid_geometry->getNeighbors(dst_mapped_box.getBlockId());

      hier::BoxList constructed_fill_boxes(dst_mapped_box.getDim());

      for (tbox::List<hier::GridGeometry::Neighbor>::Iterator ni(neighbors);
           ni; ni++) {

         if (ni().isSingularity()) {

            hier::BoxList encon_boxes(ni().getTransformedDomain());
            encon_boxes.refine(dst_mapped_box_level.getRefinementRatio());
            encon_boxes.intersectBoxes(fill_boxes);
            encon_boxes.removeIntersections(constructed_fill_boxes);

            if (encon_boxes.size()) {

<<<<<<< HEAD
               NeighborSet& fill_nabrs =
                  dst_to_fill_edges.getNeighborSet(dst_mapped_box.getId(),
                                                   dst_mapped_box.getDim());

               for (hier::BoxList::Iterator ei(encon_boxes);
                    ei != encon_boxes.end(); ei++) {
=======
               dst_to_fill.makeEmptyLocalNeighborhood(dst_mapped_box.getId());
               for (hier::BoxList::Iterator ei(encon_boxes); ei; ei++) {
>>>>>>> 7c3ca08f

                  hier::Box fill_mapped_box(
                     *ei,
                     ++last_id,
                     dst_mapped_box.getOwnerRank(),
                     dst_mapped_box.getBlockId());

<<<<<<< HEAD
                  fill_mapped_boxes.insert(fill_mapped_boxes.orderedEnd(),
                     fill_mapped_box);
=======
                  fill_mapped_boxes.addBoxWithoutUpdate(fill_mapped_box);
>>>>>>> 7c3ca08f

                  dst_to_fill.insertLocalNeighbor(fill_mapped_box,
                     dst_mapped_box.getId());

                  constructed_fill_boxes.pushBack(*ei);
               }
            }
         }
      }

      d_max_fill_boxes = tbox::MathUtilities<int>::Max(
            d_max_fill_boxes,
            constructed_fill_boxes.size());
   }
   fill_mapped_boxes.finalize();
}

}
}
#endif<|MERGE_RESOLUTION|>--- conflicted
+++ resolved
@@ -100,17 +100,9 @@
 
             if (encon_boxes.size()) {
 
-<<<<<<< HEAD
-               NeighborSet& fill_nabrs =
-                  dst_to_fill_edges.getNeighborSet(dst_mapped_box.getId(),
-                                                   dst_mapped_box.getDim());
-
+               dst_to_fill.makeEmptyLocalNeighborhood(dst_mapped_box.getId());
                for (hier::BoxList::Iterator ei(encon_boxes);
                     ei != encon_boxes.end(); ei++) {
-=======
-               dst_to_fill.makeEmptyLocalNeighborhood(dst_mapped_box.getId());
-               for (hier::BoxList::Iterator ei(encon_boxes); ei; ei++) {
->>>>>>> 7c3ca08f
 
                   hier::Box fill_mapped_box(
                      *ei,
@@ -118,12 +110,7 @@
                      dst_mapped_box.getOwnerRank(),
                      dst_mapped_box.getBlockId());
 
-<<<<<<< HEAD
-                  fill_mapped_boxes.insert(fill_mapped_boxes.orderedEnd(),
-                     fill_mapped_box);
-=======
                   fill_mapped_boxes.addBoxWithoutUpdate(fill_mapped_box);
->>>>>>> 7c3ca08f
 
                   dst_to_fill.insertLocalNeighbor(fill_mapped_box,
                      dst_mapped_box.getId());
