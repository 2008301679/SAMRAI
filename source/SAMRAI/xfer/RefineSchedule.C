--- conflicted
+++ resolved
@@ -531,14 +531,9 @@
    d_encon_level(std::make_shared<hier::PatchLevel>(dst_level->getDim())),
    d_dst_to_src(&dst_to_src),
    d_max_fill_boxes(0),
-<<<<<<< HEAD
    d_dst_level_fill_pattern(std::make_shared<PatchLevelFullFillPattern>()),
-   d_top_refine_schedule(top_refine_schedule)
-=======
-   d_dst_level_fill_pattern(boost::make_shared<PatchLevelFullFillPattern>()),
    d_top_refine_schedule(top_refine_schedule),
    d_internal_allocated(false)
->>>>>>> bc77477d
 {
    TBOX_ASSERT(dst_level);
    TBOX_ASSERT(src_level);
@@ -2524,7 +2519,7 @@
 void
 RefineSchedule::allocateWorkSpace(
    hier::ComponentSelector& allocate_vector,
-   const boost::shared_ptr<hier::PatchLevel>& level,
+   const std::shared_ptr<hier::PatchLevel>& level,
    double fill_time) const
 {
    TBOX_ASSERT(level);
