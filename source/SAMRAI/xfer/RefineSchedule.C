--- conflicted
+++ resolved
@@ -4320,13 +4320,9 @@
 
    if (src_box.isPeriodicImage()) {
       TBOX_ASSERT(!dst_box.isPeriodicImage());
-<<<<<<< HEAD
       const hier::IntVector& src_ratio =
          d_src_level->getRatioToLevelZero();
-      src_shift = shift_catalog->shiftNumberToShiftDistance(
-=======
       src_shift = shift_catalog.shiftNumberToShiftDistance(
->>>>>>> 00479c7b
             src_box.getPeriodicId());
       src_shift = (src_ratio > constant_zero_intvector) ?
          (src_shift * src_ratio) :
@@ -4335,13 +4331,9 @@
    }
    if (dst_box.isPeriodicImage()) {
       TBOX_ASSERT(!src_box.isPeriodicImage());
-<<<<<<< HEAD
       const hier::IntVector& dst_ratio =
          d_dst_level->getRatioToLevelZero();
-      dst_shift = shift_catalog->shiftNumberToShiftDistance(
-=======
       dst_shift = shift_catalog.shiftNumberToShiftDistance(
->>>>>>> 00479c7b
             dst_box.getPeriodicId());
       dst_shift = (dst_ratio > constant_zero_intvector) ?
          (dst_shift * dst_ratio) :
