--- conflicted
+++ resolved
@@ -331,18 +331,10 @@
 
    const hier::IntVector max_ghosts = getMaxGhostsToGrow();
    hier::IntVector min_width(dim);
-<<<<<<< HEAD
    TBOX_ASSERT(!d_crse_level->getBoxLevel()->getRefinementRatio().isZero());
    if (d_crse_level->getBoxLevel()->getRefinementRatio() >
        hier::IntVector::getZero(dim)) {
       min_width = 
-=======
-   TBOX_ASSERT(d_crse_level->getBoxLevel()->getRefinementRatio() !=
-      hier::IntVector::getZero(dim));
-   if (d_crse_level->getBoxLevel()->getRefinementRatio() >
-       hier::IntVector::getZero(dim)) {
-      min_width =
->>>>>>> ae911b7f
          (d_fine_level->getBoxLevel()->getRefinementRatio() /
          d_crse_level->getBoxLevel()->getRefinementRatio()) *
          max_ghosts;
@@ -353,12 +345,8 @@
          (-d_crse_level->getBoxLevel()->getRefinementRatio() /
          d_fine_level->getBoxLevel()->getRefinementRatio()) *
          max_ghosts;
-<<<<<<< HEAD
-   } 
-=======
-   }
-
->>>>>>> ae911b7f
+   }
+
    const hier::IntVector transpose_width =
       hier::Connector::convertHeadWidthToBase(
          d_crse_level->getBoxLevel()->getRefinementRatio(),
@@ -367,17 +355,10 @@
 
    const hier::Connector& coarse_to_fine =
       d_crse_level->findConnectorWithTranspose(*d_fine_level,
-<<<<<<< HEAD
-            transpose_width,
-            min_width,
-            hier::CONNECTOR_IMPLICIT_CREATION_RULE,
-            true);
-=======
          transpose_width,
          min_width,
          hier::CONNECTOR_IMPLICIT_CREATION_RULE,
          true);
->>>>>>> ae911b7f
 
    /*
     * Generate temporary BoxLevel and Connectors.
