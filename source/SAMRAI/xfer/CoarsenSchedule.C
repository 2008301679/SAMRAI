--- conflicted
+++ resolved
@@ -361,15 +361,7 @@
     * like the fine level patches.  The Connectors between coarse and
     * temp are very similar to those between coarse and fine.
     */
-<<<<<<< HEAD
-   hier::NeighborhoodSet coarse_eto_temp(dim);
-   coarse_to_fine.getNeighborhoodSets().coarsenNeighbors(
-      coarse_eto_temp,
-      d_ratio_between_levels);
-   d_coarse_to_temp.swapInitialize(
-=======
    d_coarse_to_temp.initialize(
->>>>>>> 7c3ca08f
       coarse_to_fine.getBase(),
       *d_temp_crse_level->getBoxLevel(),
       coarse_to_fine.getConnectorWidth(),
@@ -631,14 +623,8 @@
       const hier::Box& dst_mapped_box =
          *coarse_mapped_box_level.getBoxStrict(dst_gid);
 
-<<<<<<< HEAD
-      const hier::BoxSet& src_mapped_boxes = ei->second;
-      for (hier::BoxSet::OrderedConstIterator ni = src_mapped_boxes.orderedBegin();
-           ni != src_mapped_boxes.orderedEnd(); ++ni) {
-=======
       for (hier::Connector::ConstNeighborIterator ni = d_coarse_to_temp.begin(ei);
            ni != d_coarse_to_temp.end(ei); ++ni) {
->>>>>>> 7c3ca08f
          const hier::Box& src_mapped_box = *ni;
 
          constructScheduleTransactions(d_crse_level,
@@ -692,14 +678,8 @@
         ++ci) {
       const hier::Box& mapped_box =
          *src_mapped_box_level.getBoxStrict(ci->first);
-<<<<<<< HEAD
-      const NeighborSet& nabrs = ci->second;
-      for (NeighborSet::OrderedConstIterator na = nabrs.orderedBegin();
-           na != nabrs.orderedEnd(); ++na) {
-=======
       for (hier::Connector::ConstNeighborIterator na = src_to_dst.begin(ci);
            na != src_to_dst.end(ci); ++na) {
->>>>>>> 7c3ca08f
          const hier::Box& nabr = *na;
          if (nabr.isPeriodicImage()) {
             shifted_mapped_box.initialize(
@@ -717,8 +697,7 @@
             if (iter != full_inverted_edges.end()) {
                iter->second.insert(shifted_mapped_box);
             } else {
-               hier::BoxContainer new_container(shifted_mapped_box);
-               new_container.makeOrdered();
+               hier::BoxContainer new_container(shifted_mapped_box, true);
                full_inverted_edges.insert(std::pair<hier::Box, hier::BoxContainer>(
                                              unshifted_nabr, new_container));
             }
@@ -728,8 +707,7 @@
             if (iter != full_inverted_edges.end()) {
                iter->second.insert(mapped_box);
             } else {
-               hier::BoxContainer new_container(mapped_box);
-               new_container.makeOrdered();
+               hier::BoxContainer new_container(mapped_box, true);
                full_inverted_edges.insert(std::pair<hier::Box, hier::BoxContainer>(
                                              nabr, new_container));
             }
