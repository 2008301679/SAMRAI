/*************************************************************************
 *
 * This file is part of the SAMRAI distribution.  For full copyright
 * information, see COPYRIGHT and COPYING.LESSER.
 *
 * Copyright:     (c) 1997-2014 Lawrence Livermore National Security, LLC
 * Description:   Simple Cartesian grid geometry for an AMR hierarchy.
 *
 ************************************************************************/
#include "SAMRAI/geom/CartesianGridGeometry.h"

#include "SAMRAI/geom/CartesianPatchGeometry.h"

// Cell data coarsen operators
#include "SAMRAI/geom/CartesianCellComplexWeightedAverage.h"
#include "SAMRAI/geom/CartesianCellDoubleWeightedAverage.h"
#include "SAMRAI/geom/CartesianCellFloatWeightedAverage.h"

// Cell data refine operators
#include "SAMRAI/geom/CartesianCellComplexConservativeLinearRefine.h"
#include "SAMRAI/geom/CartesianCellComplexLinearRefine.h"
#include "SAMRAI/geom/CartesianCellDoubleConservativeLinearRefine.h"
#include "SAMRAI/geom/CartesianCellDoubleLinearRefine.h"
#include "SAMRAI/geom/CartesianCellFloatConservativeLinearRefine.h"
#include "SAMRAI/geom/CartesianCellFloatLinearRefine.h"

// Edge data coarsen operators
#include "SAMRAI/geom/CartesianEdgeComplexWeightedAverage.h"
#include "SAMRAI/geom/CartesianEdgeDoubleWeightedAverage.h"
#include "SAMRAI/geom/CartesianEdgeFloatWeightedAverage.h"

// Edge data refine operators
#include "SAMRAI/geom/CartesianEdgeDoubleConservativeLinearRefine.h"
#include "SAMRAI/geom/CartesianEdgeFloatConservativeLinearRefine.h"

// Face data coarsen operators
#include "SAMRAI/geom/CartesianFaceComplexWeightedAverage.h"
#include "SAMRAI/geom/CartesianFaceDoubleWeightedAverage.h"
#include "SAMRAI/geom/CartesianFaceFloatWeightedAverage.h"

// Face data refine operators
#include "SAMRAI/geom/CartesianFaceDoubleConservativeLinearRefine.h"
#include "SAMRAI/geom/CartesianFaceFloatConservativeLinearRefine.h"

// Node data refine operators
#include "SAMRAI/geom/CartesianNodeComplexLinearRefine.h"
#include "SAMRAI/geom/CartesianNodeDoubleLinearRefine.h"
#include "SAMRAI/geom/CartesianNodeFloatLinearRefine.h"

// Outerface data coarsen operators
#include "SAMRAI/geom/CartesianOuterfaceComplexWeightedAverage.h"
#include "SAMRAI/geom/CartesianOuterfaceDoubleWeightedAverage.h"
#include "SAMRAI/geom/CartesianOuterfaceFloatWeightedAverage.h"

// Outerside data coarsen operators
#include "SAMRAI/geom/CartesianOutersideDoubleWeightedAverage.h"

// Side data coarsen operators
#include "SAMRAI/geom/CartesianSideComplexWeightedAverage.h"
#include "SAMRAI/geom/CartesianSideDoubleWeightedAverage.h"
#include "SAMRAI/geom/CartesianSideFloatWeightedAverage.h"

// Side data refine operators
#include "SAMRAI/geom/CartesianSideDoubleConservativeLinearRefine.h"
#include "SAMRAI/geom/CartesianSideFloatConservativeLinearRefine.h"

#include "SAMRAI/pdat/CellVariable.h"
#include "SAMRAI/pdat/EdgeVariable.h"
#include "SAMRAI/pdat/FaceVariable.h"
#include "SAMRAI/pdat/NodeVariable.h"
#include "SAMRAI/pdat/OuterfaceVariable.h"
#include "SAMRAI/pdat/OutersideVariable.h"
#include "SAMRAI/pdat/SideVariable.h"

#include "SAMRAI/hier/BoundaryLookupTable.h"
#include "SAMRAI/hier/Box.h"
#include "SAMRAI/hier/BoxContainer.h"
#include "SAMRAI/hier/Index.h"
#include "SAMRAI/hier/IntVector.h"
#include "SAMRAI/hier/Patch.h"
#include "SAMRAI/hier/PatchLevel.h"
#include "SAMRAI/tbox/PIO.h"
#include "SAMRAI/tbox/RestartManager.h"
#include "SAMRAI/tbox/Utilities.h"
#include "SAMRAI/tbox/MathUtilities.h"

#include "boost/make_shared.hpp"
#include <cstdlib>
#include <fstream>
#include <typeinfo>

namespace SAMRAI {
namespace geom {

const int CartesianGridGeometry::GEOM_CARTESIAN_GRID_GEOMETRY_VERSION = 2;

/*
 *************************************************************************
 *
 * Constructors for CartesianGridGeometry.  Both set up operator
 * handlers and register the geometry object with the RestartManager.
 * However, one initializes data members based on arguments.
 * The other initializes the object based on input file information.
 *
 *************************************************************************
 */
CartesianGridGeometry::CartesianGridGeometry(
   const tbox::Dimension& dim,
   const std::string& object_name,
   const boost::shared_ptr<tbox::Database>& input_db):
   GridGeometry(dim, object_name, input_db, false),
   d_domain_box(dim)
{
   TBOX_ASSERT(!object_name.empty());
   TBOX_ASSERT(input_db);

   buildOperators();

   bool is_from_restart = tbox::RestartManager::getManager()->isFromRestart();
   if (is_from_restart) {
      getFromRestart();
   }

   getFromInput(input_db, is_from_restart);
}

CartesianGridGeometry::CartesianGridGeometry(
   const std::string& object_name,
   const double* x_lo,
   const double* x_up,
   hier::BoxContainer& domain):
   GridGeometry(object_name, domain),
   d_domain_box(domain.front().getDim())
{
   TBOX_ASSERT(!object_name.empty());
   TBOX_ASSERT(domain.size() > 0);
   TBOX_ASSERT(x_lo != 0);
   TBOX_ASSERT(x_up != 0);

   buildOperators();

   setGeometryData(x_lo, x_up, domain);
}

CartesianGridGeometry::CartesianGridGeometry(
   const std::string& object_name,
   const double* x_lo,
   const double* x_up,
   hier::BoxContainer& domain,
   const boost::shared_ptr<hier::TransferOperatorRegistry>& op_reg):
   GridGeometry(object_name, domain, op_reg),
   d_domain_box(domain.front().getDim())
{
   TBOX_ASSERT(!object_name.empty());
   TBOX_ASSERT(domain.size() > 0);
   TBOX_ASSERT(x_lo != 0);
   TBOX_ASSERT(x_up != 0);

   buildOperators();

   setGeometryData(x_lo, x_up, domain);
}

/*
 *************************************************************************
 *
 * Destructor for CartesianGridGeometry deallocates grid storage.
 *
 *************************************************************************
 */

CartesianGridGeometry::~CartesianGridGeometry()
{
}

/*
 *************************************************************************
 *
 * Create and return pointer to refined version of this Cartesian
 * grid geometry object refined by the given ratio.
 *
 *************************************************************************
 */

boost::shared_ptr<hier::BaseGridGeometry>
CartesianGridGeometry::makeRefinedGridGeometry(
   const std::string& fine_geom_name,
   const hier::IntVector& refine_ratio) const
{
   const tbox::Dimension dim(getDim());

   TBOX_ASSERT(!fine_geom_name.empty());
   TBOX_ASSERT(fine_geom_name != getObjectName());
   TBOX_ASSERT(refine_ratio > hier::IntVector::getZero(dim));

   hier::BoxContainer fine_domain(getPhysicalDomain());
   fine_domain.refine(refine_ratio);

   boost::shared_ptr<hier::BaseGridGeometry> fine_geometry(
      new CartesianGridGeometry(fine_geom_name,
         d_x_lo,
         d_x_up,
         fine_domain,
         d_transfer_operator_registry));

   fine_geometry->initializePeriodicShift(getPeriodicShift(
      hier::IntVector::getOne(dim)));

   return fine_geometry;
}

/*
 *************************************************************************
 *
 * Create and return pointer to coarsened version of this Cartesian
 * grid geometry object coarsened by the given ratio.
 *
 *************************************************************************
 */

boost::shared_ptr<hier::BaseGridGeometry>
CartesianGridGeometry::makeCoarsenedGridGeometry(
   const std::string& coarse_geom_name,
   const hier::IntVector& coarsen_ratio) const
{
   const tbox::Dimension& dim(getDim());

   TBOX_ASSERT(!coarse_geom_name.empty());
   TBOX_ASSERT(coarse_geom_name != getObjectName());
   TBOX_ASSERT(coarsen_ratio > hier::IntVector::getZero(dim));

   hier::BoxContainer coarse_domain(getPhysicalDomain());
   coarse_domain.coarsen(coarsen_ratio);

   /*
    * Need to check that domain can be coarsened by given ratio.
    */
   const hier::BoxContainer& fine_domain = getPhysicalDomain();
   const int nboxes = fine_domain.size();
   hier::BoxContainer::const_iterator fine_domain_itr = fine_domain.begin();
   hier::BoxContainer::iterator coarse_domain_itr = coarse_domain.begin();
   for (int ib = 0; ib < nboxes; ++ib, ++fine_domain_itr, ++coarse_domain_itr) {
      hier::Box testbox =
         hier::Box::refine(*coarse_domain_itr,
                           coarsen_ratio);
      if (!testbox.isSpatiallyEqual(*fine_domain_itr)) {
#ifdef DEBUG_CHECK_ASSERTIONS
         tbox::plog
         << "CartesianGridGeometry::makeCoarsenedGridGeometry : Box # "
         << ib << std::endl;
         tbox::plog << "      fine box = " << *fine_domain_itr << std::endl;
         tbox::plog << "      coarse box = " << *coarse_domain_itr << std::endl;
         tbox::plog << "      refined coarse box = " << testbox << std::endl;
#endif
         TBOX_ERROR(
            "geom::CartesianGridGeometry::makeCoarsenedGridGeometry() error...\n"
            << "    geometry object with name = " << getObjectName()
            << "\n    Cannot be coarsened by ratio " << coarsen_ratio
            << std::endl);
      }
   }

   boost::shared_ptr<hier::BaseGridGeometry> coarse_geometry(
      new CartesianGridGeometry(coarse_geom_name,
         d_x_lo,
         d_x_up,
         coarse_domain,
         d_transfer_operator_registry));

   coarse_geometry->initializePeriodicShift(getPeriodicShift(
      hier::IntVector::getOne(dim)));

   return coarse_geometry;
}

/*
 *************************************************************************
 *
 * Set data members for this geometry object based on arguments.
 *
 *************************************************************************
 */

void
CartesianGridGeometry::setGeometryData(
   const double* x_lo,
   const double* x_up,
   const hier::BoxContainer& domain)
{
   const tbox::Dimension& dim(getDim());

   TBOX_ASSERT(x_lo != 0);
   TBOX_ASSERT(x_up != 0);

   for (int id = 0; id < dim.getValue(); ++id) {
      d_x_lo[id] = x_lo[id];
      d_x_up[id] = x_up[id];
   }

   if (getPhysicalDomain().isEmpty()) {
      setPhysicalDomain(domain, 1);
   }

   hier::Box bigbox(dim);
   const hier::BoxContainer& block_domain = getPhysicalDomain();
   for (hier::BoxContainer::const_iterator k = block_domain.begin();
        k != block_domain.end(); ++k) {
      bigbox += *k;
   }

   d_domain_box = bigbox;

   hier::IntVector ncells = d_domain_box.numberCells();
   for (int id2 = 0; id2 < dim.getValue(); ++id2) {
      double length = d_x_up[id2] - d_x_lo[id2];
      d_dx[id2] = length / ((double)ncells(id2));
   }
}

/*
 *************************************************************************
 *
 * Create CartesianPatchGeometry geometry object, initializing its
 * boundary and grid information and assign it to the given patch.
 *
 *************************************************************************
 */

void
CartesianGridGeometry::setGeometryDataOnPatch(
   hier::Patch& patch,
   const hier::IntVector& ratio_to_level_zero,
   const TwoDimBool& touches_regular_bdry) const
{
   const tbox::Dimension& dim(getDim());

   TBOX_ASSERT_DIM_OBJDIM_EQUALITY2(dim, patch, ratio_to_level_zero);

   const hier::BlockId& block_id = patch.getBox().getBlockId();
   int blk = block_id.getBlockValue();

#ifdef DEBUG_CHECK_ASSERTIONS
   /*
    * All components of ratio must be nonzero.  Additionally,
    * all components not equal to 1 must have the same sign.
    */
   TBOX_ASSERT(!ratio_to_level_zero.isZero());

   if (dim > tbox::Dimension(1)) {
      for (int i = 0; i < dim.getValue(); ++i) {
         TBOX_ASSERT((ratio_to_level_zero(blk,i)
                      * ratio_to_level_zero(blk,(i + 1) % dim.getValue()) > 0)
            || (ratio_to_level_zero(blk,i) == 1)
            || (ratio_to_level_zero(blk,(i + 1) % dim.getValue()) == 1));
      }
   }
#endif

   double dx[SAMRAI::MAX_DIM_VAL];
   double x_lo[SAMRAI::MAX_DIM_VAL];
   double x_up[SAMRAI::MAX_DIM_VAL];

   bool coarsen = false;
   if (ratio_to_level_zero(blk,0) < 0) coarsen = true;
   hier::IntVector tmp_rat = ratio_to_level_zero;
   for (int id2 = 0; id2 < dim.getValue(); ++id2) {
      tmp_rat(blk,id2) = abs(ratio_to_level_zero(blk,id2));
   }

   hier::Box index_box = d_domain_box;
   hier::Box box = patch.getBox();

   if (coarsen) {
      index_box.coarsen(tmp_rat);
      for (int id3 = 0; id3 < dim.getValue(); ++id3) {
         dx[id3] = d_dx[id3] * ((double)tmp_rat(id3));
      }
   } else {
      index_box.refine(tmp_rat);
      for (int id4 = 0; id4 < dim.getValue(); ++id4) {
         dx[id4] = d_dx[id4] / ((double)tmp_rat(id4));
      }
   }

   for (int id5 = 0; id5 < dim.getValue(); ++id5) {
      x_lo[id5] = d_x_lo[id5]
         + ((double)(box.lower(id5) - index_box.lower(id5))) * dx[id5];
      x_up[id5] = x_lo[id5] + ((double)box.numberCells(id5)) * dx[id5];
   }

   boost::shared_ptr<CartesianPatchGeometry> geom(
      boost::make_shared<CartesianPatchGeometry>(ratio_to_level_zero,
<<<<<<< HEAD
         touches_regular_bdry,
         block_id,
         dx, x_lo, x_up));
=======
                                                 touches_regular_bdry,
                                                 dx, x_lo, x_up));
>>>>>>> 7a24c1cd

   patch.setPatchGeometry(geom);

}

void
CartesianGridGeometry::buildOperators()
{
   // CartesianGridGeometry specific Coarsening Operators
   addCoarsenOperator(
      typeid(pdat::CellVariable<dcomplex>).name(),
      boost::make_shared<CartesianCellComplexWeightedAverage>());
   addCoarsenOperator(
      typeid(pdat::CellVariable<double>).name(),
      boost::make_shared<CartesianCellDoubleWeightedAverage>());
   addCoarsenOperator(
      typeid(pdat::CellVariable<float>).name(),
      boost::make_shared<CartesianCellFloatWeightedAverage>());
   addCoarsenOperator(
      typeid(pdat::EdgeVariable<dcomplex>).name(),
      boost::make_shared<CartesianEdgeComplexWeightedAverage>());
   addCoarsenOperator(
      typeid(pdat::EdgeVariable<double>).name(),
      boost::make_shared<CartesianEdgeDoubleWeightedAverage>());
   addCoarsenOperator(
      typeid(pdat::EdgeVariable<float>).name(),
      boost::make_shared<CartesianEdgeFloatWeightedAverage>());
   addCoarsenOperator(
      typeid(pdat::FaceVariable<dcomplex>).name(),
      boost::make_shared<CartesianFaceComplexWeightedAverage>());
   addCoarsenOperator(
      typeid(pdat::FaceVariable<double>).name(),
      boost::make_shared<CartesianFaceDoubleWeightedAverage>());
   addCoarsenOperator(
      typeid(pdat::FaceVariable<float>).name(),
      boost::make_shared<CartesianFaceFloatWeightedAverage>());
   addCoarsenOperator(
      typeid(pdat::OuterfaceVariable<dcomplex>).name(),
      boost::make_shared<CartesianOuterfaceComplexWeightedAverage>());
   addCoarsenOperator(
      typeid(pdat::OuterfaceVariable<double>).name(),
      boost::make_shared<CartesianOuterfaceDoubleWeightedAverage>());
   addCoarsenOperator(
      typeid(pdat::OuterfaceVariable<float>).name(),
      boost::make_shared<CartesianOuterfaceFloatWeightedAverage>());
   addCoarsenOperator(
      typeid(pdat::OutersideVariable<double>).name(),
      boost::make_shared<CartesianOutersideDoubleWeightedAverage>());
   addCoarsenOperator(
      typeid(pdat::SideVariable<dcomplex>).name(),
      boost::make_shared<CartesianSideComplexWeightedAverage>());
   addCoarsenOperator(
      typeid(pdat::SideVariable<double>).name(),
      boost::make_shared<CartesianSideDoubleWeightedAverage>());
   addCoarsenOperator(
      typeid(pdat::SideVariable<float>).name(),
      boost::make_shared<CartesianSideFloatWeightedAverage>());

   // CartesianGridGeometry specific Refinement Operators
   addRefineOperator(
      typeid(pdat::CellVariable<dcomplex>).name(),
      boost::make_shared<CartesianCellComplexConservativeLinearRefine>());
   addRefineOperator(
      typeid(pdat::CellVariable<double>).name(),
      boost::make_shared<CartesianCellDoubleConservativeLinearRefine>());
   addRefineOperator(
      typeid(pdat::CellVariable<float>).name(),
      boost::make_shared<CartesianCellFloatConservativeLinearRefine>());
   addRefineOperator(
      typeid(pdat::EdgeVariable<double>).name(),
      boost::make_shared<CartesianEdgeDoubleConservativeLinearRefine>());
   addRefineOperator(
      typeid(pdat::EdgeVariable<float>).name(),
      boost::make_shared<CartesianEdgeFloatConservativeLinearRefine>());
   addRefineOperator(
      typeid(pdat::FaceVariable<double>).name(),
      boost::make_shared<CartesianFaceDoubleConservativeLinearRefine>());
   addRefineOperator(
      typeid(pdat::FaceVariable<float>).name(),
      boost::make_shared<CartesianFaceFloatConservativeLinearRefine>());
   addRefineOperator(
      typeid(pdat::SideVariable<double>).name(),
      boost::make_shared<CartesianSideDoubleConservativeLinearRefine>());
   addRefineOperator(
      typeid(pdat::SideVariable<float>).name(),
      boost::make_shared<CartesianSideFloatConservativeLinearRefine>());
   addRefineOperator(
      typeid(pdat::CellVariable<dcomplex>).name(),
      boost::make_shared<CartesianCellComplexLinearRefine>());
   addRefineOperator(
      typeid(pdat::CellVariable<double>).name(),
      boost::make_shared<CartesianCellDoubleLinearRefine>());
   addRefineOperator(
      typeid(pdat::CellVariable<float>).name(),
      boost::make_shared<CartesianCellFloatLinearRefine>());
   addRefineOperator(
      typeid(pdat::NodeVariable<dcomplex>).name(),
      boost::make_shared<CartesianNodeComplexLinearRefine>());
   addRefineOperator(
      typeid(pdat::NodeVariable<double>).name(),
      boost::make_shared<CartesianNodeDoubleLinearRefine>());
   addRefineOperator(
      typeid(pdat::NodeVariable<float>).name(),
      boost::make_shared<CartesianNodeFloatLinearRefine>());
}

/*
 *************************************************************************
 *
 * Print CartesianGridGeometry class data.
 *
 *************************************************************************
 */

void
CartesianGridGeometry::printClassData(
   std::ostream& os) const
{
   const tbox::Dimension& dim(getDim());

   os << "Printing CartesianGridGeometry data: this = "
      << (CartesianGridGeometry *)this << std::endl;
   os << "d_object_name = " << getObjectName() << std::endl;

   int id;
   os << "d_x_lo = ";
   for (id = 0; id < dim.getValue(); ++id) {
      os << d_x_lo[id] << "   ";
   }
   os << std::endl;
   os << "d_x_up = ";
   for (id = 0; id < dim.getValue(); ++id) {
      os << d_x_up[id] << "   ";
   }
   os << std::endl;
   os << "d_dx = ";
   for (id = 0; id < dim.getValue(); ++id) {
      os << d_dx[id] << "   ";
   }
   os << std::endl;

   os << "d_domain_box = " << d_domain_box << std::endl;

   GridGeometry::printClassData(os);
}

/*
 *************************************************************************
 *
 * Write class version number and object state to restart database.
 *
 *************************************************************************
 */

void
CartesianGridGeometry::putToRestart(
   const boost::shared_ptr<tbox::Database>& restart_db) const
{
   TBOX_ASSERT(restart_db);

   hier::BaseGridGeometry::putToRestart(restart_db);

   const tbox::Dimension& dim(getDim());

   restart_db->putInteger("GEOM_CARTESIAN_GRID_GEOMETRY_VERSION",
      GEOM_CARTESIAN_GRID_GEOMETRY_VERSION);

   restart_db->putDoubleArray("x_lo", d_x_lo, dim.getValue());
   restart_db->putDoubleArray("x_up", d_x_up, dim.getValue());

}

/*
 *************************************************************************
 *
 * Data is read from input only if the simulation is not from restart.
 * Otherwise, all values specifed in the input database are ignored.
 * In this method data from the database are read to local
 * variables and the setGeometryData() method is called to
 * initialize the data members.
 *
 *************************************************************************
 */

void
CartesianGridGeometry::getFromInput(
   const boost::shared_ptr<tbox::Database>& input_db,
   bool is_from_restart)
{
   if (!is_from_restart && !input_db) {
      TBOX_ERROR(": CartesianGridGeometry::getFromInput()\n"
         << "no input database supplied" << std::endl);
   }

   const tbox::Dimension& dim(getDim());

   if (!is_from_restart) {

      double x_lo[SAMRAI::MAX_DIM_VAL],
             x_up[SAMRAI::MAX_DIM_VAL];

      input_db->getDoubleArray("x_lo", x_lo, dim.getValue());
      input_db->getDoubleArray("x_up", x_up, dim.getValue());
      for (int i = 0; i < dim.getValue(); ++i) {
         if (!(x_lo[i] < x_up[i])) {
            INPUT_RANGE_ERROR("x_lo and x_up");
         }
      }

      setGeometryData(x_lo, x_up, getPhysicalDomain());

   } else if (input_db) {
      bool read_on_restart =
         input_db->getBoolWithDefault("read_on_restart", false);
      int num_keys = static_cast<int>(input_db->getAllKeys().size());
      if (num_keys > 0 && read_on_restart) {
         TBOX_WARNING(
            "CartesianGridGeometry::getFromInput() warning...\n"
            << "You want to override restart data with values from\n"
            << "an input database which is not allowed." << std::endl);
      }
   }
}

/*
 *************************************************************************
 *
 * Checks to see if the version number for the class is the same as
 * as the version number of the restart file.
 * If they are equal, then the data from the database are read to local
 * variables and the setGeometryData() method is called to
 * initialize the data members.
 *
 *************************************************************************
 */
void
CartesianGridGeometry::getFromRestart()
{
   boost::shared_ptr<tbox::Database> restart_db(
      tbox::RestartManager::getManager()->getRootDatabase());

   if (!restart_db->isDatabase(getObjectName())) {
      TBOX_ERROR("CartesianGridGeometry::getFromRestart() error...\n"
         << "    database with name " << getObjectName()
         << " not found in the restart file" << std::endl);
   }
   boost::shared_ptr<tbox::Database> db(
      restart_db->getDatabase(getObjectName()));

   const tbox::Dimension& dim(getDim());

   int ver = db->getInteger("GEOM_CARTESIAN_GRID_GEOMETRY_VERSION");
   if (ver != GEOM_CARTESIAN_GRID_GEOMETRY_VERSION) {
      TBOX_ERROR("CartesianGridGeometry::getFromRestart() error...\n"
         << "    geometry object with name = " << getObjectName()
         << "Restart file version is different than class version"
         << std::endl);
   }

   double x_lo[SAMRAI::MAX_DIM_VAL],
          x_up[SAMRAI::MAX_DIM_VAL];
   db->getDoubleArray("x_lo", x_lo, dim.getValue());
   db->getDoubleArray("x_up", x_up, dim.getValue());

   setGeometryData(x_lo, x_up, getPhysicalDomain());

}

}
}<|MERGE_RESOLUTION|>--- conflicted
+++ resolved
@@ -390,14 +390,9 @@
 
    boost::shared_ptr<CartesianPatchGeometry> geom(
       boost::make_shared<CartesianPatchGeometry>(ratio_to_level_zero,
-<<<<<<< HEAD
          touches_regular_bdry,
          block_id,
          dx, x_lo, x_up));
-=======
-                                                 touches_regular_bdry,
-                                                 dx, x_lo, x_up));
->>>>>>> 7a24c1cd
 
    patch.setPatchGeometry(geom);
 
