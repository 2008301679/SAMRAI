--- conflicted
+++ resolved
@@ -202,29 +202,19 @@
     * @param [in,out] unbalanced_to_balanced Empty Connector to populate
     * with the unbalanced--->balanced edges.
     *
-<<<<<<< HEAD
     * @param [i] flexible_load_tol
     *
     * @param [i] mpi Alternate SAMRAI_MPI to use for communication if
     * needed, overriding that in balanced_box_level.
-=======
-    * @param [in] flexible_load_tol
->>>>>>> 509a723b
     */
    virtual void
    assignToLocalAndPopulateMaps(
       hier::BoxLevel& balanced_box_level,
-<<<<<<< HEAD
       hier::MappingConnector &balanced_to_unbalanced,
       hier::MappingConnector &unbalanced_to_balanced,
       double flexible_load_tol = 0.0,
       const tbox::SAMRAI_MPI &alt_mpi = tbox::SAMRAI_MPI(MPI_COMM_NULL) ) = 0;
 
-=======
-      hier::MappingConnector& balanced_to_unbalanced,
-      hier::MappingConnector& unbalanced_to_balanced,
-      double flexible_load_tol = 0.0) = 0;
->>>>>>> 509a723b
 
    //@{
    //! @name Parameters in box breaking
