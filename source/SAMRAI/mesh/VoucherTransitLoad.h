/*************************************************************************
 *
 * This file is part of the SAMRAI distribution.  For full copyright
 * information, see COPYRIGHT and COPYING.LESSER.
 *
 * Copyright:     (c) 1997-2014 Lawrence Livermore National Security, LLC
 * Description:   Implementation of TreeLoadBalancer.
 *
 ************************************************************************/

#ifndef included_mesh_VoucherTransitLoad
#define included_mesh_VoucherTransitLoad

#include "SAMRAI/SAMRAI_config.h"
#include "SAMRAI/hier/MappingConnector.h"
#include "SAMRAI/hier/SequentialLocalIdGenerator.h"
#include "SAMRAI/mesh/PartitioningParams.h"
#include "SAMRAI/mesh/TransitLoad.h"
#include "SAMRAI/mesh/BoxTransitSet.h"
#include "SAMRAI/tbox/StartupShutdownManager.h"

#include <set>

namespace SAMRAI {
namespace mesh {

/*!
 * @brief Implementation of TransitLoad, representing the load with a
 * set of vouchers, each of which has a work value and the rank of the
 * process that issued the voucher.
 *
 * As a container, this class is nearly identical to
 * std::set<Voucher,VoucherMoreLoad>.
 *
 * Terminology: To avoid confusing the sending and receiving of
 * messages, the sending and receiving of work use the terms supply
 * and demand.  During redemption of vouchers, the holder of a voucher
 * demands the work.  The issuer of that voucher supplies the work.
 * Both send and receive messages to accomplish this.
 *
 * @internal
 * There are 2 private nested classes.  Voucher encapsulates voucher info.
 * VoucherRedemption encapsulates the process of redeeming a voucher.
 */

class VoucherTransitLoad:public TransitLoad
{

public:
   typedef double LoadType;

   //! @name Constructor
   VoucherTransitLoad(
      const PartitioningParams& pparams);

   //! @name Copy constructor
   VoucherTransitLoad(
      const VoucherTransitLoad& other,
      bool copy_load = true);

   //@{
   //! @name TransitLoad abstract interfaces

   //! @copydoc TransitLoad::clone()
   VoucherTransitLoad *
   clone() const;

   //! @copydoc TransitLoad::initialize()
   void
   initialize();

   //! @copydoc TransitLoad::getSumLoad()
   LoadType getSumLoad() const {
      return d_sumload;
   }

   //! @copydoc TransitLoad::insertAll( const hier::BoxContainer & )
   void
   insertAll(
      const hier::BoxContainer& box_container);

   //! @copydoc TransitLoad::insertAll( TransitLoad & )
   void
   insertAll(
      TransitLoad& other);

   //! @copydoc TransitLoad::getNumberOfItems()
   size_t
   getNumberOfItems() const;

   //! @copydoc TransitLoad::getNumberOfOriginatingProcesses()
   size_t
   getNumberOfOriginatingProcesses() const;

   //! @copydoc TransitLoad::putToMessageStream()
   void
   putToMessageStream(
      tbox::MessageStream& msg) const;

   //! @copydoc TransitLoad::getFromMessageStream()
   void
   getFromMessageStream(
      tbox::MessageStream& msg);

   /*!
    * @copydoc TransitLoad::adjustLoad()
    */
   LoadType
   adjustLoad(
      TransitLoad& hold_bin,
      LoadType ideal_load,
      LoadType low_load,
      LoadType high_load);

   /*!
    * @copydoc TransitLoad::assignToLocalAndPopulateMaps()
    *
    * This method uses communication to redeem vouchers.
    */
   void
   assignToLocal(
      hier::BoxLevel& balanced_box_level,
      const hier::BoxLevel& unbalanced_box_level,
      double flexible_load_tol = 0.0,
      const tbox::SAMRAI_MPI &alt_mpi = tbox::SAMRAI_MPI(MPI_COMM_NULL) );


   /*!
    * @copydoc TransitLoad::assignToLocalAndPopulateMaps()
    *
    * This method uses communication to redeem vouchers and up the map.
    */
   void
   assignToLocalAndPopulateMaps(
      hier::BoxLevel& balanced_box_level,
<<<<<<< HEAD
      hier::MappingConnector &balanced_to_unbalanced,
      hier::MappingConnector &unbalanced_to_balanced,
      double flexible_load_tol = 0.0,
      const tbox::SAMRAI_MPI &alt_mpi = tbox::SAMRAI_MPI(MPI_COMM_NULL) );
=======
      hier::MappingConnector& balanced_to_unbalanced,
      hier::MappingConnector& unbalanced_to_balanced,
      double flexible_load_tol = 0.0);
>>>>>>> 509a723b

   //@}

   /*!
    * @brief Setup names of timers.
    *
    * By default, timers are named "mesh::VoucherTransitLoad::*",
    * where the third field is the specific steps performed
    * by the Schedule.  You can override the first two
    * fields with this method.  Conforming to the timer
    * naming convention, timer_prefix should have the form
    * "*::*".
    */
   void
   setTimerPrefix(
      const std::string& timer_prefix);

   void
   recursivePrint(
      std::ostream& co = tbox::plog,
      const std::string& border = std::string(),
      int detail_depth = 1) const;

private:
<<<<<<< HEAD


   /*!
    * @brief Real implementation of assignToLocalAndPopulateMaps, with
    * slightly modified interface.
    */
   void
   assignToLocalAndPopulateMaps(
      hier::BoxLevel& balanced_box_level,
      hier::MappingConnector *balanced_to_unbalanced,
      hier::MappingConnector *unbalanced_to_balanced,
      const hier::BoxLevel& unbalanced_box_level,
      double flexible_load_tol,
      const tbox::SAMRAI_MPI &alt_mpi );

=======
>>>>>>> 509a723b
   //! @brief MPI tag for demand communication.
   static const int VoucherTransitLoad_DEMANDTAG = 3;
   //! @brief MPI tag for supply communication.
   static const int VoucherTransitLoad_SUPPLYTAG = 4;

   //! @brief Voucher.
   struct Voucher {
      //! @brief Default constructor sets zero value and invalid issuer.
      Voucher():
         d_issuer_rank(tbox::SAMRAI_MPI::getInvalidRank()),
         d_load(0.0) {
      }
      //! @brief Initializing constructor sets voucher value and issuer.
      Voucher(
         const LoadType& load,
         int issuer_rank):
         d_issuer_rank(issuer_rank),
         d_load(load) {
      }
      //! @brief Construct Voucher by combining two vouchers from the same issuer.
      Voucher(
         const Voucher& a,
         const Voucher& b):
         d_issuer_rank(a.d_issuer_rank),
         d_load(a.d_load + b.d_load) {
         if (a.d_issuer_rank != b.d_issuer_rank) {
            TBOX_ERROR("VoucherTransitLoad: Cannot combine vouchers from different issuers.");
         }
      }
      //@ @brief Construct Voucher by taking value from an existing Voucher.
      Voucher(
         LoadType load,
         Voucher& src):
         d_issuer_rank(src.d_issuer_rank),
         d_load(load <= src.d_load ? load : src.d_load) {
         src.d_load -= d_load;
      }
      friend std::ostream& operator << (std::ostream& co, const Voucher& v) {
         co << v.d_issuer_rank << '|' << v.d_load;
         return co;
      }
      friend tbox::MessageStream& operator << (tbox::MessageStream& ms, const Voucher& v) {
         ms << v.d_issuer_rank << v.d_load;
         return ms;
      }
      friend tbox::MessageStream& operator >> (tbox::MessageStream& ms, Voucher& v) {
         ms >> v.d_issuer_rank >> v.d_load;
         return ms;
      }
      /*!
       * @brief Adjust load by taking work from or giving work to
       * another Voucher.
       *
       * Similar to the interface defined in TransitLoad but working
       * with individual vouchers instead of containers.
       */
      LoadType
      adjustLoad(
         Voucher& other,
         LoadType ideal_load);
      int d_issuer_rank;
      LoadType d_load;
   };

   //! @brief Comparison functor for sorting Vouchers by issuer rank and load.
   struct VoucherRankCompare {
      bool operator () (const Voucher& a, const Voucher& b) const {
         if (a.d_issuer_rank != b.d_issuer_rank) {
            return a.d_issuer_rank < b.d_issuer_rank;
         }
         return a.d_load < b.d_load;
      }
   };

   //@{
   //! @name Interfaces like the C++ standard stl::set, to help readability.
   typedef std::set<Voucher, VoucherRankCompare> RankOrderedVouchers;
   typedef RankOrderedVouchers::iterator iterator;
   typedef RankOrderedVouchers::const_iterator const_iterator;
   typedef RankOrderedVouchers::reverse_iterator reverse_iterator;
   typedef RankOrderedVouchers::key_type key_type;
   typedef RankOrderedVouchers::value_type value_type;
   iterator begin() {
      return d_vouchers.begin();
   }
   iterator end() {
      return d_vouchers.end();
   }
   const_iterator begin() const {
      return d_vouchers.begin();
   }
   const_iterator end() const {
      return d_vouchers.end();
   }
   reverse_iterator rbegin() {
      return d_vouchers.rbegin();
   }
   reverse_iterator rend() {
      return d_vouchers.rend();
   }
   size_t size() const {
      return d_vouchers.size();
   }
   bool empty() const {
      return d_vouchers.empty();
   }
   void clear() {
      d_sumload = 0;
      d_vouchers.clear();
   }
   std::pair<iterator, bool> insert(const Voucher& v) {
      TBOX_ASSERT(v.d_load >= d_pparams->getLoadComparisonTol());
      iterator itr = d_vouchers.lower_bound(Voucher(0, v.d_issuer_rank));
      if (itr != d_vouchers.end() &&
          itr->d_issuer_rank == v.d_issuer_rank) {
         TBOX_ERROR(
            "Cannot insert Voucher " << v
                                     << ".\nExisting voucher " << *itr
                                     << " is from the same issuer."
                                     << "\nTo combine the vouchers, use insertCombine().");
      }
      itr = d_vouchers.insert(itr, v);
      d_sumload += v.d_load;
      checkDupes();
      return std::pair<iterator, bool>(itr, true);
   }
   size_t erase(const Voucher& v) {
      iterator vi = d_vouchers.lower_bound(v);
      if (vi != d_vouchers.end()) {
         d_sumload -= vi->d_load;
         erase(vi);
         return 1;
      }
      return 0;
   }
   void erase(iterator pos) {
      d_sumload -= pos->d_load;
#ifdef DEBUG_CHECK_ASSERTIONS
      size_t old_size = d_vouchers.size();
#endif
      d_vouchers.erase(pos);
      TBOX_ASSERT(d_vouchers.size() == old_size - 1);
   }
   void swap(VoucherTransitLoad& other) {
      const LoadType tmpload = d_sumload;
      d_sumload = other.d_sumload;
      other.d_sumload = tmpload;
      d_vouchers.swap(other.d_vouchers);
   }
   //@}

   //! @brief Encapsulates voucher redemption for both demander and supplier.
   struct VoucherRedemption {
      VoucherRedemption():
         d_demander_rank(tbox::SAMRAI_MPI::getInvalidRank()),
         d_pparams(0),
         d_mpi(MPI_COMM_NULL),
         d_mpi_request(MPI_REQUEST_NULL) {
      }
      ~VoucherRedemption() {
         finishSendRequest();
         d_pparams = 0;
      }

      //@{
      //! @name Demanding and supplying work based on a voucher.
      void
      sendWorkDemand(
         const VoucherTransitLoad::const_iterator& voucher,
         const hier::SequentialLocalIdGenerator& id_gen,
         const tbox::SAMRAI_MPI& mpi);

      void
      recvWorkDemand(
         int demander_rank,
         int message_length,
         const tbox::SAMRAI_MPI& mpi);

      void
      sendWorkSupply(
         BoxTransitSet& reserve,
         double flexible_load_tol,
         const PartitioningParams& pparams,
         bool send_all);

      void
      recvWorkSupply(
         int message_length,
         const PartitioningParams& pparams);

      void
      setLocalRedemption(
         const VoucherTransitLoad::const_iterator& voucher,
         const hier::SequentialLocalIdGenerator& id_gen,
         const tbox::SAMRAI_MPI& mpi);

      void
      fulfillLocalRedemption(
         BoxTransitSet& reserve,
         const PartitioningParams& pparams,
         bool all);
      //@}

      void
      takeWorkFromReserve(
         BoxTransitSet& work,
         BoxTransitSet& reserve);

      void
      finishSendRequest();

      Voucher d_voucher;
      int d_demander_rank;
      //! @brief Demander-specified LocalId generator to avoid ID clashes.
      hier::SequentialLocalIdGenerator d_id_gen;
      //! @brief Shipment of work, as boxes, sent or received.
      boost::shared_ptr<BoxTransitSet> d_box_shipment;
      const PartitioningParams* d_pparams;

      boost::shared_ptr<tbox::MessageStream> d_msg;
      tbox::SAMRAI_MPI d_mpi;
      tbox::SAMRAI_MPI::Request d_mpi_request;
   };

   /*!
    * @brief Insert voucher, combining with existing voucher from same issuer.
    */
   iterator insertCombine(const Voucher& v) {
      iterator itr = d_vouchers.lower_bound(Voucher(0.0, v.d_issuer_rank));
      if (itr == d_vouchers.end() ||
          v.d_issuer_rank != itr->d_issuer_rank) {
         // Safe to insert.
         TBOX_ASSERT(v.d_load >= d_pparams->getLoadComparisonTol());
         itr = d_vouchers.insert(itr, v);
      } else {
         // Create combined voucher to replace existing one.
         Voucher combined(*itr, v);
         TBOX_ASSERT(combined.d_load >= d_pparams->getLoadComparisonTol());
         d_vouchers.erase(itr++);
         itr = d_vouchers.insert(itr, combined);
      }
      d_sumload += v.d_load;
      checkDupes();
      return itr;
   }

   /*!
    * @brief Erase voucher issued by the given process.
    *
    * @return Whether there was a Voucher to be erased.
    */
   bool
   eraseIssuer(
      int issuer_rank);

   //! @brief Sanity check enforcing no-duplicate-issuer rule.
   void checkDupes() const {
      for (const_iterator i = begin(); i != end(); ++i) {
         const_iterator i1 = i;
         ++i1;
         if (i1 != end() && i1->d_issuer_rank == i->d_issuer_rank) {
         }
      }
   }

   //! @brief Sanity check catching extremely small vouchers.
   void checkSmallVouchers() const {
      for (const_iterator i = begin(); i != end(); ++i) {
         if (i->d_load < d_pparams->getLoadComparisonTol()) {
            TBOX_ERROR("Voucher " << *i << " is smaller than tolerance "
                                  << d_pparams->getLoadComparisonTol());
         }
      }
   }

   /*!
    * @brief Raise load of dst container by shifing load from src.
    */
   LoadType
   raiseDstLoad(
      VoucherTransitLoad& src,
      VoucherTransitLoad& dst,
      LoadType ideal_dst_load);

   /*!
    * @brief Assign a reserve to a set of VoucherRedemption.
    *
    * Alternative option to recursively partition work supply.
    *
    * On return, work assignments will be reflected in reserve.
    */
   void
   recursiveSendWorkSupply(
      const std::map<int, VoucherRedemption>::iterator& begin,
      const std::map<int, VoucherRedemption>::iterator& end,
      BoxTransitSet& reserve);

   /*!
    * @brief Re-cast a TransitLoad object to a VoucherTransitLoad.
    */
   const VoucherTransitLoad& recastTransitLoad(const TransitLoad& transit_load) {
      const VoucherTransitLoad* ptr = static_cast<const VoucherTransitLoad *>(&transit_load);
      TBOX_ASSERT(ptr);
      return *ptr;
   }

   /*!
    * @brief Re-cast a TransitLoad object to a VoucherTransitLoad.
    */
   VoucherTransitLoad& recastTransitLoad(TransitLoad& transit_load) {
      VoucherTransitLoad* ptr = static_cast<VoucherTransitLoad *>(&transit_load);
      TBOX_ASSERT(ptr);
      return *ptr;
   }

   /*!
    * @brief Return the Voucher issued by the given process.  If
    * Voucher isn't there, return zero-valued Voucher.
    */
   Voucher
   findVoucher(
      int issuer_rank) const;

   /*!
    * @brief Yank out and return the Voucher issued by the given
    * process.  If Voucher isn't there, return zero-valued Voucher.
    */
   Voucher
   yankVoucher(
      int issuer_rank);

   /*!
    * @brief Look for an input database called "VoucherTransitLoad"
    * and read parameters if it exists.
    */
   void
   getFromInput();

   /*!
    * @brief Set up things for the entire class.
    *
    * Only called by StartupShutdownManager.
    */
   static void initializeCallback() {
      TimerStruct& timers(s_static_timers[s_default_timer_prefix]);
      getAllTimers(s_default_timer_prefix, timers);
   }

   /*!
    * Free static timers.
    *
    * Only called by StartupShutdownManager.
    */
   static void finalizeCallback() {
      s_static_timers.clear();
   }

   //! @brief Work load, sorted by issuer rank.
   RankOrderedVouchers d_vouchers;

   LoadType d_sumload;

   const PartitioningParams* d_pparams;

   bool d_partition_work_supply_recursively;

   double d_flexible_load_tol;

   //! @brief Reserve load container used during redemption phase.
   BoxTransitSet d_reserve;

   //@{
   //! @name Debugging stuff.
   bool d_print_steps;
   bool d_print_edge_steps;
   //@}

   //@{
   //! @name Timer data for Schedule class.

   /*
    * @brief Structure of timers used by this class.
    *
    * Each Schedule object can set its own timer names through
    * setTimerPrefix().  This leads to many timer look-ups.  Because
    * it is expensive to look up timers, this class caches the timers
    * that has been looked up.  Each TimerStruct stores the timers
    * corresponding to a prefix.
    */
   struct TimerStruct {
      boost::shared_ptr<tbox::Timer> t_adjust_load;
      boost::shared_ptr<tbox::Timer> t_raise_dst_load;
      boost::shared_ptr<tbox::Timer> t_assign_to_local;
      boost::shared_ptr<tbox::Timer> t_assign_to_local_and_populate_maps;
   };

   //! @brief Default prefix for Timers.
   static const std::string s_default_timer_prefix;

   /*!
    * @brief Static container of timers that have been looked up.
    */
   static std::map<std::string, TimerStruct> s_static_timers;

   /*!
    * @brief Structure of timers in s_static_timers, matching this
    * object's timer prefix.
    */
   TimerStruct* d_object_timers;

   /*!
    * @brief Get all the timers defined in TimerStruct.  The timers
    * are named with the given prefix.
    */
   static void
   getAllTimers(
      const std::string& timer_prefix,
      TimerStruct& timers);

   //@}

   static tbox::StartupShutdownManager::Handler
      s_initialize_finalize_handler;
};

}
}

#endif<|MERGE_RESOLUTION|>--- conflicted
+++ resolved
@@ -133,16 +133,10 @@
    void
    assignToLocalAndPopulateMaps(
       hier::BoxLevel& balanced_box_level,
-<<<<<<< HEAD
       hier::MappingConnector &balanced_to_unbalanced,
       hier::MappingConnector &unbalanced_to_balanced,
       double flexible_load_tol = 0.0,
       const tbox::SAMRAI_MPI &alt_mpi = tbox::SAMRAI_MPI(MPI_COMM_NULL) );
-=======
-      hier::MappingConnector& balanced_to_unbalanced,
-      hier::MappingConnector& unbalanced_to_balanced,
-      double flexible_load_tol = 0.0);
->>>>>>> 509a723b
 
    //@}
 
@@ -167,7 +161,6 @@
       int detail_depth = 1) const;
 
 private:
-<<<<<<< HEAD
 
 
    /*!
@@ -183,8 +176,6 @@
       double flexible_load_tol,
       const tbox::SAMRAI_MPI &alt_mpi );
 
-=======
->>>>>>> 509a723b
    //! @brief MPI tag for demand communication.
    static const int VoucherTransitLoad_DEMANDTAG = 3;
    //! @brief MPI tag for supply communication.
