/*************************************************************************
 *
 * This file is part of the SAMRAI distribution.  For full copyright
 * information, see COPYRIGHT and COPYING.LESSER.
 *
 * Copyright:     (c) 1997-2014 Lawrence Livermore National Security, LLC
 * Description:   Scalable load balancer using tree algorithm.
 *
 ************************************************************************/

#ifndef included_mesh_CascadePartitionerTree_C
#define included_mesh_CascadePartitionerTree_C

#include "SAMRAI/mesh/CascadePartitionerTree.h"
#include "SAMRAI/mesh/CascadePartitioner.h"

#if !defined(__BGL_FAMILY__) && defined(__xlC__)
/*
 * Suppress XLC warnings
 */
#pragma report(disable, CPPC5334)
#pragma report(disable, CPPC5328)
#endif

namespace SAMRAI {
namespace mesh {

/*
 * Construct the tree for the given CascadePartitioner by constructing
 * the root and recursively constructing its children.
 *
 * Only children relevant to local process is actually constructed.
 * These are the groups containing the local processes and their
 * sibling groups.
 */
CascadePartitionerTree::CascadePartitionerTree(
   const CascadePartitioner& partitioner):
   d_common(&partitioner),
   d_gen_num(0),

   d_begin(0),
   d_end(partitioner.d_mpi.getSize()),

   d_parent(0),
   d_near(0),
   d_far(0),
   d_leaf(0),

   d_work(partitioner.d_local_load->getSumLoad()),
<<<<<<< HEAD
   d_obligation(d_common->d_global_work_avg*d_common->d_mpi.getSize()),
=======
   d_obligation(d_common->d_global_load_avg * d_common->d_mpi.getSize()),
>>>>>>> 509a723b
   d_group_may_supply(false)
{
   d_children[0] = d_children[1] = 0;
   d_contact[0] = d_contact[1] = -1;
   d_process_may_supply[0] = d_process_may_supply[1] = false;

<<<<<<< HEAD
   if ( d_common->d_print_steps ) {
      tbox::plog << d_common->d_object_name << "::root constructor: entered generation "
                 << d_gen_num << "  ranks " << d_begin << '-' << d_end << std::endl;
=======
   if (d_common->d_print_steps) {
      tbox::plog << "CascadePartitionerTree::root constructor: entered generation "
                 << d_gen_num << "  ranks " << d_begin << '-' << d_end << "\n";
>>>>>>> 509a723b
   }

   makeChildren();

<<<<<<< HEAD
   if ( d_common->d_print_steps ) {
      tbox::plog << d_common->d_object_name << "::root constructor: leaving" << std::endl;
      printClassData( tbox::plog, "\t" );
=======
   if (d_common->d_print_steps) {
      tbox::plog << "CascadePartitionerTree::root constructor: leaving\n";
      printClassData(tbox::plog, "\t");
>>>>>>> 509a723b
   }
}

/*
 * Construct a child group.  Child group has either the lower half or
 * the upper half of the parent group, indicated by group_position.
 * If parent group has odd number of processes, the extra process is
 * placed in the upper group.
 *
 * Assign contacts by pairing this process with the process having the
 * same relative rank in the sibling group.  If upper group has an
 * extra rank, pair it with the last rank in lower group (giving last
 * rank in lower group two contacts).
 */
CascadePartitionerTree::CascadePartitionerTree(
   CascadePartitionerTree& parent,
   Position group_position):
   d_common(parent.d_common),
   d_gen_num(1 + parent.d_gen_num),

   d_begin(parent.d_begin),
   d_end(parent.d_end),

   d_parent(&parent),
   d_near(0),
   d_far(0),
   d_leaf(0),

   d_work(-1.0),
   d_obligation(-1.0),
   d_group_may_supply(false)
{
<<<<<<< HEAD
   if ( d_common->d_print_steps && d_common->d_print_child_steps ) {
      tbox::plog << d_common->d_object_name << "::non-root constructor: entered generation "
=======
   if (d_common->d_print_steps) {
      tbox::plog << "CascadePartitionerTree::non-root constructor: entered generation "
>>>>>>> 509a723b
                 << d_gen_num << "  parent ranks " << d_begin << '-' << d_end
                 << "  position " << group_position << std::endl;
   }

   d_children[0] = d_children[1] = 0;
   d_contact[0] = d_contact[1] = -1;
   d_process_may_supply[0] = d_process_may_supply[1] = false;

   const int upper_begin = (d_parent->d_begin + d_parent->d_end) / 2;

   if (group_position == Lower) {
      d_end = upper_begin;
      const int relative_rank = d_common->d_mpi.getRank() - d_parent->d_begin;
      d_contact[0] = relative_rank + upper_begin;

      if ((d_parent->d_end - d_parent->d_begin) % 2 &&
          d_common->d_mpi.getRank() == upper_begin - 1) {
         d_contact[1] = 1 + d_contact[0];
      }
   } else {
      d_begin = upper_begin;
      const int relative_rank = d_common->d_mpi.getRank() - upper_begin;
      d_contact[0] = tbox::MathUtilities<int>::Min(
            relative_rank + d_parent->d_begin, upper_begin - 1);
   }

<<<<<<< HEAD
   d_obligation = d_common->d_global_work_avg*(d_end-d_begin);
=======
   d_obligation = d_common->d_global_load_avg * (d_end - d_begin);
>>>>>>> 509a723b

   if (containsRank(d_common->d_mpi.getRank())) {
      makeChildren();
   }

<<<<<<< HEAD
   if ( d_common->d_print_steps && d_common->d_print_child_steps ) {
      tbox::plog << d_common->d_object_name << "::non-root constructor: leaving" << std::endl;
      printClassData( tbox::plog, "\t" );
=======
   if (d_common->d_print_steps) {
      tbox::plog << "CascadePartitionerTree::non-root constructor: leaving\n";
      printClassData(tbox::plog, "\t");
>>>>>>> 509a723b
   }
}

/*
 *************************************************************************
 *************************************************************************
 */
void
CascadePartitionerTree::makeChildren()
{
   if (size() > 1) {

      d_children[0] = new CascadePartitionerTree(*this, Lower);
      d_children[1] = new CascadePartitionerTree(*this, Upper);

      const bool in_upper_branch = d_children[1]->containsRank(d_common->d_mpi.getRank());
      d_near = d_children[in_upper_branch];
      d_far = d_children[!in_upper_branch];

      d_leaf = d_near->d_leaf;
   } else {
      if (d_begin == d_common->d_mpi.getRank()) {
         d_leaf = this;
      }
   }
}

/*
 *************************************************************************
 *************************************************************************
 */
CascadePartitionerTree::~CascadePartitionerTree()
{
   if (d_children[0]) delete d_children[0];
   if (d_children[1]) delete d_children[1];
   d_children[0] = 0;
   d_children[1] = 0;
   d_near = 0;
   d_far = 0;
   d_leaf = 0;
   d_common = 0;
}

/*
 *************************************************************************
 * This method contains the looping structure required to balance all
 * groups.  The outer loop (top_group) cycles from the largest group
 * to the smallest, balancing the two halves of each group.  The inner
 * loop (current_group) cycles from the leaf to the current top_group,
 * combining groups to build a sufficient global picture of top_group,
 * then balance its two halves.
 *************************************************************************
 */
void CascadePartitionerTree::distributeLoad()
{
   d_common->t_distribute_load->start();

<<<<<<< HEAD
   const double connector_update_interval = computeConnectorUpdateInterval();

   const int tree_depth = CascadePartitioner::lgInt( d_common->d_mpi.getSize());
=======
   for (CascadePartitionerTree* top_group = this; top_group != d_leaf;
        top_group = top_group->d_near) {

      if (d_common->d_print_steps) {
         tbox::plog << "\nCascadePartitionerTree::distributeLoad balancing outer top_group "
                    << top_group->d_gen_num
                    << "  with exact local_load=" << d_common->d_local_load->getSumLoad()
                    << std::endl;
      }
>>>>>>> 509a723b

   CascadePartitionerTree *top_group = this;

<<<<<<< HEAD
   for ( int top_gen_number = 0; top_gen_number < tree_depth-1; ++top_gen_number ) {

      /*
       * This block combines and balances child branches and, for
       * certain top groups, update Connectors.  Only non-leaf nodes
       * combine and balance children but all nodes must participate
       * in updating Connectors (or the step will hang).
       */
      TBOX_ASSERT( top_group->d_gen_num == top_gen_number || top_group == d_leaf );

      if ( top_group->d_gen_num == top_gen_number ) {

         if ( d_common->d_print_steps ) {
            tbox::plog << d_common->d_object_name << "::distributeLoad balancing outer top_group "
                       << top_group->d_gen_num
                       << "  with exact local_load=" << d_common->d_local_load->getSumLoad()
                       << std::endl;
            tbox::plog << "\ttop_group:" << std::endl;
            top_group->printClassData( tbox::plog, "\t" );
            tbox::plog << "\tchild 0:" << std::endl;
            top_group->d_children[0]->printClassData( tbox::plog, "\t" );
            tbox::plog << "\tchild 1:" << std::endl;
            top_group->d_children[1]->printClassData( tbox::plog, "\t" );
         }

         d_leaf->recomputeLeafData();

         for ( CascadePartitionerTree *current_group = d_leaf->d_parent;
               current_group != 0 && current_group->d_near != top_group;
               current_group = current_group->d_parent ) {

            current_group->combineChildren();
            if ( d_common->d_print_steps && d_common->d_print_child_steps ) {
               tbox::plog << d_common->d_object_name << "::distributeLoad outer top_group "
                          << top_group->d_gen_num << "  combined generation "
                          << current_group->d_gen_num << ".  All d_work values are exact."
                          << std::endl;
               tbox::plog << "\tcurrent_group:" << std::endl;
               current_group->printClassData( tbox::plog, "\t" );
               tbox::plog << "\tchild 0:" << std::endl;
               current_group->d_children[0]->printClassData( tbox::plog, "\t" );
               tbox::plog << "\tchild 1:" << std::endl;
               current_group->d_children[1]->printClassData( tbox::plog, "\t" );
=======
      for (CascadePartitionerTree* current_group = d_leaf->d_parent;
           current_group != 0 && current_group->d_near != top_group;
           current_group = current_group->d_parent) {

         current_group->combineChildren();
         if (d_common->d_print_steps) {
            tbox::plog << "\nCascadePartitionerTree::distributeLoad outer top_group "
                       << top_group->d_gen_num << "  combined generation "
                       << current_group->d_gen_num << ".  All d_work values are exact.\n";
            tbox::plog << "\tcurrent_group:\n";
            current_group->printClassData(tbox::plog, "\t");
            tbox::plog << "\tchild 0:\n";
            current_group->d_children[0]->printClassData(tbox::plog, "\t");
            tbox::plog << "\tchild 1:\n";
            current_group->d_children[1]->printClassData(tbox::plog, "\t");
         }

         if (d_common->d_reset_obligations &&
             current_group == top_group && top_group->d_gen_num != 0) {
            const double old_obligation = top_group->d_obligation;
            top_group->resetObligation(
               top_group->d_work / static_cast<double>(top_group->size()));
            if (d_common->d_print_steps) {
               tbox::plog << "\nCascadePartitionerTree::distributeLoad generation "
                          << top_group->d_gen_num << " reset obligation from "
                          << old_obligation << " to " << top_group->d_obligation
                          << std::endl;
            }
         }

         /*
          * Balance the children is needed only for top_gorup, but we
          * optionally also balance intermediate children.
          */
         if (d_common->d_balance_intermediate_groups || current_group == top_group) {
            current_group->balanceChildren();
            if (d_common->d_print_steps) {
               tbox::plog << "\nCascadePartitionerTree::distributeLoad outer top_group "
                          << top_group->d_gen_num << "  shuffled generation "
                          << current_group->d_gen_num
                          << ".  d_work is exact, but childrens' are estimates.\n";
               tbox::plog << "\tcurrent_group:\n";
               current_group->printClassData(tbox::plog, "\t");
               tbox::plog << "\tchild 0:\n";
               current_group->d_children[0]->printClassData(tbox::plog, "\t");
               tbox::plog << "\tchild 1:\n";
               current_group->d_children[1]->printClassData(tbox::plog, "\t");
>>>>>>> 509a723b
            }

            if ( d_common->d_reset_obligations &&
                 current_group == top_group && top_group->d_gen_num != 0 ) {
               const double old_obligation = top_group->d_obligation;
               top_group->resetObligation( top_group->d_work/static_cast<double>(top_group->size()) );
               if ( d_common->d_print_steps ) {
                  tbox::plog << d_common->d_object_name << "::distributeLoad generation "
                             << top_group->d_gen_num << " reset obligation from "
                             << old_obligation << " to " << top_group->d_obligation
                             << std::endl;
               }
            }

            /*
             * Balance the children is needed only for top_group, but we
             * optionally also balance intermediate children.
             */
            if ( current_group == top_group ) {
               current_group->balanceChildren();
               if ( d_common->d_print_steps ) {
                  tbox::plog << d_common->d_object_name << "::distributeLoad outer top_group "
                             << top_group->d_gen_num << "  shuffled generation "
                             << top_group->d_gen_num << ".  d_work is exact, but childrens' are estimates."
                             << std::endl;
                  tbox::plog << "\ttop_group:" << std::endl;
                  top_group->printClassData( tbox::plog, "\t" );
                  tbox::plog << "\tchild 0:" << std::endl;
                  top_group->d_children[0]->printClassData( tbox::plog, "\t" );
                  tbox::plog << "\tchild 1:" << std::endl;
                  top_group->d_children[1]->printClassData( tbox::plog, "\t" );
               }
            }

         } // Inner loop, current_group
         if ( d_common->d_print_steps ) {
            tbox::plog << d_common->d_object_name << "::distributeLoad completed inner loop for generation "
                       << top_group->d_gen_num << std::endl;
         }

      }

      if ( static_cast<int>(top_gen_number/connector_update_interval) !=
           static_cast<int>((top_gen_number+1)/connector_update_interval) ||
           top_gen_number == tree_depth-2 ) {
         // Update Connectors.
         if ( d_common->d_print_steps ) {
            tbox::plog << d_common->d_object_name << "::distributeLoad updating Connectors after balancing generation "
                       << top_group->d_gen_num << std::endl;
         }
         d_common->t_distribute_load->stop();
         d_common->updateConnectors();
         d_common->t_distribute_load->start();
         if ( top_group != d_leaf->d_parent ) {
            d_common->d_local_load->clear();
            d_common->d_local_load->insertAll(d_common->d_balance_box_level->getBoxes());
         }
      }

      top_group = top_group->d_near;

   } // Outer loop, top_group

   d_common->t_distribute_load->stop();
}

/*
 *************************************************************************
 * Combine near and far children data (using communication) to compute
 * work-related data for this group.  Update work-related values in
 * this group and its far child.
 *
 * After combining children, d_work, d_near->d_work and d_far->d_work
 * are exact.  d_near->d_work and d_far->d_work remain exact until
 * balanceChildren(), when we just estimate transfers by remote ranks
 * in this group.  d_work remains exact longer--until the next bigger
 * group calls balanceChildren().
 *
 * NOTE: This method can probably be re-organized as if there's only
 * one contact.  We only need to exchange data with the second contact
 * if the the far group may supply and the near group has a deficit.
 *************************************************************************
 */
void
CascadePartitionerTree::combineChildren()
{
   d_common->t_combine_children->start();

   tbox::MessageStream send_msg;
   send_msg << d_near->d_work << d_near->d_group_may_supply << d_near->d_process_may_supply[0];

   for (int i = 0; i < 2; ++i) {
      if (d_near->d_contact[i] >= 0) {

         d_common->d_comm_peer[i].setPeerRank(d_near->d_contact[i]);
         d_common->d_comm_peer[i].setMPITag(CascadePartitionerTree_TAG_InfoExchange0,
            CascadePartitionerTree_TAG_InfoExchange1);
         d_common->d_comm_peer[i].limitFirstDataLength(send_msg.getCurrentSize());
         d_common->d_comm_peer[i].beginRecv(true);

         d_common->d_comm_peer[2 + i].setPeerRank(d_near->d_contact[i]);
         d_common->d_comm_peer[2 + i].setMPITag(CascadePartitionerTree_TAG_InfoExchange0,
            CascadePartitionerTree_TAG_InfoExchange1);
         d_common->d_comm_peer[2 + i].limitFirstDataLength(send_msg.getCurrentSize());
         d_common->d_comm_peer[2 + i].beginSend(static_cast<const char *>(send_msg.getBufferStart()),
            static_cast<int>(send_msg.getCurrentSize()), true);

      }
   }

   d_far->d_work = 0.0;
   d_far->d_group_may_supply = true;
   while (d_common->d_comm_stage.numberOfCompletedMembers() > 0 ||
          d_common->d_comm_stage.advanceAny()) {

      tbox::AsyncCommPeer<char>* completed = static_cast<tbox::AsyncCommPeer<char> *>(
            d_common->d_comm_stage.popCompletionQueue());

      const int i = static_cast<int>(completed - d_common->d_comm_peer);
      TBOX_ASSERT(i >= 0 && i < 4);
      if (i < 2) {
         // This was a receive.
         tbox::MessageStream recv_msg(completed->getRecvSize(),
                                      tbox::MessageStream::Read,
                                      completed->getRecvData(),
                                      false);
         recv_msg >> d_far->d_work >> d_far->d_group_may_supply >> d_far->d_process_may_supply[i];
      }
   }
   TBOX_ASSERT(d_common->d_comm_stage.numberOfPendingMembers() == 0);

   d_work = d_children[0]->d_work + d_children[1]->d_work;
   d_group_may_supply = estimatedSurplus() > d_common->d_pparams->getLoadComparisonTol();

   // If process still may supply for near child, it may supply for this group.
   d_process_may_supply[0] = d_near->d_process_may_supply[0];

   d_common->t_combine_children->stop();
}

/*
 *************************************************************************
 * If one child has a positive surplus and the other has a negative
 * surplus, the former supplies work to the latter.  Amount supplied
 * is ideally the minimum of the supplier's surplus and the
 * requestor's deficit.  (Actual ammounts are affected by load cutting
 * restrictions.)  Note that only children groups will be balanced
 * (not all descendents).
 *
 * This method records estimates of the work changes to the groups it
 * knows about.  It doesn't record the actual work changes because
 * that happens remotely.  Each process in the supply group send a
 * message received by its contact(s) on the requesting group.  The
 * messages has the actual work to be transfered.
 *
 * Note: This method balances only the children groups (the lower
 * child and upper), not all descendents.  To balance the near grand
 * child, call d_near->balanceChildren().
 *************************************************************************
 */
void
CascadePartitionerTree::balanceChildren()
{
   d_common->t_balance_children->start();

<<<<<<< HEAD
   if ( d_common->d_print_steps ) {
      tbox::plog << d_common->d_object_name << "::balanceChildren: entered" << std::endl;
=======
   if (d_common->d_print_steps) {
      tbox::plog << "\nCascadePartitionerTree::balanceChildren: entered\n";
>>>>>>> 509a723b
   }

   TBOX_ASSERT(d_common->d_shipment->empty());

   if (d_near->estimatedSurplus() > d_common->d_pparams->getLoadComparisonTol() &&
       d_far->estimatedSurplus() < -d_common->d_pparams->getLoadComparisonTol()) {
      // Outgoing work, from near child to far child.

      if (d_near->d_process_may_supply[0]) {

         d_common->t_supply_work->start();
         double work_supplied = d_near->supplyWork(-d_far->estimatedSurplus(), d_near->d_contact[0]);
         d_common->t_supply_work->stop();

         // Record work taken by the far child.
         d_far->d_work += work_supplied;
         d_far->d_group_may_supply = d_far->d_process_may_supply[0] =
               d_far->d_process_may_supply[1] = false;

<<<<<<< HEAD
         if ( d_common->d_print_steps ) {
            tbox::plog << d_common->d_object_name << "::balanceChildren:"
=======
         if (d_common->d_print_steps) {
            tbox::plog << "CascadePartitionerTree::balanceChildren:"
>>>>>>> 509a723b
                       << "  record outgoing shipment of " << work_supplied
                       << " from our half to far half.  Send to " << d_near->d_contact[0] << std::endl;
         }

         TBOX_ASSERT(d_near->d_contact[0] >= 0);
         sendShipment(d_near->d_contact[0]); // If 2 contacts in far group, send to the first one only.
      }
   } else if (d_far->estimatedSurplus() > d_common->d_pparams->getLoadComparisonTol() &&
              d_near->estimatedSurplus() < -d_common->d_pparams->getLoadComparisonTol()) {
      // Incoming work, from far child to near child.

      /*
       * Even when a group may supply, it will not supply to a
       * redundant_demand.  It will supply to its first contact
       * everything it wants to send to the group.  A redundant_demand
       * is one from the second contact in the same group.  Local
       * demand is redundant if the near group is bigger than the far
       * group and local process is the last rank in its group.
       */
      const bool redundant_demand = d_near->size() > d_far->size() &&
         d_common->d_mpi.getRank() == d_end - 1;

      if (d_far->d_group_may_supply && !redundant_demand) {
         if (d_far->d_process_may_supply[0]) {
            d_common->d_comm_peer[0].setPeerRank(d_near->d_contact[0]);
            d_common->d_comm_peer[0].setMPITag(CascadePartitionerTree_TAG_LoadTransfer0,
               CascadePartitionerTree_TAG_LoadTransfer1);
            d_common->d_comm_peer[0].beginRecv(true);
<<<<<<< HEAD
            if ( d_common->d_print_steps ) {
               tbox::plog << d_common->d_object_name << "::balanceChildren:"
=======
            if (d_common->d_print_steps) {
               tbox::plog << "CascadePartitionerTree::balanceChildren:"
>>>>>>> 509a723b
                          << "  expecting shipment from first contact " << d_near->d_contact[0]
                          << "  redundant_demand=" << redundant_demand
                          << "  d_near->size()=" << d_near->size()
                          << "  d_far->size()=" << d_far->size()
                          << "  d_end=" << d_end
                          << "  d_common->d_mpi.getRank()=" << d_common->d_mpi.getRank()
                          << std::endl;
            }
         }
         if (d_far->d_process_may_supply[1]) {
            d_common->d_comm_peer[1].setPeerRank(d_near->d_contact[1]);
            d_common->d_comm_peer[1].setMPITag(CascadePartitionerTree_TAG_LoadTransfer0,
               CascadePartitionerTree_TAG_LoadTransfer1);
            d_common->d_comm_peer[1].beginRecv(true);
<<<<<<< HEAD
            if ( d_common->d_print_steps ) {
               tbox::plog << d_common->d_object_name << "::balanceChildren:"
=======
            if (d_common->d_print_steps) {
               tbox::plog << "CascadePartitionerTree::balanceChildren:"
>>>>>>> 509a723b
                          << "  expecting shipment from second contact " << d_near->d_contact[1]
                          << "  redundant_demand=" << redundant_demand
                          << "  d_near->size()=" << d_near->size()
                          << "  d_far->size()=" << d_far->size()
                          << "  d_end=" << d_end
                          << "  d_common->d_mpi.getRank()=" << d_common->d_mpi.getRank()
                          << std::endl;
            }
         }
      }

      d_common->t_supply_work->start();
      double work_supplied = d_far->supplyWork(-d_near->estimatedSurplus(), d_common->d_mpi.getRank());
      d_common->t_supply_work->stop();

      // Record work taken by near child group.
      d_near->d_work += work_supplied;
      d_near->d_group_may_supply = d_near->d_process_may_supply[0] = false;

<<<<<<< HEAD
      if ( d_common->d_print_steps ) {
         tbox::plog << d_common->d_object_name << "::balanceChildren:"
=======
      if (d_common->d_print_steps) {
         tbox::plog << "CascadePartitionerTree::balanceChildren:"
>>>>>>> 509a723b
                    << "  recorded incoming shipment of " << work_supplied
                    << " from far half to our half." << std::endl;
      }

      if (d_far->d_process_may_supply[0] || d_far->d_process_may_supply[1]) {
         receiveAndUnpackSuppliedLoad();
      }
<<<<<<< HEAD
   }
   else {
      if ( d_common->d_print_steps ) {
         tbox::plog << d_common->d_object_name << "::balanceChildren: not supplying or demanding" << std::endl;
=======
   } else {
      if (d_common->d_print_steps) {
         tbox::plog << "CascadePartitionerTree::balanceChildren: not supplying or demanding\n";
>>>>>>> 509a723b
      }
   }

   // Complete the load send, if there was any.
   d_common->d_comm_stage.advanceAll();
   while (d_common->d_comm_stage.numberOfCompletedMembers() > 0) {
      d_common->d_comm_stage.popCompletionQueue();
   }

   d_common->t_balance_children->stop();

<<<<<<< HEAD
   if ( d_common->d_print_steps ) {
      tbox::plog << d_common->d_object_name << "::balanceChildren: leaving" << std::endl;
=======
   if (d_common->d_print_steps) {
      tbox::plog << "CascadePartitionerTree::balanceChildren: leaving\n";
>>>>>>> 509a723b
   }
}

/*
 *************************************************************************
 * Supply work_requested to another group requesting work.  Any load
 * supplied by local process will be sent to the designated taker, a
 * process in the requesting group.  Give priority to supplies closest
 * to the taker in rank space.
 *
 * 1. If this is a leaf, remove load from d_common->d_local_load
 *    and put it in d_common->d_shipment.
 * 2. Else:
 *    A: Remove load from the child group closer to the taker.
 *    B: If step A didn't supply enough, remove some from the other child.
 *
 * This method recurses into descendent groups, estimating changes
 * needed to supply the work_requested.  Estimation is necessary
 * because most of the changes take place remotely.  If the recursion
 * reaches the leaf group of the local process, it sets aside the work
 * that the local process supplies.
 *************************************************************************
 */
double
CascadePartitionerTree::supplyWork(double work_requested, int taker)
{
   TBOX_ASSERT(work_requested > 0.0);
   TBOX_ASSERT(!containsRank(taker));
   TBOX_ASSERT(containsRank(d_common->d_mpi.getRank()) || d_children[0] == 0);   // Only near groups should store children.
   TBOX_ASSERT(d_group_may_supply ==
      (estimatedSurplus() > d_common->d_pparams->getLoadComparisonTol()));

<<<<<<< HEAD
   if ( d_common->d_print_steps && d_common->d_print_child_steps ) {
      tbox::plog << d_common->d_object_name << "::supplyWork generation "
=======
   if (d_common->d_print_steps) {
      tbox::plog << "CascadePartitionerTree::supplyWork generation "
>>>>>>> 509a723b
                 << d_gen_num << " [" << d_begin << ',' << d_end << ')'
                 << " attempting to supply " << work_requested << " to " << taker
                 << std::endl;
   }

   double est_work_supplied = 0.0; // Estimate of work supplied by this group.

   if (d_group_may_supply) {

      const double allowed_supply = tbox::MathUtilities<double>::Min(
            work_requested, d_common->d_limit_supply_to_surplus ? estimatedSurplus() : d_work);
      TBOX_ASSERT(allowed_supply >= 0.0);

      if (d_children[0] != 0) {
         // Near group and not a leaf: Recursively supply load from children.
         const int priority = taker >= d_begin;
         est_work_supplied = d_children[priority]->supplyWork(allowed_supply, taker);
         if (est_work_supplied < allowed_supply) {
            est_work_supplied +=
               d_children[!priority]->supplyWork(allowed_supply - est_work_supplied, taker);
         }
      } else {
         // A leaf and/or a far group.  No children, and no recursion.
         est_work_supplied = allowed_supply;

         if (containsRank(d_common->d_mpi.getRank())) {
            // This is a near leaf group: apportion the load shipment.
<<<<<<< HEAD
            TBOX_ASSERT( size() == 1 );
            const double tolerance = d_common->d_flexible_load_tol*d_common->d_global_work_avg;
=======
            TBOX_ASSERT(size() == 1);
            const double tolerance = d_common->d_flexible_load_tol * d_common->d_global_load_avg;
>>>>>>> 509a723b
            d_common->d_shipment->adjustLoad(
               *d_common->d_local_load,
               est_work_supplied,
               est_work_supplied - tolerance,
               est_work_supplied + tolerance);

<<<<<<< HEAD
            if ( d_common->d_print_steps ) {
               tbox::plog << d_common->d_object_name << "::supplyWork giving to " << taker << ": ";
=======
            if (d_common->d_print_steps) {
               tbox::plog << "CascadePartitionerTree::supplyWork giving to " << taker << ": ";
>>>>>>> 509a723b
               d_common->d_shipment->recursivePrint();
               tbox::plog << d_common->d_object_name << "::supplyWork keeping: ";
               d_common->d_local_load->recursivePrint();
               if (d_common->d_shipment->getSumLoad() > est_work_supplied + tolerance ||
                   d_common->d_shipment->getSumLoad() < est_work_supplied - tolerance) {
                  tbox::plog << "  shipment missed range: target shipment "
                             << d_common->d_shipment->getSumLoad() << " / " << est_work_supplied
                             << " [" << est_work_supplied - tolerance << ','
                             << est_work_supplied + tolerance << "] by "
                             << d_common->d_shipment->getSumLoad() - est_work_supplied
                             << " units.  kept: "
                             << d_common->d_local_load->getSumLoad()
                             << std::endl;
               }
            }

            d_process_may_supply[0] =
               d_common->d_local_load->getSumLoad() - d_obligation >
               d_common->d_pparams->getLoadComparisonTol();
         }
      }

      d_group_may_supply = estimatedSurplus() > d_common->d_pparams->getLoadComparisonTol();

      d_work -= est_work_supplied;

   } // d_group_may_supply

<<<<<<< HEAD
   if ( d_common->d_print_steps && d_common->d_print_child_steps ) {
      tbox::plog << d_common->d_object_name << "::supplyWork generation "
=======
   if (d_common->d_print_steps) {
      tbox::plog << "CascadePartitionerTree::supplyWork generation "
>>>>>>> 509a723b
                 << d_gen_num << " [" << d_begin << ',' << d_end << ')'
                 << " supplied estimated " << est_work_supplied << " to " << taker
                 << std::endl;
   }
   return est_work_supplied;
}

/*
 *************************************************************************
 *************************************************************************
 */
void
CascadePartitionerTree::sendShipment(int taker)
{
   d_common->t_send_shipment->start();

<<<<<<< HEAD
   if ( d_common->d_print_steps ) {
      tbox::plog << d_common->d_object_name << "::sendMyShipment: sending to " << taker << ' ';
=======
   if (d_common->d_print_steps) {
      tbox::plog << "CascadePartitionerTree::sendMyShipment: sending to " << taker << ' ';
>>>>>>> 509a723b
      d_common->d_shipment->recursivePrint(tbox::plog, "", 0);
      tbox::plog << " leaving d_local_load with ";
      d_common->d_local_load->recursivePrint(tbox::plog, "", 0);
      tbox::plog << std::endl;
   }
   tbox::MessageStream msg;
   msg << *d_common->d_shipment;
   d_common->d_comm_peer[0].setPeerRank(taker);
<<<<<<< HEAD
   d_common->d_comm_peer[0].setMPITag( CascadePartitionerTree_TAG_LoadTransfer0,
                                       CascadePartitionerTree_TAG_LoadTransfer1 );
   d_common->d_comm_peer[0].beginSend( static_cast<const char*>(msg.getBufferStart()),
                                       static_cast<int>(msg.getCurrentSize()), true );
=======
   d_common->d_comm_peer[0].setMPITag(CascadePartitionerTree_TAG_LoadTransfer0,
      CascadePartitionerTree_TAG_LoadTransfer1);
   d_common->d_comm_peer[0].beginSend((const char *)(msg.getBufferStart()),
      static_cast<int>(msg.getCurrentSize()),
      true);
>>>>>>> 509a723b
   d_common->d_shipment->clear();

   d_common->t_send_shipment->stop();
}

/*
 *************************************************************************
 *************************************************************************
 */
void
CascadePartitionerTree::receiveAndUnpackSuppliedLoad()
{
   d_common->t_receive_and_unpack_supplied_load->start();

   while (d_common->d_comm_stage.numberOfCompletedMembers() > 0 ||
          d_common->d_comm_stage.advanceAny()) {
      tbox::AsyncCommStage::Member* completed = d_common->d_comm_stage.popCompletionQueue();
      tbox::AsyncCommPeer<char>* comm_peer = static_cast<tbox::AsyncCommPeer<char> *>(completed);
      tbox::MessageStream recv_msg(comm_peer->getRecvSize(),
                                   tbox::MessageStream::Read,
                                   comm_peer->getRecvData(),
                                   true);
      recv_msg >> *d_common->d_shipment;
      d_common->d_local_load->insertAll(*d_common->d_shipment);
<<<<<<< HEAD
      if ( d_common->d_print_steps ) {
         tbox::plog << d_common->d_object_name << "::receiveAndUnpackSuppliedLoad: received ";
=======
      if (d_common->d_print_steps) {
         tbox::plog << "CascadePartitionerTree::receiveAndUnpackSuppliedLoad: received ";
>>>>>>> 509a723b
         d_common->d_shipment->recursivePrint(tbox::plog, "", 0);
         tbox::plog << " from process " << comm_peer->getPeerRank()
                    << " and updated d_local_load to ";
         d_common->d_local_load->recursivePrint(tbox::plog, "", 0);
         tbox::plog << std::endl;
      }
      d_common->d_shipment->clear();
   }

   d_common->t_receive_and_unpack_supplied_load->stop();
}

/*
 *************************************************************************
 * Should only be called for leaves.  For bigger groups, communication
 * is required and is determined as part of work exchange.
 *************************************************************************
 */
void
CascadePartitionerTree::recomputeLeafData()
{
   TBOX_ASSERT(this == d_leaf);   // Should only be called for leaves.
   d_work = d_common->d_local_load->getSumLoad();
   d_group_may_supply = d_process_may_supply[0] =
         estimatedSurplus() > d_common->d_pparams->getLoadComparisonTol();
}

/*
 *************************************************************************
 * Reset the obligation of this group and its descendents based on the
 * given avg_load.
 *
 * This method is needed after a group balances its children, and the
 * children are stuck with their load, which may be higher than the
 * global average.  Because we are stuck with this work, we try to
 * distribute it evenly rather than have one process absorb all the
 * extra work.
 *************************************************************************
 */
void
CascadePartitionerTree::resetObligation(double avg_load)
{
   d_obligation = avg_load * static_cast<double>(size());
   d_group_may_supply = estimatedSurplus() > d_common->d_pparams->getLoadComparisonTol();

   if (d_children[0]) {
      d_children[0]->resetObligation(avg_load);
      d_children[1]->resetObligation(avg_load);
   }
}

/*
 *************************************************************************
 *************************************************************************
 */
double
CascadePartitionerTree::computeConnectorUpdateInterval() const
{
   const double fanout_size = d_common->d_global_work_avg > d_common->d_pparams->getLoadComparisonTol() ?
      d_common->d_local_work_max/d_common->d_global_work_avg : 1.0;
   const int number_of_updates =
      static_cast<int>(ceil( log(fanout_size)/log(static_cast<double>(d_common->d_max_spread_procs)) ));
   const int tree_depth = CascadePartitioner::lgInt( d_common->d_mpi.getSize());
   const double update_interval = static_cast<double>(tree_depth)/number_of_updates;
   if (d_common->d_print_steps) {
      tbox::plog << d_common->d_object_name << "::computeConnectorUpdateInterval"
                 << "  max_spread_procs=" << d_common->d_max_spread_procs
                 << "  fanout_size=" << fanout_size
                 << "  number_of_updates=" << number_of_updates
                 << "  update_interval=" << update_interval
                 << std::endl;
   }
   return update_interval;
}



/*
 *************************************************************************
 *************************************************************************
 */
void
CascadePartitionerTree::printClassData(std::ostream& co, const std::string& border) const
{
   const std::string indent(border + std::string(d_gen_num, ' ') + std::string(d_gen_num, ' '));
   const int cycle_num = CascadePartitioner::lgInt(d_common->d_mpi.getSize()) - d_gen_num;
   co << indent << "gen_num=" << d_gen_num << "  cycle=" << cycle_num
      << "  [" << d_begin << ',' << d_end << ")  group_size=" << d_end - d_begin
      << "  local leaf=" << (this == d_leaf) << "  this=" << this
      << "  near=" << d_near << "  far=" << d_far
      << '\n' << indent
      << "contact=" << d_contact[0] << ',' << d_contact[1]
<<<<<<< HEAD
      << "  work=" << d_work << '/' << d_obligation << " (" << size()*d_common->d_global_work_avg
      << ")  estimated surplus=" << estimatedSurplus()
      << " (" << d_work-(size()*d_common->d_global_work_avg)
=======
      << "  work=" << d_work << '/' << d_obligation << " (" << static_cast<double>(size()) * d_common->d_global_load_avg
      << ")  estimated surplus=" << estimatedSurplus()
      << " (" << d_work - (static_cast<double>(size()) * d_common->d_global_load_avg)
>>>>>>> 509a723b
      << ")  local_load=" << d_common->d_local_load->getSumLoad()
      << '\n' << indent
      << "group_may_supply=" << d_group_may_supply
      << "  process_may_supply=" << d_process_may_supply[0] << ',' << d_process_may_supply[1]
      << '\n';
}

}
}

#if !defined(__BGL_FAMILY__) && defined(__xlC__)
/*
 * Suppress XLC warnings
 */
#pragma report(enable, CPPC5334)
#pragma report(enable, CPPC5328)
#endif

#endif<|MERGE_RESOLUTION|>--- conflicted
+++ resolved
@@ -47,39 +47,23 @@
    d_leaf(0),
 
    d_work(partitioner.d_local_load->getSumLoad()),
-<<<<<<< HEAD
    d_obligation(d_common->d_global_work_avg*d_common->d_mpi.getSize()),
-=======
-   d_obligation(d_common->d_global_load_avg * d_common->d_mpi.getSize()),
->>>>>>> 509a723b
    d_group_may_supply(false)
 {
    d_children[0] = d_children[1] = 0;
    d_contact[0] = d_contact[1] = -1;
    d_process_may_supply[0] = d_process_may_supply[1] = false;
 
-<<<<<<< HEAD
    if ( d_common->d_print_steps ) {
       tbox::plog << d_common->d_object_name << "::root constructor: entered generation "
                  << d_gen_num << "  ranks " << d_begin << '-' << d_end << std::endl;
-=======
-   if (d_common->d_print_steps) {
-      tbox::plog << "CascadePartitionerTree::root constructor: entered generation "
-                 << d_gen_num << "  ranks " << d_begin << '-' << d_end << "\n";
->>>>>>> 509a723b
    }
 
    makeChildren();
 
-<<<<<<< HEAD
    if ( d_common->d_print_steps ) {
       tbox::plog << d_common->d_object_name << "::root constructor: leaving" << std::endl;
       printClassData( tbox::plog, "\t" );
-=======
-   if (d_common->d_print_steps) {
-      tbox::plog << "CascadePartitionerTree::root constructor: leaving\n";
-      printClassData(tbox::plog, "\t");
->>>>>>> 509a723b
    }
 }
 
@@ -112,13 +96,8 @@
    d_obligation(-1.0),
    d_group_may_supply(false)
 {
-<<<<<<< HEAD
    if ( d_common->d_print_steps && d_common->d_print_child_steps ) {
       tbox::plog << d_common->d_object_name << "::non-root constructor: entered generation "
-=======
-   if (d_common->d_print_steps) {
-      tbox::plog << "CascadePartitionerTree::non-root constructor: entered generation "
->>>>>>> 509a723b
                  << d_gen_num << "  parent ranks " << d_begin << '-' << d_end
                  << "  position " << group_position << std::endl;
    }
@@ -145,25 +124,15 @@
             relative_rank + d_parent->d_begin, upper_begin - 1);
    }
 
-<<<<<<< HEAD
    d_obligation = d_common->d_global_work_avg*(d_end-d_begin);
-=======
-   d_obligation = d_common->d_global_load_avg * (d_end - d_begin);
->>>>>>> 509a723b
 
    if (containsRank(d_common->d_mpi.getRank())) {
       makeChildren();
    }
 
-<<<<<<< HEAD
    if ( d_common->d_print_steps && d_common->d_print_child_steps ) {
       tbox::plog << d_common->d_object_name << "::non-root constructor: leaving" << std::endl;
       printClassData( tbox::plog, "\t" );
-=======
-   if (d_common->d_print_steps) {
-      tbox::plog << "CascadePartitionerTree::non-root constructor: leaving\n";
-      printClassData(tbox::plog, "\t");
->>>>>>> 509a723b
    }
 }
 
@@ -221,25 +190,12 @@
 {
    d_common->t_distribute_load->start();
 
-<<<<<<< HEAD
    const double connector_update_interval = computeConnectorUpdateInterval();
 
    const int tree_depth = CascadePartitioner::lgInt( d_common->d_mpi.getSize());
-=======
-   for (CascadePartitionerTree* top_group = this; top_group != d_leaf;
-        top_group = top_group->d_near) {
-
-      if (d_common->d_print_steps) {
-         tbox::plog << "\nCascadePartitionerTree::distributeLoad balancing outer top_group "
-                    << top_group->d_gen_num
-                    << "  with exact local_load=" << d_common->d_local_load->getSumLoad()
-                    << std::endl;
-      }
->>>>>>> 509a723b
 
    CascadePartitionerTree *top_group = this;
 
-<<<<<<< HEAD
    for ( int top_gen_number = 0; top_gen_number < tree_depth-1; ++top_gen_number ) {
 
       /*
@@ -283,55 +239,6 @@
                current_group->d_children[0]->printClassData( tbox::plog, "\t" );
                tbox::plog << "\tchild 1:" << std::endl;
                current_group->d_children[1]->printClassData( tbox::plog, "\t" );
-=======
-      for (CascadePartitionerTree* current_group = d_leaf->d_parent;
-           current_group != 0 && current_group->d_near != top_group;
-           current_group = current_group->d_parent) {
-
-         current_group->combineChildren();
-         if (d_common->d_print_steps) {
-            tbox::plog << "\nCascadePartitionerTree::distributeLoad outer top_group "
-                       << top_group->d_gen_num << "  combined generation "
-                       << current_group->d_gen_num << ".  All d_work values are exact.\n";
-            tbox::plog << "\tcurrent_group:\n";
-            current_group->printClassData(tbox::plog, "\t");
-            tbox::plog << "\tchild 0:\n";
-            current_group->d_children[0]->printClassData(tbox::plog, "\t");
-            tbox::plog << "\tchild 1:\n";
-            current_group->d_children[1]->printClassData(tbox::plog, "\t");
-         }
-
-         if (d_common->d_reset_obligations &&
-             current_group == top_group && top_group->d_gen_num != 0) {
-            const double old_obligation = top_group->d_obligation;
-            top_group->resetObligation(
-               top_group->d_work / static_cast<double>(top_group->size()));
-            if (d_common->d_print_steps) {
-               tbox::plog << "\nCascadePartitionerTree::distributeLoad generation "
-                          << top_group->d_gen_num << " reset obligation from "
-                          << old_obligation << " to " << top_group->d_obligation
-                          << std::endl;
-            }
-         }
-
-         /*
-          * Balance the children is needed only for top_gorup, but we
-          * optionally also balance intermediate children.
-          */
-         if (d_common->d_balance_intermediate_groups || current_group == top_group) {
-            current_group->balanceChildren();
-            if (d_common->d_print_steps) {
-               tbox::plog << "\nCascadePartitionerTree::distributeLoad outer top_group "
-                          << top_group->d_gen_num << "  shuffled generation "
-                          << current_group->d_gen_num
-                          << ".  d_work is exact, but childrens' are estimates.\n";
-               tbox::plog << "\tcurrent_group:\n";
-               current_group->printClassData(tbox::plog, "\t");
-               tbox::plog << "\tchild 0:\n";
-               current_group->d_children[0]->printClassData(tbox::plog, "\t");
-               tbox::plog << "\tchild 1:\n";
-               current_group->d_children[1]->printClassData(tbox::plog, "\t");
->>>>>>> 509a723b
             }
 
             if ( d_common->d_reset_obligations &&
@@ -497,13 +404,8 @@
 {
    d_common->t_balance_children->start();
 
-<<<<<<< HEAD
    if ( d_common->d_print_steps ) {
       tbox::plog << d_common->d_object_name << "::balanceChildren: entered" << std::endl;
-=======
-   if (d_common->d_print_steps) {
-      tbox::plog << "\nCascadePartitionerTree::balanceChildren: entered\n";
->>>>>>> 509a723b
    }
 
    TBOX_ASSERT(d_common->d_shipment->empty());
@@ -523,13 +425,8 @@
          d_far->d_group_may_supply = d_far->d_process_may_supply[0] =
                d_far->d_process_may_supply[1] = false;
 
-<<<<<<< HEAD
          if ( d_common->d_print_steps ) {
             tbox::plog << d_common->d_object_name << "::balanceChildren:"
-=======
-         if (d_common->d_print_steps) {
-            tbox::plog << "CascadePartitionerTree::balanceChildren:"
->>>>>>> 509a723b
                        << "  record outgoing shipment of " << work_supplied
                        << " from our half to far half.  Send to " << d_near->d_contact[0] << std::endl;
          }
@@ -558,13 +455,8 @@
             d_common->d_comm_peer[0].setMPITag(CascadePartitionerTree_TAG_LoadTransfer0,
                CascadePartitionerTree_TAG_LoadTransfer1);
             d_common->d_comm_peer[0].beginRecv(true);
-<<<<<<< HEAD
             if ( d_common->d_print_steps ) {
                tbox::plog << d_common->d_object_name << "::balanceChildren:"
-=======
-            if (d_common->d_print_steps) {
-               tbox::plog << "CascadePartitionerTree::balanceChildren:"
->>>>>>> 509a723b
                           << "  expecting shipment from first contact " << d_near->d_contact[0]
                           << "  redundant_demand=" << redundant_demand
                           << "  d_near->size()=" << d_near->size()
@@ -579,13 +471,8 @@
             d_common->d_comm_peer[1].setMPITag(CascadePartitionerTree_TAG_LoadTransfer0,
                CascadePartitionerTree_TAG_LoadTransfer1);
             d_common->d_comm_peer[1].beginRecv(true);
-<<<<<<< HEAD
             if ( d_common->d_print_steps ) {
                tbox::plog << d_common->d_object_name << "::balanceChildren:"
-=======
-            if (d_common->d_print_steps) {
-               tbox::plog << "CascadePartitionerTree::balanceChildren:"
->>>>>>> 509a723b
                           << "  expecting shipment from second contact " << d_near->d_contact[1]
                           << "  redundant_demand=" << redundant_demand
                           << "  d_near->size()=" << d_near->size()
@@ -605,13 +492,8 @@
       d_near->d_work += work_supplied;
       d_near->d_group_may_supply = d_near->d_process_may_supply[0] = false;
 
-<<<<<<< HEAD
       if ( d_common->d_print_steps ) {
          tbox::plog << d_common->d_object_name << "::balanceChildren:"
-=======
-      if (d_common->d_print_steps) {
-         tbox::plog << "CascadePartitionerTree::balanceChildren:"
->>>>>>> 509a723b
                     << "  recorded incoming shipment of " << work_supplied
                     << " from far half to our half." << std::endl;
       }
@@ -619,16 +501,10 @@
       if (d_far->d_process_may_supply[0] || d_far->d_process_may_supply[1]) {
          receiveAndUnpackSuppliedLoad();
       }
-<<<<<<< HEAD
    }
    else {
       if ( d_common->d_print_steps ) {
          tbox::plog << d_common->d_object_name << "::balanceChildren: not supplying or demanding" << std::endl;
-=======
-   } else {
-      if (d_common->d_print_steps) {
-         tbox::plog << "CascadePartitionerTree::balanceChildren: not supplying or demanding\n";
->>>>>>> 509a723b
       }
    }
 
@@ -640,13 +516,8 @@
 
    d_common->t_balance_children->stop();
 
-<<<<<<< HEAD
    if ( d_common->d_print_steps ) {
       tbox::plog << d_common->d_object_name << "::balanceChildren: leaving" << std::endl;
-=======
-   if (d_common->d_print_steps) {
-      tbox::plog << "CascadePartitionerTree::balanceChildren: leaving\n";
->>>>>>> 509a723b
    }
 }
 
@@ -679,13 +550,8 @@
    TBOX_ASSERT(d_group_may_supply ==
       (estimatedSurplus() > d_common->d_pparams->getLoadComparisonTol()));
 
-<<<<<<< HEAD
    if ( d_common->d_print_steps && d_common->d_print_child_steps ) {
       tbox::plog << d_common->d_object_name << "::supplyWork generation "
-=======
-   if (d_common->d_print_steps) {
-      tbox::plog << "CascadePartitionerTree::supplyWork generation "
->>>>>>> 509a723b
                  << d_gen_num << " [" << d_begin << ',' << d_end << ')'
                  << " attempting to supply " << work_requested << " to " << taker
                  << std::endl;
@@ -713,26 +579,16 @@
 
          if (containsRank(d_common->d_mpi.getRank())) {
             // This is a near leaf group: apportion the load shipment.
-<<<<<<< HEAD
             TBOX_ASSERT( size() == 1 );
             const double tolerance = d_common->d_flexible_load_tol*d_common->d_global_work_avg;
-=======
-            TBOX_ASSERT(size() == 1);
-            const double tolerance = d_common->d_flexible_load_tol * d_common->d_global_load_avg;
->>>>>>> 509a723b
             d_common->d_shipment->adjustLoad(
                *d_common->d_local_load,
                est_work_supplied,
                est_work_supplied - tolerance,
                est_work_supplied + tolerance);
 
-<<<<<<< HEAD
             if ( d_common->d_print_steps ) {
                tbox::plog << d_common->d_object_name << "::supplyWork giving to " << taker << ": ";
-=======
-            if (d_common->d_print_steps) {
-               tbox::plog << "CascadePartitionerTree::supplyWork giving to " << taker << ": ";
->>>>>>> 509a723b
                d_common->d_shipment->recursivePrint();
                tbox::plog << d_common->d_object_name << "::supplyWork keeping: ";
                d_common->d_local_load->recursivePrint();
@@ -761,13 +617,8 @@
 
    } // d_group_may_supply
 
-<<<<<<< HEAD
    if ( d_common->d_print_steps && d_common->d_print_child_steps ) {
       tbox::plog << d_common->d_object_name << "::supplyWork generation "
-=======
-   if (d_common->d_print_steps) {
-      tbox::plog << "CascadePartitionerTree::supplyWork generation "
->>>>>>> 509a723b
                  << d_gen_num << " [" << d_begin << ',' << d_end << ')'
                  << " supplied estimated " << est_work_supplied << " to " << taker
                  << std::endl;
@@ -784,13 +635,8 @@
 {
    d_common->t_send_shipment->start();
 
-<<<<<<< HEAD
    if ( d_common->d_print_steps ) {
       tbox::plog << d_common->d_object_name << "::sendMyShipment: sending to " << taker << ' ';
-=======
-   if (d_common->d_print_steps) {
-      tbox::plog << "CascadePartitionerTree::sendMyShipment: sending to " << taker << ' ';
->>>>>>> 509a723b
       d_common->d_shipment->recursivePrint(tbox::plog, "", 0);
       tbox::plog << " leaving d_local_load with ";
       d_common->d_local_load->recursivePrint(tbox::plog, "", 0);
@@ -799,18 +645,10 @@
    tbox::MessageStream msg;
    msg << *d_common->d_shipment;
    d_common->d_comm_peer[0].setPeerRank(taker);
-<<<<<<< HEAD
    d_common->d_comm_peer[0].setMPITag( CascadePartitionerTree_TAG_LoadTransfer0,
                                        CascadePartitionerTree_TAG_LoadTransfer1 );
    d_common->d_comm_peer[0].beginSend( static_cast<const char*>(msg.getBufferStart()),
                                        static_cast<int>(msg.getCurrentSize()), true );
-=======
-   d_common->d_comm_peer[0].setMPITag(CascadePartitionerTree_TAG_LoadTransfer0,
-      CascadePartitionerTree_TAG_LoadTransfer1);
-   d_common->d_comm_peer[0].beginSend((const char *)(msg.getBufferStart()),
-      static_cast<int>(msg.getCurrentSize()),
-      true);
->>>>>>> 509a723b
    d_common->d_shipment->clear();
 
    d_common->t_send_shipment->stop();
@@ -835,13 +673,8 @@
                                    true);
       recv_msg >> *d_common->d_shipment;
       d_common->d_local_load->insertAll(*d_common->d_shipment);
-<<<<<<< HEAD
       if ( d_common->d_print_steps ) {
          tbox::plog << d_common->d_object_name << "::receiveAndUnpackSuppliedLoad: received ";
-=======
-      if (d_common->d_print_steps) {
-         tbox::plog << "CascadePartitionerTree::receiveAndUnpackSuppliedLoad: received ";
->>>>>>> 509a723b
          d_common->d_shipment->recursivePrint(tbox::plog, "", 0);
          tbox::plog << " from process " << comm_peer->getPeerRank()
                     << " and updated d_local_load to ";
@@ -934,15 +767,9 @@
       << "  near=" << d_near << "  far=" << d_far
       << '\n' << indent
       << "contact=" << d_contact[0] << ',' << d_contact[1]
-<<<<<<< HEAD
       << "  work=" << d_work << '/' << d_obligation << " (" << size()*d_common->d_global_work_avg
       << ")  estimated surplus=" << estimatedSurplus()
       << " (" << d_work-(size()*d_common->d_global_work_avg)
-=======
-      << "  work=" << d_work << '/' << d_obligation << " (" << static_cast<double>(size()) * d_common->d_global_load_avg
-      << ")  estimated surplus=" << estimatedSurplus()
-      << " (" << d_work - (static_cast<double>(size()) * d_common->d_global_load_avg)
->>>>>>> 509a723b
       << ")  local_load=" << d_common->d_local_load->getSumLoad()
       << '\n' << indent
       << "group_may_supply=" << d_group_may_supply
