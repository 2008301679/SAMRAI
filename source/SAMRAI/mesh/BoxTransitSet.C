--- conflicted
+++ resolved
@@ -186,16 +186,10 @@
 void
 BoxTransitSet::assignToLocalAndPopulateMaps(
    hier::BoxLevel& balanced_box_level,
-<<<<<<< HEAD
    hier::MappingConnector &balanced_to_unbalanced,
    hier::MappingConnector &unbalanced_to_balanced,
    double flexible_load_tol,
    const tbox::SAMRAI_MPI &alt_mpi )
-=======
-   hier::MappingConnector& balanced_to_unbalanced,
-   hier::MappingConnector& unbalanced_to_balanced,
-   double flexible_load_tol)
->>>>>>> 509a723b
 {
    NULL_USE(flexible_load_tol);
 
@@ -234,7 +228,6 @@
     * conflict with current Boxes.
     */
    hier::SequentialLocalIdGenerator id_gen(
-<<<<<<< HEAD
       unbalanced_box_level.getLastLocalId() );
    reassignOwnership( id_gen, balanced_box_level.getMPI().getRank() );
 
@@ -274,23 +267,6 @@
 
    if ( d_print_steps || d_print_edge_steps ) {
       tbox::plog << "BoxTransitSet::populateMaps: exiting." << std::endl;
-=======
-      unbalanced_to_balanced.getBase().getLastLocalId());
-
-   reassignOwnership(id_gen, balanced_box_level.getMPI().getRank());
-
-   putInBoxLevel(balanced_box_level);
-
-   /*
-    * Generate balanced<==>unbalanced
-    */
-   generateLocalBasedMapEdges(unbalanced_to_balanced, balanced_to_unbalanced);
-
-   constructSemilocalUnbalancedToBalanced(unbalanced_to_balanced);
-
-   if (d_print_steps || d_print_edge_steps) {
-      tbox::plog << "BoxTransitSet::assignToLocalAndPopulateMaps: exiting." << std::endl;
->>>>>>> 509a723b
    }
 
    d_object_timers->t_populate_maps->stop();
@@ -312,7 +288,6 @@
  */
 void
 BoxTransitSet::constructSemilocalUnbalancedToBalanced(
-<<<<<<< HEAD
    hier::MappingConnector &unbalanced_to_balanced,
    const tbox::SAMRAI_MPI &mpi ) const
 {
@@ -325,20 +300,6 @@
 
    const hier::BoxLevel &unbalanced_box_level = unbalanced_to_balanced.getBase();
    const hier::BoxLevel &balanced_box_level = unbalanced_to_balanced.getHead();
-=======
-   hier::MappingConnector& unbalanced_to_balanced) const
-{
-   d_object_timers->t_construct_semilocal->start();
-
-   if (d_print_steps || d_print_edge_steps) {
-      tbox::plog << "BoxTransitSet::constructSemilocalToDonors: entered."
-                 << std::endl;
-   }
-
-   const hier::BoxLevel& unbalanced_box_level = unbalanced_to_balanced.getBase();
-   const hier::BoxLevel& balanced_box_level = unbalanced_to_balanced.getHead();
-   const tbox::SAMRAI_MPI& mpi = unbalanced_box_level.getMPI();
->>>>>>> 509a723b
 
    size_t num_cells_imported = 0;
 
@@ -379,22 +340,13 @@
    send_requests(outgoing_messages_size, MPI_REQUEST_NULL);
 
    d_object_timers->t_construct_semilocal_send_edges->start();
-<<<<<<< HEAD
    for ( size_t send_number = 0; send_number < outgoing_messages_size; ++send_number ) {
-=======
-   for (int send_number = 0; send_number < outgoing_messages_size; ++send_number) {
->>>>>>> 509a723b
 
       int recipient = recip_itr->first;
       tbox::MessageStream& mstream = *recip_itr->second;
 
-<<<<<<< HEAD
       if ( d_print_edge_steps ) {
          tbox::plog << "Accounting for cells on proc " << recipient << std::endl;
-=======
-      if (d_print_edge_steps) {
-         tbox::plog << "Accounting for cells on proc " << recipient << '\n';
->>>>>>> 509a723b
       }
 
       mpi.Isend(
@@ -415,20 +367,13 @@
 
    TBOX_ASSERT( unbalanced_box_level.getLocalNumberOfCells() + num_cells_imported
                 >= balanced_box_level.getLocalNumberOfCells() );
-   size_t num_unaccounted_cells =
-         unbalanced_box_level.getLocalNumberOfCells() + num_cells_imported
-         - balanced_box_level.getLocalNumberOfCells();
-
-<<<<<<< HEAD
+
    size_t num_unaccounted_cells =
       unbalanced_box_level.getLocalNumberOfCells()
       - balanced_box_level.getLocalNumberOfCells()
       + num_cells_imported;
 
    if ( d_print_edge_steps ) {
-=======
-   if (d_print_edge_steps) {
->>>>>>> 509a723b
       tbox::plog << num_unaccounted_cells << " unaccounted cells." << std::endl;
    }
 
@@ -461,7 +406,6 @@
          &status);
       d_object_timers->t_construct_semilocal_comm_wait->stop();
 
-<<<<<<< HEAD
       tbox::MessageStream msg( incoming_message.size(),
                                tbox::MessageStream::Read,
                                static_cast<void*>(&incoming_message[0]),
@@ -469,16 +413,6 @@
       const size_t old_count = num_unaccounted_cells;
       d_object_timers->t_unpack_edge->start();
       while ( !msg.endOfData() ) {
-=======
-      tbox::MessageStream msg(incoming_message.size(),
-                              tbox::MessageStream::Read,
-                              static_cast<void *>(&incoming_message[0]),
-                              false);
-      const size_t old_count = num_unaccounted_cells;
-      d_object_timers->t_unpack_edge->start();
-      while (!msg.endOfData()) {
-
->>>>>>> 509a723b
          balanced_box_in_transit.getFromMessageStream(msg);
          TBOX_ASSERT( balanced_box_in_transit.getBox().size() <= num_unaccounted_cells );
          unbalanced_to_balanced.insertLocalNeighbor(
@@ -491,13 +425,8 @@
 
       if (d_print_edge_steps) {
          tbox::plog << "Process " << source << " accounted for "
-<<<<<<< HEAD
                     << (old_count-num_unaccounted_cells) << " cells, leaving "
                     << num_unaccounted_cells << " unaccounted." << std::endl;
-=======
-                    << (old_count - num_unaccounted_cells) << " cells, leaving "
-                    << num_unaccounted_cells << " unaccounted.\n";
->>>>>>> 509a723b
       }
 
       incoming_message.clear();
@@ -516,13 +445,8 @@
       outgoing_messages.clear();
    }
 
-<<<<<<< HEAD
    if ( d_print_steps || d_print_edge_steps ) {
       tbox::plog << "BoxTransitSet::constructSemilocalUnbalancedToBalanced: exiting."
-=======
-   if (d_print_steps || d_print_edge_steps) {
-      tbox::plog << "BoxTransitSet::constructSemilocalToDonors: exiting."
->>>>>>> 509a723b
                  << std::endl;
    }
 
@@ -576,7 +500,6 @@
 }
 
 /*
-<<<<<<< HEAD
 *************************************************************************
 * Generate all d_box<==>getOrigBox() mapping edges, except for those
 * that cannot be set up without communication.  These semilocal edges
@@ -585,17 +508,6 @@
 * Each d_box must have a valid BoxId.
 *************************************************************************
 */
-=======
- *************************************************************************
- * Put all d_box into balanced BoxLevel.  Generate all
- * d_box<==>getOrigBox() mapping edges, except for those that cannot be
- * set up without communication.  These semilocal edges have either a
- * remote d_box or a remote getOrigBox().
- *
- * Each d_box must have a valid BoxId.
- *************************************************************************
- */
->>>>>>> 509a723b
 void
 BoxTransitSet::generateLocalBasedMapEdges(
    hier::MappingConnector& unbalanced_to_balanced,
@@ -1185,13 +1097,8 @@
          src->erase(src->begin());
          ++num_boxes_popped;
 
-<<<<<<< HEAD
          if ( d_print_pop_steps ) {
             tbox::plog << ", main_bin load is " << main_bin.getSumLoad() << std::endl;
-=======
-         if (d_print_pop_steps) {
-            tbox::plog << ", main_bin load is " << main_bin.getSumLoad() << '\n';
->>>>>>> 509a723b
          }
       }
       if ((dst->getSumLoad() >= dst_low_load && dst->getSumLoad() <= high_load) ||
