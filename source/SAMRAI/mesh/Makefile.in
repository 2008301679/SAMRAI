--- conflicted
+++ resolved
@@ -40,11 +40,8 @@
 	LoadBalanceStrategy.o \
 	BalanceBoxBreaker.o \
 	BoxTransitSet.o \
-<<<<<<< HEAD
 	VoucherTransitLoad.o \
 	TransitLoad.o \
-=======
->>>>>>> 58d997a3
 	GriddingAlgorithmStrategy.o \
 	BergerRigoutsos.o \
 	BergerRigoutsosNode.o \
