--- conflicted
+++ resolved
@@ -1084,15 +1084,9 @@
       if (input_db->isInteger("tile_size")) {
          input_db->getIntegerArray("tile_size", &d_tile_size[0], d_tile_size.getDim().getValue());
          for (int i = 0; i < d_dim.getValue(); ++i) {
-<<<<<<< HEAD
-            if ( !(d_tile_size[i] >= 1) ) {
-               TBOX_ERROR("GraphLoadBalancer tile_size must be >= 1 in all directions.\n"
-                          << "Input tile_size is " << d_tile_size );
-=======
             if (!(d_tile_size[i] >= 1)) {
                TBOX_ERROR("CascadePartitioner tile_size must be >= 1 in all directions.\n"
                   << "Input tile_size is " << d_tile_size);
->>>>>>> 509a723b
             }
          }
       }
