--- conflicted
+++ resolved
@@ -369,11 +369,7 @@
          d_common->tag_mapped_box_level->getBoxes();
       for (hier::RealBoxConstIterator ni(tag_mapped_boxes); ni.isValid();
            ++ni) {
-<<<<<<< HEAD
-         d_common->tag_eto_new.getNeighborSet(ni->getId(), d_dim);
-=======
          d_common->tag_to_new->makeEmptyLocalNeighborhood(ni->getId());
->>>>>>> 7c3ca08f
       }
 #ifdef DEBUG_CHECK_ASSERTIONS
       TBOX_ASSERT(
@@ -1253,15 +1249,9 @@
    d_dim(dim),
    tag_level(NULL),
    tag_mapped_box_level(NULL),
-<<<<<<< HEAD
-   new_mapped_box_set(d_dim),
-   tag_eto_new(d_dim),
-   new_eto_tag(d_dim),
-=======
    new_mapped_box_level(NULL),
    tag_to_new(NULL),
    new_to_tag(NULL),
->>>>>>> 7c3ca08f
    relationship_senders(),
    relationship_messages(),
    // Parameters not from clustering algorithm interface ...
@@ -2276,21 +2266,12 @@
    TBOX_ASSERT(d_common->rank == d_owner);
 #endif
    hier::LocalId last_index =
-<<<<<<< HEAD
-      d_common->new_mapped_box_set.isEmpty() ? hier::LocalId::getZero() :
-      d_common->new_mapped_box_set.orderedRBegin()->getLocalId();
-
-   d_mapped_box_iterator = d_common->new_mapped_box_set.insert(
-         d_common->new_mapped_box_set.orderedEnd(),
-         hier::Box(d_box, last_index + 1, d_common->rank, d_block_id));
-=======
-      d_common->new_mapped_box_level->getBoxes().empty() ? hier::LocalId::getZero() :
-      d_common->new_mapped_box_level->getBoxes().rbegin()->getLocalId();
+      d_common->new_mapped_box_level->getBoxes().isEmpty() ? hier::LocalId::getZero() :
+      d_common->new_mapped_box_level->getBoxes().orderedRBegin()->getLocalId();
 
    hier::Box new_box(d_box, last_index + 1, d_common->rank, d_block_id);
    d_common->new_mapped_box_level->addBoxWithoutUpdate(new_box);
    d_mapped_box_iterator = d_common->new_mapped_box_level->getBox(new_box);
->>>>>>> 7c3ca08f
 
    d_mapped_box = *d_mapped_box_iterator;
 }
@@ -2545,16 +2526,9 @@
     * On the owner process, we store the neighbors of the new node.
     * This data is NOT required on other processes.
     */
-<<<<<<< HEAD
-   GraphNeighborSet* nabrs_of_new_node = NULL;
-   if (d_common->rank == d_owner) {
-      nabrs_of_new_node =
-         &(d_common->new_eto_tag.getNeighborSet(d_mapped_box.getId(), d_dim));
-=======
    bool on_owner_process = d_common->rank == d_owner;
    if (on_owner_process) {
       d_common->new_to_tag->makeEmptyLocalNeighborhood(d_mapped_box.getId());
->>>>>>> 7c3ca08f
    }
 
    // Data to send to d_owner regarding new relationships found by local process.
@@ -2593,14 +2567,8 @@
       if (!intersection.empty()) {
 
          // Add d_mapped_box as a neighbor of tag_mapped_box.
-<<<<<<< HEAD
-         GraphNeighborSet& new_nabrs_of_tag_mapped_box =
-            d_common->tag_eto_new.getNeighborSet(tag_mapped_box.getId(), d_dim);
-         new_nabrs_of_tag_mapped_box.insert(d_mapped_box);
-=======
          d_common->tag_to_new->insertLocalNeighbor(d_mapped_box,
             tag_mapped_box.getId());
->>>>>>> 7c3ca08f
 
          if (on_owner_process) {
             // Owner adds tag_mapped_box as a neighbor of d_mapped_box.
