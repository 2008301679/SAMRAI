/*************************************************************************
 *
 * This file is part of the SAMRAI distribution.  For full copyright
 * information, see COPYRIGHT and COPYING.LESSER.
 *
 * Copyright:     (c) 1997-2014 Lawrence Livermore National Security, LLC
 * Description:   Node in asynchronous Berger-Rigoutsos tree
 *
 ************************************************************************/
#include <cstring>
#include <algorithm>

#include "SAMRAI/mesh/BergerRigoutsosNode.h"
#include "SAMRAI/mesh/BergerRigoutsos.h"
#include "SAMRAI/pdat/CellData.h"
#include "SAMRAI/hier/BoxContainer.h"
#include "SAMRAI/hier/RealBoxConstIterator.h"
#include "SAMRAI/tbox/MathUtilities.h"
#include "SAMRAI/tbox/OpenMPUtilities.h"
#include "SAMRAI/tbox/SAMRAI_MPI.h"
#include "SAMRAI/tbox/TimerManager.h"
#include "SAMRAI/tbox/Utilities.h"

#if !defined(__BGL_FAMILY__) && defined(__xlC__)
/*
 * Suppress XLC warnings
 */
#pragma report(disable, CPPC5334)
#pragma report(disable, CPPC5328)
#endif

namespace SAMRAI {
namespace mesh {

const int BergerRigoutsosNode::BAD_INTEGER = -9999999;

/*
 *******************************************************************
 * Construct root node for a single block.
 *******************************************************************
 */
BergerRigoutsosNode::BergerRigoutsosNode(
   BergerRigoutsos* common,
   const hier::Box& box):
   d_pos(1),
   d_common(common),
   d_parent(0),
   d_lft_child(0),
   d_rht_child(0),
   d_box(box),
   d_min_box_size(common->d_min_box.getBlockVector(box.getBlockId())),
   d_group(0),
   d_mpi_tag(-1),
   d_overlap(tbox::MathUtilities<size_t>::getMax()),
   d_box_acceptance(undetermined),
   d_box_iterator(hier::BoxContainer().end()),
   d_wait_phase(to_be_launched),
   d_send_msg(),
   d_recv_msg(),
   d_comm_group(0),
   d_generation(1),
   d_n_cont(0)
{
   if (box.empty()) {
      TBOX_ERROR("BergerRigoutsosNode: Library error: constructing\n"
         << "root node with an empty box.");
   }

   d_common->incNumNodesConstructed();
   d_common->incNumNodesExisting();
   if (d_box.getOwnerRank() == d_common->d_mpi.getRank()) {
      d_common->incNumNodesOwned();
   }

   if (d_common->d_max_generation < d_generation) {
      d_common->d_max_generation = d_generation;
   }

   if (d_common->d_mpi.getRank() == 0) {
      claimMPITag();
   } else {
      d_mpi_tag = 0;
   }

   /*
    * Set the processor group.
    */
   d_group.resize(d_common->d_mpi.getSize(), BAD_INTEGER);
   for (unsigned int i = 0; i < d_group.size(); ++i) {
      d_group[i] = i;
   }

   if (d_common->d_log_node_history) {
      d_common->writeCounters();
      tbox::plog << "Construct root " << d_generation << ':' << d_pos
                 << ' ' << d_box
                 << ".\n";
   }
}

/*
 *******************************************************************
 * Construct non-root node of the tree.
 *******************************************************************
 */
BergerRigoutsosNode::BergerRigoutsosNode(
   BergerRigoutsos* common_params,
   BergerRigoutsosNode* parent,
   const int child_number):
   d_pos((parent->d_pos > 0 && parent->d_pos <
          tbox::MathUtilities<int>::getMax() / 2) ?
         2 * parent->d_pos + child_number :
         (child_number == 0 ? -1 : -2)),
   d_common(common_params),
   d_parent(parent),
   d_lft_child(0),
   d_rht_child(0),
   d_box(common_params->getDim()),
   d_min_box_size(d_parent->d_min_box_size),
   d_group(0),
   d_mpi_tag(-1),
   d_overlap(tbox::MathUtilities<size_t>::getMax()),
   d_box_acceptance(undetermined),
   d_box_iterator(hier::BoxContainer().end()),
   d_wait_phase(for_data_only),
   d_send_msg(),
   d_recv_msg(),
   d_comm_group(0),
   d_generation(d_parent->d_generation + 1),
   d_n_cont(0)
{

#ifdef DEBUG_CHECK_ASSERTIONS
   if (d_parent->d_pos >= 0 && d_pos < 0) {
      TBOX_WARNING("Too many generations for node identification.\n"
         << "The node id cannot be increased any further.\n"
         << "This affects only the node id, which is only\n"
         << "used for analysis and debugging and does not\n"
         << "affect the algorithm.\n"
         << "Last valid node id is " << d_parent->d_pos << '\n');
   }
#endif

#ifdef DEBUG_CHECK_ASSERTIONS
   d_box_iterator = hier::BoxContainer().end();
#endif

   d_common->incNumNodesConstructed();
   d_common->incNumNodesExisting();

   if (d_common->d_max_generation < d_generation) {
      d_common->d_max_generation = d_generation;
   }

   if (d_common->d_log_node_history) {
      d_common->writeCounters();
      tbox::plog << "Construct " << d_generation << ':' << d_pos
                 << ", child of "
                 << d_parent->d_generation << ':' << d_parent->d_pos
                 << "   " << d_parent->d_box
                 << ".\n";
   }
}

BergerRigoutsosNode::~BergerRigoutsosNode()
{
#ifdef DEBUG_CHECK_ASSERTIONS
   /*
    * Forbid deleting a node that is running because there may
    * be pending communication (by the node or its children).
    * Note that this is NOT an extra restriction over the
    * recursive implementation.
    */
   if (d_wait_phase != for_data_only &&
       d_wait_phase != to_be_launched &&
       d_wait_phase != completed) {
      TBOX_ERROR("Should not delete a node that is currently running\n"
         << "the Berger-Rigoutsos algorithm because there\n"
         << "may be pending communications." << std::endl);
   }
#endif

   if (d_comm_group != 0) {
      if (!d_comm_group->isDone()) {
         TBOX_ERROR("Library error: Destructing a node with an unfinished\n"
            << "communication tree is bad because it leaves\n"
            << "pending MPI messages." << std::endl);
      }
      delete d_comm_group;
      d_comm_group = 0;
   }

   if (d_common->d_log_node_history) {
      d_common->writeCounters();
      tbox::plog << "Destruct " << d_generation << ':' << d_pos
                 << "  " << d_box
                 << ".\n";
   }

   d_common->decNumNodesExisting();

   d_wait_phase = deallocated;
}

/*
 ********************************************************************
 * This method looks messy, but it is just the BR agorithm,
 * with multiple pause and continue points implemented by
 * the goto and labels.  Each pause point is accompanied by
 * a line setting d_wait_phase so that the algorithm can
 * continue where it left off when this method is called again.
 * The BR algorithm is not completed until this method returns
 * the WaitPhase value "completed".
 ********************************************************************
 */
BergerRigoutsosNode::WaitPhase
BergerRigoutsosNode::continueAlgorithm()
{
   d_common->d_object_timers->t_continue_algorithm->start();
   ++d_n_cont;

   TBOX_ASSERT(d_parent == 0 || d_parent->d_wait_phase != completed);
   TBOX_ASSERT(inRelaunchQueue(this) == d_common->d_relaunch_queue.end());

   /*
    * Skip right to where we left off,
    * which is specified by the wait phase variable.
    */
   switch (d_wait_phase) {
      case for_data_only:
         TBOX_ERROR("Library error: Attempt to execute data-only node."
         << std::endl);
      case to_be_launched:
         goto TO_BE_LAUNCHED;
      case reduce_histogram:
         goto REDUCE_HISTOGRAM;
      case bcast_acceptability:
         goto BCAST_ACCEPTABILITY;
      case gather_grouping_criteria:
         goto GATHER_GROUPING_CRITERIA;
      case bcast_child_groups:
         goto BCAST_CHILD_GROUPS;
      case run_children:
         goto RUN_CHILDREN;
      case bcast_to_dropouts:
         goto BCAST_TO_DROPOUTS;
      case completed:
         TBOX_ERROR("Library error: Senseless continuation of completed node."
         << std::endl);
      default:
         TBOX_ERROR("Library error: Nonexistent phase." << std::endl);
   }

   bool sub_completed;

   /*
    * Delegated tasks: Major tasks are delegated to private methods.
    * These methods may check whether the process is the owner or
    * just a contributor and fork appropriately.  The communication
    * checking tasks return whether communication is completed, but
    * they do NOT change the d_wait_phase variable, which is done
    * in this function.
    */

TO_BE_LAUNCHED:

   d_common->incNumNodesActive();

   if (d_common->d_log_node_history) {
      d_common->writeCounters();
      tbox::plog << "Commence " << d_generation << ':' << d_pos
                 << "  " << d_box
                 << "  accept=" << d_box_acceptance
                 << "  ovlap=" << d_overlap
                 << "  owner=" << d_box.getOwnerRank()
                 << "  gsize=" << d_group.size()
                 << ".\n";
   }

   if (d_parent == 0 || d_overlap > 0 || d_common->d_mpi.getRank() == d_box.getOwnerRank()) {

      TBOX_ASSERT(inGroup(d_group));

      // Set up communication group for operations in participating group.
      d_comm_group = new tbox::AsyncCommGroup(
            computeCommunicationTreeDegree(static_cast<int>(d_group.size())),
            &d_common->d_comm_stage,
            this);
      d_comm_group->setUseBlockingSendToParent(false);
      d_comm_group->setGroupAndRootRank(d_common->d_mpi,
         &d_group[0], static_cast<int>(d_group.size()), d_box.getOwnerRank());
      if (d_parent == 0) {
         /*
          * For the global group, MPI collective functions are presumably
          * faster than the peer-to-peer collective implementation in
          * AsyncCommGroup.
          *
          * Enable this mode only for the root node.  Child nodes are
          * not guaranteed to execute the communication operation at
          * the same point on all processors (even if all proccessors
          * participate).
          */
         d_comm_group->setUseMPICollectiveForFullGroups(true);
      }

      d_common->d_object_timers->t_local_tasks->start();
      makeLocalTagHistogram();
      d_common->d_object_timers->t_local_tasks->stop();

      if (d_group.size() > 1) {
         d_common->d_object_timers->t_reduce_histogram->start();
         reduceHistogram_start();
         d_common->incNumNodesCommWait();
REDUCE_HISTOGRAM:
         if (!d_common->d_object_timers->t_reduce_histogram->isRunning())
            d_common->d_object_timers->t_reduce_histogram->start();
         if (d_common->d_algo_advance_mode == BergerRigoutsos::SYNCHRONOUS) {
            d_comm_group->completeCurrentOperation();
         }
         sub_completed = reduceHistogram_check();
         d_common->d_object_timers->t_reduce_histogram->stop();
         if (!sub_completed) {
            d_wait_phase = reduce_histogram;
            goto RETURN;
         }
         d_common->decNumNodesCommWait();
      }

      if (d_common->d_mpi.getRank() == d_box.getOwnerRank()) {
         /*
          * The owner node saves the tag count.  Participant nodes get
          * tag count from broadcastAcceptability().  This data is just for
          * analysis (not required) and I expect it to have trivial cost.
          */
         int narrowest_dir = 0;
         for (int d = 0; d < d_common->getDim().getValue(); ++d) {
            if (d_histogram[d].size() < d_histogram[narrowest_dir].size())
               narrowest_dir = d;
         }
         d_num_tags = 0;
         for (size_t i = 0; i < d_histogram[narrowest_dir].size(); ++i) {
            d_num_tags += d_histogram[narrowest_dir][i];
         }

         /*
          * If this is the root node, d_num_tags is the total tag count
          * in all nodes.
          */
         if (d_parent == 0) {
            d_common->d_num_tags_in_all_nodes += d_num_tags;
         }
      }

      if (d_common->d_mpi.getRank() == d_box.getOwnerRank()) {
         d_common->d_object_timers->t_local_tasks->start();
         computeMinimalBoundingBoxForTags();
         acceptOrSplitBox();
         d_common->d_object_timers->t_local_tasks->stop();
         TBOX_ASSERT(boxAccepted() || boxRejected() ||
            (boxHasNoTag() && d_parent == 0));
         if (!boxHasNoTag()) {
            /*
             * A box_level node is created even if box is not acceptable,
             * so that the children can reference its local index in case
             * the box is later accepted based on the combined tolerance
             * of the children.  The node would be erased later if
             * it is not finally accepted.
             */
            createBox();
         }
      }

      if (d_group.size() > 1) {
         d_common->d_object_timers->t_bcast_acceptability->start();
         broadcastAcceptability_start();
         d_common->incNumNodesCommWait();
BCAST_ACCEPTABILITY:
         if (!d_common->d_object_timers->t_bcast_acceptability->isRunning())
            d_common->d_object_timers->t_bcast_acceptability->start();
         if (d_common->d_algo_advance_mode == BergerRigoutsos::SYNCHRONOUS) {
            d_comm_group->completeCurrentOperation();
         }
         sub_completed = broadcastAcceptability_check();
         d_common->d_object_timers->t_bcast_acceptability->stop();
         if (!sub_completed) {
            d_wait_phase = bcast_acceptability;
            goto RETURN;
         }
         d_common->decNumNodesCommWait();
      }
#ifdef DEBUG_CHECK_ASSERTIONS
      if (d_common->d_mpi.getRank() == d_box.getOwnerRank()) {
         TBOX_ASSERT(d_box_acceptance == accepted_by_calculation ||
            d_box_acceptance == rejected_by_calculation ||
            d_box_acceptance == hasnotag_by_owner);
      } else {
         TBOX_ASSERT(d_box_acceptance == accepted_by_owner ||
            d_box_acceptance == rejected_by_owner ||
            d_box_acceptance == hasnotag_by_owner);
      }
#endif

      /*
       * If this is the root node, d_num_tags is the total tag count
       * in all nodes.
       */
      if (d_parent == 0 && d_common->d_mpi.getRank() != d_box.getOwnerRank()) {
         d_common->d_num_tags_in_all_nodes += d_num_tags;
      }

      if (boxRejected()) {

         /*
          * Compute children groups and owners without assuming
          * entire mesh structure is known locally.
          */
         d_common->d_object_timers->t_local_tasks->start();
         countOverlapWithLocalPatches();
         d_common->d_object_timers->t_local_tasks->stop();

         if (d_group.size() > 1) {
            d_common->d_object_timers->t_gather_grouping_criteria->start();
            gatherGroupingCriteria_start();
            d_common->incNumNodesCommWait();
GATHER_GROUPING_CRITERIA:
            if (!d_common->d_object_timers->t_gather_grouping_criteria->isRunning())
               d_common->d_object_timers->t_gather_grouping_criteria->start();
            if (d_common->d_algo_advance_mode == BergerRigoutsos::SYNCHRONOUS) {
               d_comm_group->completeCurrentOperation();
            }
            sub_completed = gatherGroupingCriteria_check();
            d_common->d_object_timers->t_gather_grouping_criteria->stop();
            if (!sub_completed) {
               d_wait_phase = gather_grouping_criteria;
               goto RETURN;
            }
            d_common->decNumNodesCommWait();
         }

         if (d_common->d_mpi.getRank() == d_box.getOwnerRank()) {
            d_common->d_object_timers->t_local_tasks->start();
            formChildGroups();
            d_common->d_object_timers->t_local_tasks->stop();
         }

         if (d_group.size() > 1) {
            d_common->d_object_timers->t_bcast_child_groups->start();
            broadcastChildGroups_start();
            d_common->incNumNodesCommWait();
BCAST_CHILD_GROUPS:
            if (!d_common->d_object_timers->t_bcast_child_groups->isRunning())
               d_common->d_object_timers->t_bcast_child_groups->start();
            if (d_common->d_algo_advance_mode == BergerRigoutsos::SYNCHRONOUS) {
               d_comm_group->completeCurrentOperation();
            }
            sub_completed = broadcastChildGroups_check();
            d_common->d_object_timers->t_bcast_child_groups->stop();
            if (!sub_completed) {
               d_wait_phase = bcast_child_groups;
               goto RETURN;
            }
            d_common->decNumNodesCommWait();
         }

         if (d_lft_child->d_box.getOwnerRank() == d_common->d_mpi.getRank()) {
            d_common->incNumNodesOwned();
         }
         if (d_rht_child->d_box.getOwnerRank() == d_common->d_mpi.getRank()) {
            d_common->incNumNodesOwned();
         }

         runChildren_start();
RUN_CHILDREN:
         sub_completed = runChildren_check();
         if (!sub_completed) {
            d_wait_phase = run_children;
            goto RETURN;
         }
      } else if (boxAccepted()) {
         if (d_common->d_mpi.getRank() == d_box.getOwnerRank()) {
            ++(d_common->d_num_boxes_generated);
         }
      } else {
         // Box has no tag.
      }

      // All done with communication within participating group.
      delete d_comm_group;
      d_comm_group = 0;

   } else {
      /*
       * This process is not in the group that decides on the box for
       * this node.
       */
      TBOX_ASSERT(!inGroup(d_group));
   }

   if (d_parent == 0) {
      /*
       * Compute relationships and set up relationship sharing data.
       * This is usually done by a node's parent in the
       * runChildren_check() method because only the
       * parent can know if the node's box will be
       * kept or recombined with the sibling.
       * But the root node must do this itself because it has no parent.
       */
      if (d_common->d_compute_relationships > 0 && boxAccepted()) {
         computeNewNeighborhoodSets();
      }
   }

   TBOX_ASSERT(d_lft_child == 0);
   TBOX_ASSERT(d_rht_child == 0);
   // TBOX_ASSERT( ! inRelaunchQueue(this) );
   TBOX_ASSERT(inRelaunchQueue(this) == d_common->d_relaunch_queue.end());

   /*
    * Broadcast the result to dropouts.
    * Dropout processes are those that participated in the
    * parent but not in this node.  They need the
    * result to perform combined efficiency check for the
    * parent.
    *
    * Processes that should participate in the dropout broadcast
    * are the dropouts (processes with zero overlap) and the owner.
    *
    * Broadcast to dropouts is only needed if:
    *
    *    - In multi-owner mode and relationship-computing mode.
    *      In single-owner mode, only the original owner needs
    *      the final result, and it participates everywhere,
    *      so there is no need for this phase.
    *      When computing relationships, participant processors must
    *      know results to do recombination check, to determine
    *      if parent box is preferred.
    *
    *    - This is NOT the root node.  The root node
    *      has no parent and no corresponding dropout group.
    *
    *    - Dropout group is not empty.  Number of dropouts
    *      is the difference between parent group size and this
    *      group size.
    */
   if (d_overlap == 0 || d_common->d_mpi.getRank() == d_box.getOwnerRank()) {

      if ((d_common->d_owner_mode != BergerRigoutsos::SINGLE_OWNER ||
           d_common->d_compute_relationships > 0) &&
          d_parent != 0 &&
          d_parent->d_group.size() > d_group.size()) {

         d_common->d_object_timers->t_bcast_to_dropouts->start();
         {
            // Create the communication group for the dropouts.
            BergerRigoutsos::VectorOfInts dropouts(0);
            d_common->d_object_timers->t_local_tasks->start();
            computeDropoutGroup(d_parent->d_group,
               d_group,
               dropouts,
               d_box.getOwnerRank());
            d_comm_group = new tbox::AsyncCommGroup(
                  computeCommunicationTreeDegree(
                     static_cast<int>(d_group.size())),
                  &d_common->d_comm_stage,
                  this);
            d_comm_group->setUseBlockingSendToParent(false);
            d_comm_group->setGroupAndRootIndex(d_common->d_mpi,
               &dropouts[0], static_cast<int>(dropouts.size()), 0);
            d_common->d_object_timers->t_local_tasks->stop();
         }

         broadcastToDropouts_start();
         d_common->incNumNodesCommWait();
BCAST_TO_DROPOUTS:
         if (!d_common->d_object_timers->t_bcast_to_dropouts->isRunning())
            d_common->d_object_timers->t_bcast_to_dropouts->start();
         sub_completed = broadcastToDropouts_check();
         d_common->d_object_timers->t_bcast_to_dropouts->stop();

         if (!sub_completed) {
            d_wait_phase = bcast_to_dropouts;
            goto RETURN;
         }

         d_common->decNumNodesCommWait();

         if (d_common->d_log_node_history && d_common->d_mpi.getRank() != d_box.getOwnerRank()) {
            d_common->writeCounters();
            tbox::plog << "DO Recv " << d_generation << ':' << d_pos
                       << "  " << d_box
                       << "  accept=" << d_box_acceptance
                       << ".\n";
         }

         delete d_comm_group;
         d_comm_group = 0;
      }
   }

   d_wait_phase = completed;

   if (d_comm_group != 0) {
      // No further communication.  Deallocate the communication group.
      delete d_comm_group;
      d_comm_group = 0;
   }

   TBOX_ASSERT(d_common->d_num_nodes_owned >= 0);

   // Adjust counters.
   d_common->decNumNodesActive();
   d_common->incNumNodesCompleted();
   if (d_box.getOwnerRank() == d_common->d_mpi.getRank()) {
      d_common->decNumNodesOwned();
   }
   d_common->incNumContinues(d_n_cont);

   if (d_common->d_log_node_history) {
      d_common->writeCounters();
      tbox::plog << "Complete " << d_generation << ':' << d_pos
                 << "  " << d_box
                 << "  accept=" << d_box_acceptance
                 << ".\n";
   }

   /*
    * Recall that a tree node waiting for its children
    * is not placed in the relaunch queue (because it is
    * pointless to relaunch it until the children are completed).
    * Therefore, to eventually continue that node, its last
    * child to complete must put it on the queue.  If this node
    * and its sibling are completed, put the parent on the FRONT
    * queue to be checked immediately (required for synchronous
    * mode).
    */
   if (d_parent != 0 &&
       d_parent->d_lft_child->d_wait_phase == completed &&
       d_parent->d_rht_child->d_wait_phase == completed) {
      TBOX_ASSERT(d_parent->d_wait_phase == run_children);
      // TBOX_ASSERT( ! inRelaunchQueue(d_parent) );
      TBOX_ASSERT(inRelaunchQueue(d_parent) == d_common->d_relaunch_queue.end());
      // d_common->d_relaunch_queue.push_front(d_parent);
      d_common->prependQueue(d_parent);
      if (d_common->d_log_node_history) {
         d_common->writeCounters();
         tbox::plog << "Parent " << d_parent->d_generation << ':'
                    << d_parent->d_pos
                    << " awoken by last child of "
                    << d_parent->d_lft_child->d_generation << ':'
                    << d_parent->d_lft_child->d_pos
                    << ", "
                    << d_parent->d_rht_child->d_generation << ':'
                    << d_parent->d_rht_child->d_pos
                    << " queue size " << d_common->d_relaunch_queue.size()
                    << ".\n";
      }
   }

RETURN:

#ifdef DEBUG_CHECK_ASSERTIONS
   if (d_wait_phase != completed && d_wait_phase != run_children) {
      TBOX_ASSERT(!d_comm_group->isDone());
      TBOX_ASSERT(d_common->d_comm_stage.hasPendingRequests());
   }
   if (d_wait_phase == run_children) {
      // TBOX_ASSERT( ! d_relaunch_queue.isEmpty() );
      TBOX_ASSERT(!d_common->d_relaunch_queue.empty());
   }
#endif

   d_common->d_object_timers->t_continue_algorithm->stop();

   return d_wait_phase;
}

void
BergerRigoutsosNode::runChildren_start()
{
   /*
    * Children were created to store temporary data
    * and determine participation. Now, run them.
    */

   /*
    * Should only be here if box is rejected based on calculation.
    */
   TBOX_ASSERT(d_box_acceptance == rejected_by_calculation ||
      d_box_acceptance == rejected_by_owner);

   d_lft_child->d_wait_phase = to_be_launched;
   d_rht_child->d_wait_phase = to_be_launched;

   /*
    * Queue the children so they get executed.
    * Put them at the front so that in synchronous
    * mode, they can complete first before moving
    * to another task (important in synchronous mode).
    * It also does not hurt to put children at the
    * front of the queue because they have
    * immediate computation (compute histogram)
    * to perform.  Put the left child in front
    * of the right to more closely match the
    * progression of the recursive BR (not essential).
    */
   // d_common->d_relaunch_queue.push_front(d_rht_child);
   // d_common->d_relaunch_queue.push_front(d_lft_child);
   d_common->prependQueue(d_rht_child, d_lft_child);
}

/*
 ********************************************************************
 * Check for combined tolerance.
 * If both children accepted their boxes without further splitting
 * but their combined efficiency is not good enough to make
 * the splitting worth accepting, use the current box instead
 * of the children boxes.  Otherwise, use the children boxes.
 ********************************************************************
 */
bool
BergerRigoutsosNode::runChildren_check()
{
   if (d_lft_child->d_wait_phase != completed ||
       d_rht_child->d_wait_phase != completed) {
      return false;
   }

   const double combine_reduction =
      double(d_lft_child->d_box.size() + d_rht_child->d_box.size()) / static_cast<double>(d_box.size());
   if (d_lft_child->boxAccepted() &&
       d_rht_child->boxAccepted() &&
       d_box.numberCells() <= d_common->d_max_box_size &&
       (combine_reduction >= d_common->getCombineEfficiency(d_common->d_level_number))) {

      // Discard childrens' graph nodes in favor of recombination.

      d_box_acceptance = accepted_by_recombination;

      if (d_common->d_log_node_history) {
         d_common->writeCounters();
         tbox::plog << "Recombine " << d_generation << ':' << d_pos
                    << " insufficient reduction of " << combine_reduction
                    << "  " << d_box
                    << " <= " << d_lft_child->d_box
                    << " + " << d_rht_child->d_box
                    << "  " << "accept=" << d_box_acceptance
                    << ".\n";
      }

      if (d_lft_child->d_box.getOwnerRank() == d_common->d_mpi.getRank()) {
         d_lft_child->eraseBox();
         d_lft_child->d_box_acceptance = rejected_by_recombination;
         --(d_common->d_num_boxes_generated);
      }

      if (d_rht_child->d_box.getOwnerRank() == d_common->d_mpi.getRank()) {
         d_rht_child->eraseBox();
         d_rht_child->d_box_acceptance = rejected_by_recombination;
         --(d_common->d_num_boxes_generated);
      }

      if (d_box.getOwnerRank() == d_common->d_mpi.getRank()) {
         ++(d_common->d_num_boxes_generated);
      }

   } else {

      // Accept childrens' results, discarding graph node.

      if (d_box.getOwnerRank() == d_common->d_mpi.getRank()) {
         eraseBox();
      }
      if (d_common->d_compute_relationships > 0) {
         if (d_lft_child->boxAccepted() &&
             d_lft_child->d_box_acceptance != accepted_by_dropout_bcast) {
            d_lft_child->computeNewNeighborhoodSets();
         }
         if (d_rht_child->boxAccepted() &&
             d_rht_child->d_box_acceptance != accepted_by_dropout_bcast) {
            d_rht_child->computeNewNeighborhoodSets();
         }
         if (d_common->d_log_node_history) {
            d_common->writeCounters();
            tbox::plog << "Discard " << d_generation << ':' << d_pos
                       << "  " << d_box
                       << " => " << d_lft_child->d_box
                       << " + " << d_rht_child->d_box
                       << "  " << "accept=" << d_box_acceptance
                       << ".\n";
         }
      }

   }

   /*
    * No longer need children nodes after this point.
    */
   delete d_lft_child;
   delete d_rht_child;
   d_lft_child = 0;
   d_rht_child = 0;

   return true;
}

/*
 ********************************************************************
 *
 * Asynchronous methods: these methods have _start and _check
 * suffices.  They involve initiating some task and checking
 * whether that task is completed.
 *
 ********************************************************************
 */

void
BergerRigoutsosNode::reduceHistogram_start()
{
   if (d_group.size() == 1) {
      return;
   }
   d_comm_group->setMPITag(d_mpi_tag + reduce_histogram_tag);
   const int hist_size = getHistogramBufferSize(d_box);
   if (d_common->d_mpi.getRank() == d_box.getOwnerRank()) {
      d_recv_msg.resize(hist_size, BAD_INTEGER);
      putHistogramToBuffer(&d_recv_msg[0]);
      d_comm_group->beginSumReduce(&d_recv_msg[0], hist_size);
   } else {
      d_send_msg.resize(hist_size, BAD_INTEGER);
      putHistogramToBuffer(&d_send_msg[0]);
      d_comm_group->beginSumReduce(&d_send_msg[0], hist_size);
   }
}

bool
BergerRigoutsosNode::reduceHistogram_check()
{
   if (d_group.size() == 1) {
      return true;
   }
   d_comm_group->proceedToNextWait();
   if (d_comm_group->isDone() && d_common->d_mpi.getRank() == d_box.getOwnerRank()) {
      getHistogramFromBuffer(&d_recv_msg[0]);
   }
   return d_comm_group->isDone();
}

void
BergerRigoutsosNode::broadcastAcceptability_start()
{
   if (d_group.size() == 1) {
      return;
   }
   d_comm_group->setMPITag(d_mpi_tag + bcast_acceptability_tag);
   /*
    * Items communicated:
    * - local index of node
    * - whether box is accepted
    * - in case box is accepted:
    *   . box (which may have been trimmed to minimal tag bounding box)
    * - in case box is rejected:
    *   . left/right child boxes
    *   . left/right child MPI tags
    */

   const int buffer_size = 1          // Number of tags in candidate
      + 1                             // Acceptability flag.
      + 1                             // Local index of node.
      + getDim().getValue() * 2       // Box.
      + getDim().getValue() * 4       // Children boxes.
      + 2                             // Children MPI tags
   ;

   if (d_common->d_mpi.getRank() == d_box.getOwnerRank()) {
      TBOX_ASSERT(d_box_acceptance == rejected_by_calculation ||
         d_box_acceptance == accepted_by_calculation ||
         (d_parent == 0 && d_box_acceptance == hasnotag_by_owner));
      d_send_msg.resize(buffer_size, BAD_INTEGER);
      int* ptr = &d_send_msg[0];
      *(ptr++) = d_num_tags;
      *(ptr++) = d_box_acceptance >= 0 ?
         d_box_acceptance + 2 /* indicate remote decision */ :
         d_box_acceptance;
      if (!boxHasNoTag()) {
         *(ptr++) = d_box.getLocalId().getValue();
         ptr = putBoxToBuffer(d_box, ptr);
         if (boxRejected()) {
            ptr = putBoxToBuffer(d_lft_child->d_box, ptr);
            ptr = putBoxToBuffer(d_rht_child->d_box, ptr);
            *(ptr++) = d_lft_child->d_mpi_tag;
            *(ptr++) = d_rht_child->d_mpi_tag;
         }
      }
#ifdef DEBUG_CHECK_ASSERTIONS
      else {
         // This may not be needed now that the messages are in vector<int>.
         // Suppress memory check warnings about uninitialized data.
         for (size_t c = ptr - (&d_send_msg[0]); c < d_send_msg.size(); ++c) {
            d_send_msg[c] = -1;
         }
      }
#endif
      d_comm_group->beginBcast(&d_send_msg[0], buffer_size);
   } else {
      d_recv_msg.resize(buffer_size, BAD_INTEGER);
      d_comm_group->beginBcast(&d_recv_msg[0], buffer_size);
   }
}

bool
BergerRigoutsosNode::broadcastAcceptability_check()
{
   if (d_group.size() == 1) {
      return true;
   }
   d_comm_group->checkBcast();
   if (d_comm_group->isDone() && d_common->d_mpi.getRank() != d_box.getOwnerRank()) {

      int* ptr = &d_recv_msg[0];

      d_num_tags = *(ptr++);

      d_box_acceptance = intToBoxAcceptance(*(ptr++));
      TBOX_ASSERT(boxAccepted() || boxRejected() ||
         (boxHasNoTag() && d_parent == 0));
      if (!boxHasNoTag()) {
         const hier::LocalId accepted_box_local_id(*(ptr++));
         ptr = getBoxFromBuffer(d_box, ptr);
         d_box.initialize(d_box, accepted_box_local_id, d_box.getOwnerRank());   // Reset local id.
         /*
          * Do not check for min_box violation in root node.  That
          * check should be done outside of this class in order to
          * have flexibility regarding how to handle it.
          */
         TBOX_ASSERT(d_parent == 0 || d_box.numberCells() >= d_min_box_size);
      }

      if (boxRejected()) {

         /*
          * The owner formed its children earlier so it can
          * use their parameters while determining which to run.
          * Contributors create the children when the receive
          * the d_box_acceptance flag indicates that further
          * branching is required.
          */
         d_lft_child = new BergerRigoutsosNode(d_common, this, 0);
         d_rht_child = new BergerRigoutsosNode(d_common, this, 1);

         ptr = getBoxFromBuffer(d_lft_child->d_box, ptr);
         ptr = getBoxFromBuffer(d_rht_child->d_box, ptr);
         d_lft_child->d_box.setBlockId(d_box.getBlockId());
         d_rht_child->d_box.setBlockId(d_box.getBlockId());

         d_lft_child->d_mpi_tag = *(ptr++);
         d_rht_child->d_mpi_tag = *(ptr++);

#ifdef DEBUG_CHECK_ASSERTIONS
         if (d_box.numberCells() >= d_min_box_size) {
            TBOX_ASSERT(d_lft_child->d_box.numberCells() >= d_min_box_size);
            TBOX_ASSERT(d_rht_child->d_box.numberCells() >= d_min_box_size);
         }
#endif
         TBOX_ASSERT(d_lft_child->d_mpi_tag > -1);
         TBOX_ASSERT(d_rht_child->d_mpi_tag > -1);
         if (d_common->d_log_node_history) {
            d_common->writeCounters();
            tbox::plog << "Rm Split " << d_generation << ':' << d_pos
                       << "  " << d_box
                       << " => " << d_lft_child->d_box
                       << " + " << d_rht_child->d_box
                       << ".\n";
         }

      } else {
         if (d_common->d_log_node_history) {
            d_common->writeCounters();
            tbox::plog << "Rm Accepted " << d_generation << ':' << d_pos
                       << "  " << d_box
                       << "  accept=" << d_box_acceptance << ".\n";
         }
      }
   }
   return d_comm_group->isDone();
}

void
BergerRigoutsosNode::gatherGroupingCriteria_start()
{
   if (d_group.size() == 1) {
      return;
   }
   d_comm_group->setMPITag(d_mpi_tag + gather_grouping_criteria_tag);

   if (d_common->d_mpi.getRank() == d_box.getOwnerRank()) {
      d_recv_msg.resize(4 * d_group.size(), BAD_INTEGER);
      d_comm_group->beginGather(&d_recv_msg[0], 4);
   } else {
      d_send_msg.resize(4, BAD_INTEGER);
      // TODO: Change message buffers to MessageStream to avoid limiting d_overlap to integer size.
      d_send_msg[0] = static_cast<int>(d_lft_child->d_overlap);
      d_send_msg[1] = static_cast<int>(d_rht_child->d_overlap);
      // Use negative burden measures for uniformity of criteria comparison.
      d_send_msg[2] = -d_common->d_num_nodes_owned;
      d_send_msg[3] = -d_common->d_num_nodes_active;
      d_comm_group->beginGather(&d_send_msg[0], 4);
   }
}

void
BergerRigoutsosNode::broadcastChildGroups_start()
{
   if (d_group.size() == 1) {
      return;
   }
   /*
    * Items communicated:
    * - left/right owner
    * - left/right group
    */
   d_comm_group->setMPITag(d_mpi_tag + bcast_child_groups_tag);

   if (d_common->d_mpi.getRank() == d_box.getOwnerRank()) {

      /*
       * When d_parent == 0, use d_comm_group's MPI collective call option.
       * The option uses MPI_Bcast, which requires the buffer size is the same
       * on all processors.  When this is not the case, use the child group
       * sizes to save memory and possibly improve performance.
       */
      const int buffer_size = 2                // Left/right owners.
         + 2                                   // Left/right group sizes.
         + (d_parent == 0 ? static_cast<int>(d_group.size())
            : static_cast<int>(d_lft_child->d_group.size()))    // Left group.
         + (d_parent == 0 ? static_cast<int>(d_group.size())
            : static_cast<int>(d_rht_child->d_group.size()))    // Right group.
      ;

      d_send_msg.resize(buffer_size, BAD_INTEGER);
      int* ptr = &d_send_msg[0];

      *(ptr++) = d_lft_child->d_box.getOwnerRank();
      *(ptr++) = static_cast<int>(d_lft_child->d_group.size());
      for (size_t i = 0; i < d_lft_child->d_group.size(); ++i) {
         *(ptr++) = d_lft_child->d_group[i];
      }
      *(ptr++) = d_rht_child->d_box.getOwnerRank();
      *(ptr++) = static_cast<int>(d_rht_child->d_group.size());
      for (size_t i = 0; i < d_rht_child->d_group.size(); ++i) {
         *(ptr++) = d_rht_child->d_group[i];
      }
      if (d_parent == 0) {
         // Initialize unused data to avoid warnings and weird numbers.
         for (size_t i =
                 (d_lft_child->d_group.size() + d_rht_child->d_group.size());
              i < 2 * d_group.size(); ++i) {
            *(ptr++) = -1;
         }
      }

      d_comm_group->beginBcast(&d_send_msg[0], buffer_size);
   } else {
      const int buffer_size = 2                // Left/right owners.
         + 2                                   // Left/right group sizes.
         + 2 * static_cast<int>(d_group.size())   // Left/right groups.
      ;
      d_recv_msg.resize(buffer_size, BAD_INTEGER);

      d_comm_group->beginBcast(&d_recv_msg[0], buffer_size);
   }
}

bool
BergerRigoutsosNode::broadcastChildGroups_check()
{
   if (d_group.size() == 1) {
      return true;
   }
   d_comm_group->checkBcast();
   if (d_comm_group->isDone() && d_common->d_mpi.getRank() != d_box.getOwnerRank()) {

      int* ptr = &d_recv_msg[0];

      int lft_owner = *(ptr++);
      d_lft_child->d_group.resize(*(ptr++), BAD_INTEGER);
      for (size_t i = 0; i < d_lft_child->d_group.size(); ++i) {
         d_lft_child->d_group[i] = *(ptr++);
      }
      int rht_owner = *(ptr++);
      d_rht_child->d_group.resize(*(ptr++), BAD_INTEGER);
      for (size_t i = 0; i < d_rht_child->d_group.size(); ++i) {
         d_rht_child->d_group[i] = *(ptr++);
      }

      d_lft_child->d_box.initialize(d_lft_child->d_box,
         d_lft_child->d_box.getLocalId(),
         lft_owner);
      d_rht_child->d_box.initialize(d_rht_child->d_box,
         d_rht_child->d_box.getLocalId(),
         rht_owner);
      TBOX_ASSERT(d_lft_child->d_box.getOwnerRank() >= 0);
      TBOX_ASSERT(d_lft_child->d_group.size() > 0);
      TBOX_ASSERT((d_lft_child->d_overlap > 0) ==
         inGroup(d_lft_child->d_group));
      TBOX_ASSERT(d_rht_child->d_box.getOwnerRank() >= 0);
      TBOX_ASSERT(d_rht_child->d_group.size() > 0);
      TBOX_ASSERT((d_rht_child->d_overlap > 0) ==
         inGroup(d_rht_child->d_group));

   }

   return d_comm_group->isDone();
}

void
BergerRigoutsosNode::broadcastToDropouts_start()
{
   TBOX_ASSERT(d_common->d_mpi.getRank() == d_box.getOwnerRank() || d_overlap == 0);
   d_comm_group->setMPITag(d_mpi_tag + bcast_to_dropouts_tag);

   const int buffer_size = 1      // d_box_acceptance
      + 1                         // local index of graph node
      + d_common->getDim().getValue() * 2   // d_box (in case it got reduced)
   ;
   d_send_msg.clear();
   d_recv_msg.clear();
   if (d_common->d_mpi.getRank() == d_box.getOwnerRank()) {
      d_send_msg.resize(buffer_size, BAD_INTEGER);
      d_send_msg[0] = d_box_acceptance;
      d_send_msg[1] = d_box.getLocalId().getValue();
      putBoxToBuffer(d_box, &d_send_msg[2]);
      d_comm_group->beginBcast(&d_send_msg[0],
         buffer_size);
   } else {
      d_recv_msg.resize(buffer_size, BAD_INTEGER);
      d_comm_group->beginBcast(&d_recv_msg[0],
         buffer_size);
   }
}

bool
BergerRigoutsosNode::broadcastToDropouts_check()
{
   TBOX_ASSERT(d_common->d_mpi.getRank() == d_box.getOwnerRank() || d_overlap == 0);
   d_comm_group->checkBcast();
   if (d_comm_group->isDone()) {
      if (d_common->d_mpi.getRank() != d_box.getOwnerRank()) {
         /*
          * We check for the case of the box having no tags,
          * to keeps things explicit and help detect bugs.
          * But in fact, having no tags is impossible
          * in the broadcastToDropout step, because it is
          * only possible for the root node,
          * which has no dropout group.
          */
         TBOX_ASSERT(d_recv_msg[0] >= 0);

         d_box_acceptance = intToBoxAcceptance((d_recv_msg[0] % 2)
               + rejected_by_dropout_bcast);
         const hier::LocalId accepted_box_local_id(d_recv_msg[1]);
         getBoxFromBuffer(d_box, &d_recv_msg[2]);
         /*
          * Do not check for min_box violation in root node.  That
          * check should be done outside of this class in order to
          * have flexibility regarding how to handle it.
          */
         TBOX_ASSERT(d_parent == 0 || d_box.numberCells() >= d_min_box_size);
         d_box.initialize( d_box, accepted_box_local_id, d_box.getOwnerRank() ); // Reset local id.
      }
   }
   return d_comm_group->isDone();
}

/*
 ********************************************************************
 * Utility computations using local data.
 ********************************************************************
 */

void
BergerRigoutsosNode::makeLocalTagHistogram()
{
   d_common->d_object_timers->t_local_histogram->start();

   /*
    * Compute the histogram size and allocate space for it.
    */
   for (tbox::Dimension::dir_t d = 0; d < d_common->getDim().getValue(); ++d) {
      TBOX_ASSERT(d_box.numberCells(d) > 0);
      d_histogram[d].clear();
      d_histogram[d].insert(d_histogram[d].end(), d_box.numberCells(d), 0);
   }

   /*
    * Accumulate tag counts in the histogram variable.
    */
   const hier::PatchLevel& tag_level = *d_common->d_tag_level;
   for (hier::PatchLevel::iterator ip(tag_level.begin());
        ip != tag_level.end(); ++ip) {
      hier::Patch& patch = **ip;

      const hier::BlockId& block_id = patch.getBox().getBlockId();

      if (block_id == d_box.getBlockId()) {
         const hier::Box intersection = patch.getBox() * d_box;
         const hier::Index& lower = d_box.lower();

         if (!(intersection.empty())) {

            boost::shared_ptr<pdat::CellData<int> > tag_data_(
               BOOST_CAST<pdat::CellData<int>, hier::PatchData>(
                  patch.getPatchData(d_common->d_tag_data_index)));

            TBOX_ASSERT(tag_data_);

            pdat::CellData<int>& tag_data = *tag_data_;

            pdat::CellIterator ciend(pdat::CellGeometry::end(intersection));
            for (pdat::CellIterator ci(pdat::CellGeometry::begin(intersection));
                 ci != ciend; ++ci) {
               if (tag_data(*ci) == d_common->d_tag_val) {
                  const hier::Index& idx = *ci;
                  for (int d = 0; d < d_common->getDim().getValue(); ++d) {
                     ++(d_histogram[d][idx(d) - lower(d)]);
                  }
               }
            }
         }
      }
   }
   d_common->d_object_timers->t_local_histogram->stop();
}

/*
 ********************************************************************
 * Change d_box to that of the minimal bounding box for tags.
 * If d_box is changed, reduce d_histogram to new d_box.
 ********************************************************************
 */
void
BergerRigoutsosNode::computeMinimalBoundingBoxForTags()
{
   TBOX_ASSERT(!d_box.empty());

   hier::Index new_lower = d_box.lower();
   hier::Index new_upper = d_box.upper();

   const hier::IntVector& min_box = d_min_box_size;
   hier::IntVector box_size = d_box.numberCells();

   /*
    * Bring the lower side of the box up past untagged index planes.
    * Bring the upper side of the box down past untagged index planes.
    * Do not make the box smaller than the min_box requirement.
    */
   for (tbox::Dimension::dir_t d = 0; d < d_common->getDim().getValue(); ++d) {
      TBOX_ASSERT(d_histogram[d].size() != 0);
      int* histogram_beg = &d_histogram[d][0];
      int* histogram_end = histogram_beg + d_box.numberCells(d) - 1;
      while (*histogram_beg == 0 &&
             box_size(d) > min_box(d)) {
         ++new_lower(d);
         ++histogram_beg;
         --box_size(d);
      }
      while (*histogram_end == 0 &&
             box_size(d) > min_box(d)) {
         --new_upper(d);
         --histogram_end;
         --box_size(d);
      }
   }

   const hier::Box new_box(new_lower, new_upper, d_box.getBlockId());
   const hier::IntVector new_size = new_box.numberCells();

   if (!new_box.isSpatiallyEqual(d_box)) {
      /*
       * Do not check for min_box violation in root node.  That
       * check should be done outside of this class in order to
       * have flexibility regarding how to handle it.
       */
      TBOX_ASSERT(d_parent == 0 || new_box.numberCells() >= min_box);
      /*
       * Save tagged part of the current histogram and reset the box.
       * Is this step really required?  No, we can just keep the
       * shift in a hier::IntVector and adjust.
       */
      for (tbox::Dimension::dir_t d = 0; d < d_common->getDim().getValue(); ++d) {
         VectorOfInts& h = d_histogram[d];
         const int shift = new_lower(d) - d_box.lower() (d);
         if (shift > 0) {
            int i;
            for (i = 0; i < new_size(d); ++i) {
               h[i] = h[i + shift];
            }
         }
         h.resize(new_size(d), BAD_INTEGER);
      }
      if (d_common->d_log_node_history) {
         d_common->writeCounters();
         tbox::plog << "Shrunken " << d_generation << ':' << d_pos
                    << "  " << d_box << " -> " << new_box
                    << ".\n";
      }
      d_box.initialize(new_box, d_box.getLocalId(), d_box.getOwnerRank());
   }
}

/*
 *********************************************************************
 * Accept the box or split it, setting d_box_acceptance accordingly.
 *********************************************************************
 */
void
BergerRigoutsosNode::acceptOrSplitBox()
{

#ifdef DEBUG_CHECK_ASSERTIONS
   if (d_box.getOwnerRank() != d_common->d_mpi.getRank()) {
      TBOX_ERROR("Only the owner can determine\n"
         "whether to accept or split a box.\n");
   }
#endif
   TBOX_ASSERT(d_box_acceptance == undetermined);

   const hier::IntVector boxdims(d_box.numberCells());
   const hier::IntVector oversize(boxdims - d_common->d_max_box_size);

   /*
    * Box d_box is acceptable if
    * - it has a high enough fraction of tagged cells, or
    * - it cannot be split without breaking the minimum
    *   box requirement, or
    *
    * If d_box has no tags:
    * - set d_box_acceptance = hasnotag_by_owner
    * If accepting d_box:
    * - set d_box_acceptance = accepted_by_calculation
    * If rejecting d_box:
    * - set d_box_acceptance = rejected_by_calculation
    * - create left and right children
    * - set children boxes
    * - claim MPI tags for communication by children nodes
    */

   if (d_box_acceptance == undetermined) {
      if (oversize <= hier::IntVector::getZero(d_common->getDim())) {
         /*
          * See if d_box should be accepted based on efficiency.
          */
         int num_tagged = 0;
         for (size_t i = 0; i < d_histogram[0].size(); ++i) {
            num_tagged += d_histogram[0][i];
         }
         size_t boxsize = d_box.size();
         double efficiency = (boxsize == 0 ? 1.e0 :
                              ((double)num_tagged) / static_cast<double>(boxsize));

         if (d_common->d_max_tags_owned < num_tagged) {
            d_common->d_max_tags_owned = num_tagged;
         }

         if (efficiency >= d_common->getEfficiencyTolerance(d_common->d_level_number)) {
            d_box_acceptance = accepted_by_calculation;
            if (d_common->d_log_node_history) {
               d_common->writeCounters();
               tbox::plog << "Accepted " << d_generation << ':' << d_pos
                          << "  " << d_box << " by sufficient efficiency of " << efficiency
                          << "  accept=" << d_box_acceptance << ".\n";
            }
         } else if (num_tagged == 0) {
            // No tags!  This should be caught at the root.
            TBOX_ASSERT(d_parent == 0);
            d_box_acceptance = hasnotag_by_owner;
            if (d_common->d_log_node_history) {
               d_common->writeCounters();
               tbox::plog << "HasNoTag " << d_generation << ':' << d_pos
                          << "  " << d_box
                          << ".\n";
            }
         }
      }
   }

   /*
    * If d_box cannot be split without violating min_size, it should
    * be accepted.
    *
    * If cut_margin is negative in any direction, we cannot cut d_box
    * across that direction without violating min_box.
    */
   hier::IntVector min_size(d_min_box_size);
   min_size.max( d_common->d_min_box_size_from_cutting );
   const hier::IntVector cut_margin = boxdims - min_size * 2;

   if (d_box_acceptance == undetermined) {
      if (cut_margin < hier::IntVector::getZero(d_common->getDim())) {
         d_box_acceptance = accepted_by_calculation;
      }
   }

   hier::IntVector sorted_margins(d_common->getDim());

   if (d_box_acceptance == undetermined) {
      /*
       * Sort the bounding box directions from largest to smallest cut
       * margin.  If there are multiple cuttable directions, we will
       * favor the direction with the greatest cut_margin.
       */
      for (tbox::Dimension::dir_t dim = 0; dim < d_common->getDim().getValue(); ++dim) {
         sorted_margins(dim) = dim;
      }
      for (tbox::Dimension::dir_t d0 = 0; d0 < d_common->getDim().getValue() - 1; ++d0) {
         for (tbox::Dimension::dir_t d1 = static_cast<tbox::Dimension::dir_t>(d0 + 1); d1 < d_common->getDim().getValue(); ++d1) {
            if (cut_margin(sorted_margins(d0)) <
                cut_margin(sorted_margins(d1))) {
               int tmp_dim = sorted_margins(d0);
               sorted_margins(d0) = sorted_margins(d1);
               sorted_margins(d1) = tmp_dim;
            }
         }
      }
#ifdef DEBUG_CHECK_ASSERTIONS
      for (tbox::Dimension::dir_t dim = 0; dim < d_common->getDim().getValue() - 1; ++dim) {
         TBOX_ASSERT(cut_margin(sorted_margins(dim)) >=
            cut_margin(sorted_margins(dim + 1)));
      }
#endif
   }

   const int max_margin_dir = sorted_margins(0);
   const int min_margin_dir = sorted_margins(d_common->getDim().getValue() - 1);

   int num_cuttable_dim = 0;

   if (d_box_acceptance == undetermined) {
      /*
       * Determine number of coordinate directions that are cuttable
       * according to the cut_margin.
       */
      for (num_cuttable_dim = 0; num_cuttable_dim < d_common->getDim().getValue();
           ++num_cuttable_dim) {
         if (cut_margin(sorted_margins(num_cuttable_dim)) < 0) {
            break;
         }
      }
      TBOX_ASSERT(num_cuttable_dim > 0);   // We already accounted for un-cuttable case before this point.
   }

   if (d_box_acceptance == undetermined) {

      /*
       * Attempt to split box at a zero interior point in the
       * histogram.  Check each cuttable direction, from
       * largest to smallest, until zero point found.
       */

      int cut_lo, cut_hi;
      int cut_pt = -(tbox::MathUtilities<int>::getMax());
      tbox::Dimension::dir_t cut_dir = 0;
      tbox::Dimension::dir_t dir = 0;
      const hier::Index box_lo(d_box.lower());
      const hier::Index box_hi(d_box.upper());
      hier::Index lft_hi(box_hi);
      hier::Index rht_lo(box_lo);

      for (dir = 0; dir < d_common->getDim().getValue(); ++dir) {
         cut_dir = static_cast<tbox::Dimension::dir_t>(sorted_margins(dir));
         if (cut_margin(cut_dir) < 0) {
            continue;  // This direction is too small to cut.
         }
         if (findZeroCutSwath(cut_lo, cut_hi, cut_dir)) {
            // Split bound box at cut_pt; cut_dir is splitting direction.
            TBOX_ASSERT(cut_hi - cut_lo >= 0);
            lft_hi(cut_dir) = cut_lo - 1;
            rht_lo(cut_dir) = cut_hi + 1;
            if (d_common->d_log_node_history) {
               d_common->writeCounters();
               tbox::plog << "HoleCut " << d_generation << ':' << d_pos
                          << "  " << d_box << " d=" << cut_dir
                          << " at " << cut_lo << '-' << cut_hi
                          << ".\n";
            }
            break;
         }
      }

      /*
       * If no zero point found, try inflection cut.
       */

      if (dir == d_common->getDim().getValue()) {

         /*
          * inflection_cut_threshold_ar specifies the mininum box
          * thickness that can be cut, as a ratio to the thinnest box
          * direction.  If the box doesn't have any direction thick
          * enough, then it has a reasonable aspect ratio, so we can
          * cut it in any direction.
          *
          * Degenerate values of inflection_cut_threshold_ar:
          *
          * 1: cut any direction except the thinnest.
          *
          * (0,1) and huge values: cut any direction.
          *
          * 0: Not a degenerate case but a special case meaning cut
          * only the thickest direction.  This leads to more cubic
          * boxes but can miss feature edges aligned across other
          * directions.
          *
          * Experiments show that a value of 4 works well.
          */
         int max_box_length_to_leave = boxdims(max_margin_dir) - 1;
         if (d_common->d_inflection_cut_threshold_ar > 0.0) {
            max_box_length_to_leave =
               static_cast<int>(0.5 + boxdims(min_margin_dir)
                                * d_common->d_inflection_cut_threshold_ar);
            if (max_box_length_to_leave >= boxdims(max_margin_dir)) {
               /*
                * Box aspect ratio is not too bad. Disable preference
                * for cutting longer dirs.
                */
               max_box_length_to_leave = 0;
            }
         }

         int inflection = -1;
         for (tbox::Dimension::dir_t d = 0; d < d_common->getDim().getValue(); ++d) {
            if (cut_margin(d) < 0 || boxdims(d) <= max_box_length_to_leave) {
               continue;  // Direction d is too small to cut.
            }
            int try_cut_pt, try_inflection;
            cutAtInflection(try_cut_pt, try_inflection, d);
            if (inflection < try_inflection ||
                (inflection == try_inflection && cut_margin(d) > cut_margin(cut_dir))) {
               cut_dir = d;
               cut_pt = try_cut_pt;
               inflection = try_inflection;
            }
         }
         TBOX_ASSERT(cut_dir < d_common->getDim().getValue());

         // Split bound box at cut_pt; cut_dir is splitting direction.
         lft_hi(cut_dir) = cut_pt - 1;
         rht_lo(cut_dir) = cut_pt;
         if (d_common->d_log_node_history) {
            d_common->writeCounters();
            tbox::plog << "LapCut " << d_generation << ':' << d_pos
                       << "  " << d_box
                       << " d=" << cut_dir << " at " << cut_pt
                       << ".\n";
         }
      }

      /*
       * The owner forms its children now so it can use their
       * parameters while determining which to run.
       * Contributors create the children when they receive
       * the d_box_acceptance flag from the owner.
       */
      d_lft_child = new BergerRigoutsosNode(d_common, this, 0);
      d_rht_child = new BergerRigoutsosNode(d_common, this, 1);

      d_lft_child->d_box = hier::Box(box_lo, lft_hi, d_box.getBlockId());
      d_rht_child->d_box = hier::Box(rht_lo, box_hi, d_box.getBlockId());
#ifdef DEBUG_CHECK_ASSERTIONS
      if (d_box.numberCells() >= d_min_box_size) {
         TBOX_ASSERT(d_lft_child->d_box.numberCells() >= d_min_box_size);
         TBOX_ASSERT(d_rht_child->d_box.numberCells() >= d_min_box_size);
      }
#endif

      d_lft_child->claimMPITag();
      d_rht_child->claimMPITag();

      d_box_acceptance = rejected_by_calculation;

      if (d_common->d_log_node_history) {
         d_common->writeCounters();
         tbox::plog << "Lc Split "
                    << d_generation << ':' << d_pos << "  " << d_box
                    << " => " << d_lft_child->d_generation << ':'
                    << d_lft_child->d_pos << d_lft_child->d_box
                    << " + " << d_rht_child->d_generation << ':'
                    << d_rht_child->d_pos << d_rht_child->d_box
                    << ".\n";
      }

   }
}

/*
 ********************************************************************
 *
 * Attempt to find a range with zero histogram value near the
 * middle of d_box in the given coordinate direction.
 * Note that the hole is kept more than a minimium distance from
 * the endpoints of of the index interval.
 *
 * Note that it is assumed that box indices are cell indices.
 *
 * If a hole is found, cut_lo and cut_hi are set to the
 * range of zero tag cells.
 *
 * Optimization note: There seems to be no reason to look for a single
 * zero swath.  If there are multiple zero swaths in the signature,
 * why not cut through them all and produce multiple children?  We may
 * have to change d_lft_child and d_rgt_child to d_children[].  If
 * we don't cut all the signatures we see, we'd just force the
 * children to recompose those signatures themselves.  Making multiple
 * cuts in the box can significantly reduce the amount of data
 * communication in the children nodes.  The downside is that we have
 * to spend more time finding these cuts before we can notify the
 * children.  However, if we don't find the cuts when we have the
 * chance, the children would have to spend their time looking.
 *
 *
 ********************************************************************
 */

bool
BergerRigoutsosNode::findZeroCutSwath(
   int& cut_lo,
   int& cut_hi,
   const tbox::Dimension::dir_t dim)
{
   const int lo = d_box.lower(dim);
   const int hi = d_box.upper(dim);
   // Compute the limit for the swath.
   const int cut_lo_lim = lo + d_min_box_size(dim);
   const int cut_hi_lim = hi - d_min_box_size(dim);

   /*
    * Start in the middle of the box.
    * Move cut_lo down and cut_hi up until a hole is found.
    * Keep moving in same direction of the hole until the
    * other side of the hole is found.  The two planes form
    * the widest cut possible at the hole.
    */
   cut_lo = cut_hi = (lo + hi) / 2;
   while ((cut_lo >= cut_lo_lim) && (cut_hi <= cut_hi_lim)) {
      if (d_histogram[dim][cut_lo - lo] == 0) {
         /* The narrow cut is at cut_lo.  Initialize the cut swath here
          * and move cut_lo down until the far side the hole is found.
          */
         cut_hi = cut_lo;
         while (((cut_lo > cut_lo_lim)) &&
                (d_histogram[dim][cut_lo - lo - 1] == 0)) {
            --cut_lo;
         }
         TBOX_ASSERT(cut_hi >= cut_lo);
         TBOX_ASSERT(cut_lo - lo >= d_min_box_size(dim));
         TBOX_ASSERT(hi - cut_hi >= d_min_box_size(dim));
#ifdef DEBUG_CHECK_ASSERTIONS
         for (int i = cut_lo; i <= cut_hi; ++i) {
            TBOX_ASSERT(d_histogram[dim][i - lo] == 0);
         }
#endif
         return true;
      }
      if (d_histogram[dim][cut_hi - lo] == 0) {
         /* The narrow cut is at cut_hi.  Initialize the cut swath here
          * and move cut_hi up until the far side the hole is found.
          */
         cut_lo = cut_hi;
         while (((cut_hi < cut_hi_lim)) &&
                (d_histogram[dim][cut_hi - lo + 1] == 0)) {
            ++cut_hi;
         }
         TBOX_ASSERT(cut_hi >= cut_lo);
         TBOX_ASSERT(cut_lo - lo >= d_min_box_size(dim));
         TBOX_ASSERT(hi - cut_hi >= d_min_box_size(dim));
#ifdef DEBUG_CHECK_ASSERTIONS
         for (int i = cut_lo; i <= cut_hi; ++i) {
            TBOX_ASSERT(d_histogram[dim][i - lo] == 0);
         }
#endif
         return true;
      }
      --cut_lo;
      ++cut_hi;
   }

   return false;
}

/*
 ***********************************************************************
 *
 * Attempt to find a point in the given coordinate direction near an
 * inflection point in the histogram for that direction. Note that the
 * cut point is kept more than a minimium distance from the endpoints
 * of the index interval (lo, hi).  Also, the box must have at least
 * three cells along a side to apply the inflection test.  If no
 * inflection point is found, the mid-point of the interval is
 * returned as the cut point.
 *
 * Note that it is assumed that box indices are cell indices.
 *
 ***********************************************************************
 */

void
BergerRigoutsosNode::cutAtInflection(
   int& cut_pt,
   int& inflection,
   const tbox::Dimension::dir_t dim)
{
   /*
    * New implementation prefers and possibly restricts the inflection
    * cut to the center part of the box.
    *
    * The cuts refer to face indices, not cell indices.
    *
    * Note that we work in the index space centered on the box's lower
    * cell and add the box lower cell index at the end.
    */

   const VectorOfInts& hist = d_histogram[dim];
   const unsigned int hist_size = static_cast<int>(hist.size());
   TBOX_ASSERT(d_box.upper() (dim) - d_box.lower() (dim) + 1 == static_cast<int>(hist_size));
   TBOX_ASSERT(hist_size >= 2);

   /*
    * Inflection cut requires at least 4 cells of histogram, so it can
    * compute an inflection value.  Without 4 cells, we just cut
    * across the largest change in the histogram.
    */
   if (hist_size < 4) {
      cut_pt = 1;
      for (unsigned int i = 2; i < hist_size; ++i) {
         if (tbox::MathUtilities<int>::Abs(hist[cut_pt] - hist[cut_pt - 1]) <
             tbox::MathUtilities<int>::Abs(hist[i] - hist[i - 1])) {
            cut_pt = i;
         }
      }
      cut_pt += d_box.lower() (dim);
      inflection = 0;  // Not necessarily an inflection point.
      return;
   }

   const int min_box_size =
      tbox::MathUtilities<int>::Max( d_min_box_size(dim),
                                     d_common->d_min_box_size_from_cutting(dim) );

   const int box_lo = 0;
   const int box_hi = hist_size - 1;
   const int max_dist_from_center =
      int(d_common->d_max_inflection_cut_from_center * hist_size / 2);
   const int box_mid = (box_lo + box_hi + 1) / 2;

   const int cut_lo_lim = tbox::MathUtilities<int>::Max(
         box_lo + min_box_size, box_mid - max_dist_from_center);

   const int cut_hi_lim = tbox::MathUtilities<int>::Min(
         box_hi - min_box_size + 1, box_mid + max_dist_from_center);

   /*
    * Initial cut point and differences between the Laplacian on
    * either side of it.  We want to cut where the difference between
    * the two Laplacians is greatest and they have oposite signs.
    */
   cut_pt = box_mid;
   inflection =
      (hist[cut_pt - 1] - 2 * hist[cut_pt] + hist[cut_pt + 1])
      - (hist[cut_pt - 2] - 2 * hist[cut_pt - 1] + hist[cut_pt]);
   inflection = tbox::MathUtilities<int>::Abs(inflection);

   int cut_lo = box_mid - 1;
   int cut_hi = box_mid + 1;

   while (cut_lo > cut_lo_lim || cut_hi < cut_hi_lim) {
      if (cut_lo > cut_lo_lim) {
         const int la = (hist[cut_lo - 1] - 2 * hist[cut_lo] + hist[cut_lo + 1]);
         const int lb = (hist[cut_lo - 2] - 2 * hist[cut_lo - 1] + hist[cut_lo]);
         if (la * lb <= 0) {
            const int try_inflection = tbox::MathUtilities<int>::Abs(la - lb);
            if (try_inflection > inflection) {
               cut_pt = cut_lo;
               inflection = try_inflection;
            }
         }
      }
      if (cut_hi < cut_hi_lim) {
         const int la = (hist[cut_hi - 1] - 2 * hist[cut_hi] + hist[cut_hi + 1]);
         const int lb = (hist[cut_hi - 2] - 2 * hist[cut_hi - 1] + hist[cut_hi]);
         if (la * lb <= 0) {
            const int try_inflection = tbox::MathUtilities<int>::Abs(la - lb);
            if (try_inflection > inflection) {
               cut_pt = cut_hi;
               inflection = try_inflection;
            }
         }
      }
      --cut_lo;
      ++cut_hi;
   }

   cut_pt += d_box.lower() (dim);
}

/*
 ********************************************************************
 * Create a DLBG Box in d_new_box_level,
 * where the output boxes of the algorithm is saved.
 *
 * Only the owner should create the box_level node this way.
 * Other processes build box_level node using data from owner.
 *
 * TODO: this should be renamed putBoxInBoxLevel.
 ********************************************************************
 */
void
BergerRigoutsosNode::createBox()
{
   TBOX_ASSERT(d_common->d_mpi.getRank() == d_box.getOwnerRank());
   hier::LocalId last_index =
      d_common->d_new_box_level->getBoxes().isEmpty() ? hier::LocalId(-1) :
      d_common->d_new_box_level->getBoxes().back().getLocalId();

   hier::Box new_box(d_box, last_index + 1, d_common->d_mpi.getRank());
   TBOX_ASSERT(new_box.getBlockId() == d_box.getBlockId());
   d_common->d_new_box_level->addBoxWithoutUpdate(new_box);
   d_box_iterator = d_common->d_new_box_level->getBox(new_box);

   TBOX_ASSERT(d_box_iterator->isSpatiallyEqual(d_box));
   d_box = *d_box_iterator;
}

/*
 ********************************************************************
 * Discard the Box.  On the owner, this Box is a part of
 * d_new_box_level where it must be removed.  On
 * contributors the Box can just be ignored.  To prevent bugs,
 * the node and its iterator are set to unusable values.
 ********************************************************************
 */
void
BergerRigoutsosNode::eraseBox()
{
   if (d_common->d_mpi.getRank() == d_box.getOwnerRank()) {
      d_common->d_new_box_level->eraseBoxWithoutUpdate(
         *d_box_iterator);
   }
#ifdef DEBUG_CHECK_ASSERTIONS
   d_box_iterator = hier::BoxContainer().end();
#endif
}

void
BergerRigoutsosNode::countOverlapWithLocalPatches()
{
   /*
    * Count overlaps for the left and right sides.
    *
    * Remove the child if it has zero overlap.
    */
   hier::Box lft_grown_box = d_lft_child->d_box;
   lft_grown_box.grow(d_common->d_tag_to_new_width);
   hier::Box rht_grown_box = d_rht_child->d_box;
   rht_grown_box.grow(d_common->d_tag_to_new_width);
   size_t& lft_overlap = d_lft_child->d_overlap;
   size_t& rht_overlap = d_rht_child->d_overlap;
   lft_overlap = rht_overlap = 0;

   const hier::PatchLevel& tag_level = *d_common->d_tag_level;
   for (hier::PatchLevel::iterator ip(tag_level.begin());
        ip != tag_level.end(); ++ip) {

      const hier::Box& patch_box = (*ip)->getBox();
      const hier::BlockId& block_id = patch_box.getBlockId();

      if (block_id == d_box.getBlockId()) {

         hier::Box lft_intersection = patch_box * lft_grown_box;
         lft_overlap += lft_intersection.size();

         hier::Box rht_intersection = patch_box * rht_grown_box;
         rht_overlap += rht_intersection.size();

      } else {

         hier::Box transform_box(patch_box);
         bool transformed =
            d_common->d_tag_level->getGridGeometry()->transformBox(
               transform_box,
               d_common->d_tag_level->getLevelNumber(),
               d_box.getBlockId(),
               block_id);

         if (transformed) {
            hier::Box lft_intersection = transform_box * lft_grown_box;
            lft_overlap += lft_intersection.size();

            hier::Box rht_intersection = transform_box * rht_grown_box;
            rht_overlap += rht_intersection.size();
         }
      }
   }
}

/*
 *************************************************************************
 * Child groups are subsets of current group.  Each child group
 * includes processes owning patches that overlap the box of that child.
 * The overlap data has been gathered in d_recv_msg.
 * See gatherGroupingCriteria_start() for the format of the message.
 *************************************************************************
 */
void
BergerRigoutsosNode::formChildGroups()
{
   /*
    * Form child groups and determine owners from data gathered
    * in the gather_overlap_counts phase.
    */
   if (d_group.size() == 1) {
      // Short cut for trivial groups.
      d_lft_child->d_group.resize(1, BAD_INTEGER);
      d_rht_child->d_group.resize(1, BAD_INTEGER);
      d_lft_child->d_group[0] = d_group[0];
      d_rht_child->d_group[0] = d_group[0];
      d_lft_child->d_box.initialize(d_lft_child->d_box,
         d_lft_child->d_box.getLocalId(),
         d_box.getOwnerRank());
      d_rht_child->d_box.initialize(d_rht_child->d_box,
         d_rht_child->d_box.getLocalId(),
         d_box.getOwnerRank());
      return;
   }

   d_lft_child->d_group.resize(d_group.size(), BAD_INTEGER);
   d_rht_child->d_group.resize(d_group.size(), BAD_INTEGER);

#ifdef DEBUG_CHECK_ASSERTIONS
   /*
    * Only owner process should be here.
    */
   if (d_common->d_mpi.getRank() != d_box.getOwnerRank()) {
      TBOX_ERROR("Library error!" << std::endl);
   }
#endif
   TBOX_ASSERT(d_recv_msg.size() == 4 * d_group.size());

   int* lft_overlap = &d_recv_msg[0];
   int* rht_overlap = &d_recv_msg[1];

   const int imyself = findOwnerInGroup(d_common->d_mpi.getRank(), d_group);
   // TODO: Use MessageStream instead of int* for buffer to pass values greater than int.
   lft_overlap[imyself * 4] = static_cast<int>(d_lft_child->d_overlap);
   rht_overlap[imyself * 4] = static_cast<int>(d_rht_child->d_overlap);

   int* lft_criteria = 0;
   int* rht_criteria = 0;
   switch (d_common->d_owner_mode) {
      case BergerRigoutsos::SINGLE_OWNER:
         lft_criteria = &d_recv_msg[0];
         rht_criteria = &d_recv_msg[1];
         lft_criteria[imyself * 4] = tbox::MathUtilities<int>::getMax();
         rht_criteria[imyself * 4] = tbox::MathUtilities<int>::getMax();
         break;
      case BergerRigoutsos::MOST_OVERLAP:
         lft_criteria = &d_recv_msg[0];
         rht_criteria = &d_recv_msg[1];
         lft_criteria[imyself * 4] = static_cast<int>(d_lft_child->d_overlap);
         rht_criteria[imyself * 4] = static_cast<int>(d_rht_child->d_overlap);
         break;
      case BergerRigoutsos::FEWEST_OWNED:
         lft_criteria = &d_recv_msg[2];
         rht_criteria = &d_recv_msg[2];
         lft_criteria[imyself * 4] = -d_common->d_num_nodes_owned;
         rht_criteria[imyself * 4] = -d_common->d_num_nodes_owned;
         break;
      case BergerRigoutsos::LEAST_ACTIVE:
         lft_criteria = &d_recv_msg[3];
         rht_criteria = &d_recv_msg[3];
         lft_criteria[imyself * 4] = -d_common->d_num_nodes_active;
         rht_criteria[imyself * 4] = -d_common->d_num_nodes_active;
         break;
      default:
         TBOX_ERROR("LIBRARY error" << std::endl);
         break;
   }

   int n_lft = 0;
   int n_rht = 0;

   int lft_owner_score = tbox::MathUtilities<int>::getMin();
   int rht_owner_score = tbox::MathUtilities<int>::getMin();

   /*
    * Loop through the group to see which process should participate
    * on the left/right sides.  Also see which process should be the
    * owner of the left/right sides.  For efficiency in some searches
    * through d_groups, make sure that d_group is ordered.
    */
   int lft_owner = -1;
   int rht_owner = -1;
   for (unsigned int i = 0; i < d_group.size(); ++i) {
      int i4 = i * 4;
      if (lft_overlap[i4] != 0) {
         d_lft_child->d_group[n_lft++] = d_group[i];
         if (lft_criteria[i4] > lft_owner_score) {
            lft_owner = d_group[i];
            lft_owner_score = lft_criteria[i4];
         }
      }
      if (rht_overlap[i4] != 0) {
         d_rht_child->d_group[n_rht++] = d_group[i];
         if (rht_criteria[i4] > rht_owner_score) {
            rht_owner = d_group[i];
            rht_owner_score = rht_criteria[i4];
         }
      }
   }
   d_lft_child->d_box.initialize(d_lft_child->d_box,
      d_lft_child->d_box.getLocalId(),
      lft_owner);
   d_rht_child->d_box.initialize(d_rht_child->d_box,
      d_rht_child->d_box.getLocalId(),
      rht_owner);

   d_lft_child->d_group.resize(n_lft, BAD_INTEGER);
   d_rht_child->d_group.resize(n_rht, BAD_INTEGER);

   // Recall that only the owner should execute this code.
   TBOX_ASSERT(d_lft_child->d_box.getOwnerRank() >= 0);
   TBOX_ASSERT(d_lft_child->d_group.size() > 0);
   TBOX_ASSERT(d_lft_child->d_group.size() <= d_group.size());
   TBOX_ASSERT(d_common->d_owner_mode == BergerRigoutsos::SINGLE_OWNER ||
      ((d_lft_child->d_overlap == 0) !=
       inGroup(d_lft_child->d_group)));
   TBOX_ASSERT(d_rht_child->d_box.getOwnerRank() >= 0);
   TBOX_ASSERT(d_rht_child->d_group.size() > 0);
   TBOX_ASSERT(d_rht_child->d_group.size() <= d_group.size());
   TBOX_ASSERT(d_common->d_owner_mode == BergerRigoutsos::SINGLE_OWNER ||
      ((d_rht_child->d_overlap == 0) !=
       inGroup(d_rht_child->d_group)));
#ifdef DEBUG_CHECK_ASSERTIONS
   if (d_common->d_owner_mode == BergerRigoutsos::SINGLE_OWNER) {
      TBOX_ASSERT(inGroup(d_lft_child->d_group, d_box.getOwnerRank()));
      TBOX_ASSERT(inGroup(d_rht_child->d_group, d_box.getOwnerRank()));
   }
   for (size_t i = 0; i < d_group.size(); ++i) {
      TBOX_ASSERT(i == 0 || d_group[i] > d_group[i - 1]);
      TBOX_ASSERT((lft_overlap[i * 4] > 0 ||
                   (d_group[i] == d_lft_child->d_box.getOwnerRank()))
         == inGroup(d_lft_child->d_group, d_group[i]));
      TBOX_ASSERT((rht_overlap[i * 4] > 0 ||
                   (d_group[i] == d_rht_child->d_box.getOwnerRank()))
         == inGroup(d_rht_child->d_group, d_group[i]));
   }
#endif
}

/*
 *************************************************************************
 *
 * Compute overlaps between the new graph node and nodes on
 * the tagged level, saving that data in the form of relationships.
 *
 * Note that the relationship data may be duplicated in two objects.
 * - tag_to_new stores the relationships organized around each node
 *   in the tagged level.  For each node on the tagged level,
 *   we store a container of neighbors on the new box_level.
 * - new_to_tag stores the relationships organized around each NEW node.
 *   For each new node we store a container of neighbors on the
 *   tagged level.
 *
 * If compute_relationships > 0, we store tag_to_new.
 *
 * If compute_relationships > 1, we also compute new_to_tag.
 * The data in new_to_tag are
 * computed by the particant processes but eventually stored on the
 * owners of the new nodes, so their computation requires caching
 * the relationship data in relationship_messages for sending to the appropriate
 * processes later.
 *
 *************************************************************************
 */
void
BergerRigoutsosNode::computeNewNeighborhoodSets()
{
   d_common->d_object_timers->t_compute_new_neighborhood_sets->start();
   TBOX_ASSERT(d_common->d_compute_relationships > 0);
   TBOX_ASSERT(boxAccepted());
   TBOX_ASSERT(d_box_acceptance != accepted_by_dropout_bcast);
   /*
    * Do not check for min_box violation in root node.  That
    * check should be done outside of this class in order to
    * have flexibility regarding how to handle it.
    */
   TBOX_ASSERT(d_parent == 0 || d_box.numberCells() >= d_min_box_size);
   /*
    * We should not compute nabrs if we got the node
    * by a dropout broadcast because we already know
    * there is no overlap!
    */
   TBOX_ASSERT(d_box_acceptance != accepted_by_dropout_bcast);

   // Create an expanded box for intersection check.
   hier::Box grown_box = d_box;
   grown_box.grow(d_common->d_tag_to_new_width);
   hier::BoxContainer grown_boxes;
   if (d_common->d_tag_level->getGridGeometry()->getNumberBlocks() == 1) {
      hier::Box grown_box = d_box;
      grown_box.grow(d_common->d_tag_to_new_width);
      grown_boxes.pushBack(grown_box);
   } else {
      d_common->d_tag_to_new->growBaseBoxForMultiblock(
         grown_boxes,
         d_box,
         d_common->d_tag_level->getGridGeometry(),
         d_common->d_tag_to_new->getBase().getRefinementRatio(),
         d_common->d_tag_to_new->getRatio(),
         d_common->d_tag_to_new_width,
         false,
         false);
   }

   /*
    * On the owner process, we store the neighbors of the new node.
    * This data is NOT required on other processes.
    */
   bool on_owner_process = d_common->d_mpi.getRank() == d_box.getOwnerRank();
   if (on_owner_process) {
      d_common->d_tag_to_new->getTranspose().makeEmptyLocalNeighborhood(d_box.getBoxId());
   }

   // Data to send to owner regarding new relationships found by local process.
   VectorOfInts* relationship_message = 0;
   if (d_common->d_compute_relationships > 1 && d_common->d_mpi.getRank() !=
       d_box.getOwnerRank()) {
      /*
       * Will have to send to owner the relationships found locally for
       * d_box.
       * Label the id of the new node and the (yet unknown) number
       * of relationship found for it.
       *
       * The message to be sent to owner is appended the following
       * data:
       * - index of new node
       * - number of relationships found for the new node
       * - index of nodes on the tagged level overlapping new node.
       */
      relationship_message = &d_common->d_relationship_messages[d_box.getOwnerRank()];
      relationship_message->insert(relationship_message->end(), d_box.getLocalId().getValue());
      relationship_message->insert(relationship_message->end(), 0);
   }

   const int index_of_counter =
      (relationship_message != 0 ? static_cast<int>(relationship_message->size()) : 0) - 1;
   const int ints_per_node = hier::Box::commBufferSize(d_common->getDim());

   const hier::BoxContainer& tag_boxes = d_common->d_tag_level->getBoxLevel()->getBoxes();

   for (hier::RealBoxConstIterator ni(tag_boxes.realBegin());
        ni != tag_boxes.realEnd(); ++ni) {

      const hier::Box& tag_box = *ni;

      bool intersection = false;
      for (hier::BoxContainer::const_iterator b_itr = grown_boxes.begin();
           !intersection && b_itr != grown_boxes.end(); ++b_itr) {
         if (tag_box.getBlockId() == b_itr->getBlockId()) {
            intersection = tag_box.intersects(*b_itr);
         }
      }

      if (intersection) {

         // Add d_box as a neighbor of tag_box.
         d_common->d_tag_to_new->insertLocalNeighbor(d_box,
            tag_box.getBoxId());

         if (on_owner_process) {
            // Owner adds tag_box as a neighbor of d_box.
            d_common->d_tag_to_new->getTranspose().insertLocalNeighbor(tag_box,
               d_box.getBoxId());
         }

         if (relationship_message != 0) {
            /* Non-owners put found relationship in the message
             * to (eventually) send to owner.
             */
            relationship_message->insert(relationship_message->end(), ints_per_node, 0);
            int* ptr = &(*relationship_message)[relationship_message->size() - ints_per_node];
            tag_box.putToIntBuffer(ptr);
            ++(*relationship_message)[index_of_counter];
         }
      }
   }

   if (d_common->d_compute_relationships > 1 &&
       d_common->d_mpi.getRank() == d_box.getOwnerRank()) {
      /*
       * If box was accepted, the owner should remember
       * which process will be sending relationship data.
       * Update the list of relationship senders to make sure
       * it includes all processes in the group.
       * We use this list in
       * BergerRigoutsos::shareNewNeighborhoodSetsWithOwners to
       * tell us which processors are sending us new relationships.
       * The relationship senders are the participants of the group.
       */
      d_common->d_relationship_senders.insert(d_group.begin(), d_group.end());
   }

   d_common->d_object_timers->t_compute_new_neighborhood_sets->stop();
}

/*
 ********************************************************************
 * Utility methods.
 ********************************************************************
 */

int *
BergerRigoutsosNode::putHistogramToBuffer(
   int* buffer)
{
   int dim_val = d_common->getDim().getValue();
   for (tbox::Dimension::dir_t d = 0; d < dim_val; ++d) {
      d_histogram[d].resize(d_box.numberCells(d), BAD_INTEGER);
      memcpy(buffer,
         &d_histogram[d][0],
         d_box.numberCells(d) * sizeof(int));
      buffer += d_box.numberCells(d);
   }
   return buffer;
}

int *
BergerRigoutsosNode::getHistogramFromBuffer(
   int* buffer)
{
   tbox::Dimension::dir_t dim_val = d_common->getDim().getValue();
   for (tbox::Dimension::dir_t d = 0; d < dim_val; ++d) {
      TBOX_ASSERT((int)d_histogram[d].size() == d_box.numberCells(d));
      // d_histogram[d].resizeArray( d_box.numberCells(d) );
      memcpy(&d_histogram[d][0],
         buffer,
         d_box.numberCells(d) * sizeof(int));
      buffer += d_box.numberCells(d);
   }
   return buffer;
}

int *
BergerRigoutsosNode::putBoxToBuffer(
   const hier::Box& box,
   int* buffer) const
{
   const hier::Index& l = box.lower();
   const hier::Index& u = box.upper();
   int dim_val = d_common->getDim().getValue();
   for (int d = 0; d < dim_val; ++d) {
      *(buffer++) = l(d);
      *(buffer++) = u(d);
   }
   return buffer;
}

int *
BergerRigoutsosNode::getBoxFromBuffer(
   hier::Box& box,
   int* buffer) const
{
<<<<<<< HEAD
   hier::Index& l = box.lower();
   hier::Index& u = box.upper();
=======
>>>>>>> 43609e1a
   int dim_val = d_common->getDim().getValue();
   for (int d = 0; d < dim_val; ++d) {
      box.setLower(static_cast<hier::Box::dir_t>(d), *(buffer++));
      box.setUpper(static_cast<hier::Box::dir_t>(d), *(buffer++));
   }
   return buffer;
}

/*
 ***********************************************************************
 * Put in dropouts things that are in main_group but
 * not in sub_group.
 *
 * Assume that sub_group is a subset of elements in main_group.
 * Assume that sub_group and main_group are sorted in ascending order.
 *
 * Assume add_root is NOT in the dropout and add it anyway.
 ***********************************************************************
 */
void
BergerRigoutsosNode::computeDropoutGroup(
   const VectorOfInts& main_group,
   const VectorOfInts& sub_group,
   VectorOfInts& dropout_group,
   int add_root) const
{
   TBOX_ASSERT(main_group.size() >= sub_group.size());

   dropout_group.resize(main_group.size(), BAD_INTEGER);

   size_t i, j, k = 0;
   dropout_group[k++] = add_root;
   for (i = 0, j = 0; i < main_group.size(); ++i) {
      if (main_group[i] != sub_group[j]) {
         dropout_group[k++] = main_group[i];
      } else {
         ++j;
         if (j == sub_group.size()) {
            // No more in the sub_group so the rest of main_group
            // goes in dropout_group.
            for (i = i + 1; i < main_group.size(); ++i, ++k) {
               dropout_group[k] = main_group[i];
            }
         }
      }
   }

   TBOX_ASSERT(j = sub_group.size());
   dropout_group.resize(k, BAD_INTEGER);
}

/*
 **********************************************************************
 * Claim a unique tag from the processor's available tag pool.
 * Check that the pool is not overused.
 **********************************************************************
 */
void
BergerRigoutsosNode::claimMPITag()
{
   /*
    * Each node should claim no more than one MPI tag
    * so make sure it does not already have one.
    */
   TBOX_ASSERT(d_mpi_tag < 0);

   d_mpi_tag = d_common->d_available_mpi_tag;
   d_common->d_available_mpi_tag = d_mpi_tag + total_phase_tags;
   if (d_mpi_tag + total_phase_tags - 1 >
       d_common->d_tag_upper_bound / (d_common->d_mpi.getSize())
       * (d_common->d_mpi.getRank() + 1)) {
      /*
       * Each process is alloted tag_upper_bound/(d_common->d_mpi.getSize())
       * tag values.  If it needs more than this, it will encroach
       * on the tag pool of the next process and may lead to using
       * non-unique tags.
       */
      TBOX_ERROR("Out of MPI tag values need to ensure that\n"
         << "messages are properly differentiated."
         << "\nd_mpi_tag = " << d_mpi_tag
         << "\ntag_upper_bound = " << d_common->d_tag_upper_bound
         << "\nmber of nodes = " << d_common->d_mpi.getSize()
         << "\nmax tag required = " << d_mpi_tag + total_phase_tags - 1
         << "\nmax tag available = "
         << d_common->d_tag_upper_bound / (d_common->d_mpi.getSize())
         * (d_common->d_mpi.getRank() + 1)
         << std::endl);
      /*
       * It is probably safe to recycle tags if we run out of MPI tags.
       * This is not implemented because thus far, there is no need for it.
       * Recycling is starting over from the initial tag set aside for the
       * local process.  To make sure that recycled tags are not still
       * in use, we should claim a new (or recycled) tag for the dropout
       * broadcast phase.  This is because descendant nodes may recycle
       * the current claimed tag before this phase starts.  All other
       * phases are not interupted by descendant communications, so we
       * are assured that their tag is not doubly claimed.
       */
   }
}

/*
 **********************************************************************
 * Convert an integer value to BoxAcceptance.
 * This is needed because the compiler cannot
 * cast an integer to an enum type.
 **********************************************************************
 */
BergerRigoutsosNode::BoxAcceptance
BergerRigoutsosNode::intToBoxAcceptance(
   int i) const
{
   switch (i) {
      case undetermined: return undetermined;

      case hasnotag_by_owner: return hasnotag_by_owner;

      case rejected_by_calculation: return rejected_by_calculation;

      case accepted_by_calculation: return accepted_by_calculation;

      case rejected_by_owner: return rejected_by_owner;

      case accepted_by_owner: return accepted_by_owner;

      case rejected_by_recombination: return rejected_by_recombination;

      case accepted_by_recombination: return accepted_by_recombination;

      case rejected_by_dropout_bcast: return rejected_by_dropout_bcast;

      case accepted_by_dropout_bcast: return accepted_by_dropout_bcast;

      default:
         TBOX_ERROR("Library error: bad BoxAcceptance data of " << i << ".\n");
   }
   return undetermined;
}

/*
 **********************************************************************
 **********************************************************************
 */
void
BergerRigoutsosNode::printNodeState(
   std::ostream& co) const
{
   co << d_generation << ':' << d_pos << '=' << d_box
      << "  o=" << d_box.getOwnerRank() << ',' << (d_common->d_mpi.getRank() == d_box.getOwnerRank())
      << "  a=" << d_box_acceptance
      << "  w=" << d_wait_phase << '/' << bool(d_comm_group)
      << (d_comm_group ? d_comm_group->isDone() : true)
      << "  t=" << d_num_tags;
   if (d_lft_child) {
      co << "  l=" << d_lft_child->d_generation << ':' << d_lft_child->d_pos
         << '=' << d_lft_child->d_box;
   }
   if (d_rht_child) {
      co << "  r=" << d_rht_child->d_generation << ':' << d_rht_child->d_pos
         << '=' << d_rht_child->d_box;
   }
}

}
}

#if !defined(__BGL_FAMILY__) && defined(__xlC__)
/*
 * Suppress XLC warnings
 */
#pragma report(enable, CPPC5334)
#pragma report(enable, CPPC5328)
#endif<|MERGE_RESOLUTION|>--- conflicted
+++ resolved
@@ -2268,11 +2268,6 @@
    hier::Box& box,
    int* buffer) const
 {
-<<<<<<< HEAD
-   hier::Index& l = box.lower();
-   hier::Index& u = box.upper();
-=======
->>>>>>> 43609e1a
    int dim_val = d_common->getDim().getValue();
    for (int d = 0; d < dim_val; ++d) {
       box.setLower(static_cast<hier::Box::dir_t>(d), *(buffer++));
