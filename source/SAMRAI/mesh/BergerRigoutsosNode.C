--- conflicted
+++ resolved
@@ -1953,7 +1953,6 @@
    int* lft_criteria = 0;
    int* rht_criteria = 0;
    switch (d_common->d_owner_mode) {
-<<<<<<< HEAD
    case BergerRigoutsos::SINGLE_OWNER:
       lft_criteria = &d_recv_msg[0];
       rht_criteria = &d_recv_msg[1];
@@ -1981,35 +1980,6 @@
    default:
       TBOX_ERROR("LIBRARY error" << std::endl);
       break;
-=======
-      case BergerRigoutsos::SINGLE_OWNER:
-         lft_criteria = &d_recv_msg[0];
-         rht_criteria = &d_recv_msg[1];
-         lft_criteria[imyself * 4] = tbox::MathUtilities<int>::getMax();
-         rht_criteria[imyself * 4] = tbox::MathUtilities<int>::getMax();
-         break;
-      case BergerRigoutsos::MOST_OVERLAP:
-         lft_criteria = &d_recv_msg[0];
-         rht_criteria = &d_recv_msg[1];
-         lft_criteria[imyself * 4] = static_cast<int>(d_lft_child->d_overlap);
-         rht_criteria[imyself * 4] = static_cast<int>(d_rht_child->d_overlap);
-         break;
-      case BergerRigoutsos::FEWEST_OWNED:
-         lft_criteria = &d_recv_msg[2];
-         rht_criteria = &d_recv_msg[2];
-         lft_criteria[imyself * 4] = -d_common->d_num_nodes_owned;
-         rht_criteria[imyself * 4] = -d_common->d_num_nodes_owned;
-         break;
-      case BergerRigoutsos::LEAST_ACTIVE:
-         lft_criteria = &d_recv_msg[3];
-         rht_criteria = &d_recv_msg[3];
-         lft_criteria[imyself * 4] = -d_common->d_num_nodes_active;
-         rht_criteria[imyself * 4] = -d_common->d_num_nodes_active;
-         break;
-      default:
-         TBOX_ERROR("LIBRARY error" << std::endl);
-         break;
->>>>>>> 509a723b
    }
 
    int n_lft = 0;
