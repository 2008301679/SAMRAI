--- conflicted
+++ resolved
@@ -1163,13 +1163,8 @@
           * check should be done outside of this class in order to
           * have flexibility regarding how to handle it.
           */
-<<<<<<< HEAD
          TBOX_ASSERT(d_parent == 0 || d_box.numberCells() >= d_min_box_size);
          d_box.initialize( d_box, accepted_box_local_id, d_box.getOwnerRank() ); // Reset local id.
-=======
-         TBOX_ASSERT(d_parent == 0 || d_box.numberCells() >= d_common->d_min_box);
-         d_box.initialize(d_box, accepted_box_local_id, d_box.getOwnerRank());   // Reset local id.
->>>>>>> 7a24c1cd
       }
    }
    return d_comm_group->isDone();
@@ -1396,13 +1391,8 @@
     * If cut_margin is negative in any direction, we cannot cut d_box
     * across that direction without violating min_box.
     */
-<<<<<<< HEAD
    hier::IntVector min_size(d_min_box_size);
    min_size.max( d_common->d_min_box_size_from_cutting );
-=======
-   hier::IntVector min_size = d_common->d_min_box;
-   min_size.max(d_common->d_min_box_size_from_cutting);
->>>>>>> 7a24c1cd
    const hier::IntVector cut_margin = boxdims - min_size * 2;
 
    if (d_box_acceptance == undetermined) {
@@ -1754,13 +1744,8 @@
    }
 
    const int min_box_size =
-<<<<<<< HEAD
       tbox::MathUtilities<int>::Max( d_min_box_size(dim),
                                      d_common->d_min_box_size_from_cutting(dim) );
-=======
-      tbox::MathUtilities<int>::Max(d_common->d_min_box(dim),
-         d_common->d_min_box_size_from_cutting(dim));
->>>>>>> 7a24c1cd
 
    const int box_lo = 0;
    const int box_hi = hist_size - 1;
