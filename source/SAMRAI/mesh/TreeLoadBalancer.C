--- conflicted
+++ resolved
@@ -67,22 +67,14 @@
    d_object_name(name),
    d_mpi(tbox::SAMRAI_MPI::commNull),
    d_mpi_is_dupe(false),
-<<<<<<< HEAD
    d_max_cycle_spread_procs(500),
    d_voucher_mode(false),
-=======
-   d_max_cycle_spread_procs(1000000),
->>>>>>> 58d997a3
    d_allow_box_breaking(true),
    d_rank_tree(rank_tree ? rank_tree : boost::shared_ptr<tbox::RankTreeStrategy>(new tbox::CenteredRankTree) ),
    d_comm_graph_writer(),
    d_master_workload_data_id(s_default_data_id),
-<<<<<<< HEAD
    d_flexible_load_tol(0.05),
    d_mca(),
-=======
-   d_flexible_load_tol(0.0),
->>>>>>> 58d997a3
    // Performance evaluation.
    d_barrier_before(false),
    d_barrier_after(false),
@@ -285,12 +277,8 @@
    d_pparams = boost::make_shared<PartitioningParams>(
       *balance_box_level.getGridGeometry(),
       balance_box_level.getRefinementRatio(),
-<<<<<<< HEAD
       min_size, max_size, bad_interval, cut_factor,
       d_flexible_load_tol);
-=======
-      min_size, max_size, bad_interval, cut_factor);
->>>>>>> 58d997a3
 
    /*
     * We expect the domain box_level to be in globalized state.
@@ -388,11 +376,7 @@
    for (int icycle = number_of_cycles-1; icycle >= 0; --icycle) {
 
       // If not the first cycle, local_load needs updating.
-<<<<<<< HEAD
       if (icycle != number_of_cycles-1) {
-=======
-      if (icycle > 0) {
->>>>>>> 58d997a3
          local_load = computeLocalLoad(balance_box_level);
       }
 
@@ -408,7 +392,6 @@
 
 
       const bool last_cycle = (icycle == 0);
-
 
 
       /*
@@ -427,11 +410,7 @@
             cycle_rank_group,
             number_of_groups,
             group_num,
-<<<<<<< HEAD
             1 - double(icycle)/number_of_cycles );
-=======
-            double(icycle + 1) / number_of_cycles);
->>>>>>> 58d997a3
       }
 
 
@@ -482,18 +461,11 @@
       }
 
       // Run the tree load balancing algorithm.
-<<<<<<< HEAD
       t_load_balance_for_cycle[icycle]->start();
       loadBalanceWithinRankGroup(
          balance_box_level,
          balance_to_reference,
          cycle_rank_group,
-=======
-      loadBalanceWithinRankGroup(
-         balance_box_level,
-         balance_to_reference,
-         rank_group,
->>>>>>> 58d997a3
          group_sum_load );
       t_load_balance_for_cycle[icycle]->stop();
 
@@ -612,7 +584,6 @@
 {
    TBOX_ASSERT(!balance_to_reference || balance_to_reference->hasTranspose());
    TBOX_ASSERT_DIM_OBJDIM_EQUALITY1(d_dim, balance_box_level);
-<<<<<<< HEAD
 
    /*
     * Initialize empty balanced_box_level and mappings so they are
@@ -651,31 +622,8 @@
 
    }
    else {
-=======
-
-   /*
-    * Initialize empty balanced_box_level and mappings so they are
-    * ready to be populated.
-    */
-   hier::BoxLevel balanced_box_level(
-      balance_box_level.getRefinementRatio(),
-      balance_box_level.getGridGeometry(),
-      balance_box_level.getMPI());
-   hier::MappingConnector balanced_to_unbalanced(balanced_box_level,
-         balance_box_level,
-         hier::IntVector::getZero(d_dim));
-   hier::MappingConnector unbalanced_to_balanced(balance_box_level,
-         balanced_box_level,
-         hier::IntVector::getZero(d_dim));
-   unbalanced_to_balanced.setTranspose(&balanced_to_unbalanced, false);
-
-
-   t_get_map->start();
->>>>>>> 58d997a3
-
-   if ( !rank_group.isMember(d_mpi.getRank()) ) {
+
       /*
-<<<<<<< HEAD
        * Create a concrete TransitLoad container to hold the work
        * being redistributed.
        */
@@ -726,40 +674,6 @@
                  << "Map statistics:\n" << balanced_to_unbalanced.formatStatistics("\t")
                  << '\n';
    }
-=======
-       * If the local process is not a member of the RankGroup, it
-       * does not participate in the work and just sets the output
-       * objects to be locally empty.
-       *
-       * The following assert should be guaranteed by an earlier call
-       * to prebalanceBoxLevel.  Having boxes without being in the
-       * given rank group leads to undefined results.
-       */
-      TBOX_ASSERT( balance_box_level.getLocalNumberOfBoxes() == 0 );
-
-      t_post_load_distribution_barrier->start();
-      d_mpi.Barrier();
-      t_post_load_distribution_barrier->stop();
-
-   }
-   else {
-
-      BoxTransitSet balanced_work(*d_pparams);
-      distributeLoadAcrossRankGroup(
-         balanced_work,
-         balance_box_level,
-         rank_group,
-         group_sum_load );
-
-      t_post_load_distribution_barrier->start();
-      d_mpi.Barrier();
-      t_post_load_distribution_barrier->stop();
-
-      balanced_work.assignContentToLocalProcessAndGenerateMap(
-         balanced_box_level,
-         balanced_to_unbalanced,
-         unbalanced_to_balanced );
->>>>>>> 58d997a3
 
    if (d_check_map) {
       if (unbalanced_to_balanced.findMappingErrors() != 0) {
@@ -773,7 +687,6 @@
       }
    }
 
-<<<<<<< HEAD
 
    if ( d_summarize_map ) {
       tbox::plog << "TreeLoadBalancer::loadBalanceWithinRankGroup: unbalanced--->balanced map:\n"
@@ -784,20 +697,11 @@
                  << "Map statistics:\n" << balanced_to_unbalanced.formatStatistics("\t")
                  << '\n';
    }
-=======
-   t_get_map->stop();
->>>>>>> 58d997a3
 
 
    if (balance_to_reference && balance_to_reference->hasTranspose()) {
       t_use_map->barrierAndStart();
-<<<<<<< HEAD
       d_mca.modify(
-=======
-      hier::MappingConnectorAlgorithm mca;
-      mca.setTimerPrefix(d_object_name);
-      mca.modify(
->>>>>>> 58d997a3
          balance_to_reference->getTranspose(),
          unbalanced_to_balanced,
          &balance_box_level,
@@ -825,11 +729,7 @@
  */
 void
 TreeLoadBalancer::distributeLoadAcrossRankGroup(
-<<<<<<< HEAD
    TransitLoad &balanced_work,
-=======
-   BoxTransitSet &balanced_work,
->>>>>>> 58d997a3
    const hier::BoxLevel &unbalanced_box_level,
    const tbox::RankGroup& rank_group,
    double group_sum_load ) const
@@ -979,21 +879,10 @@
 
 
    // State of the tree, as seen by local process.
-<<<<<<< HEAD
    BranchData my_branch(*d_pparams, balanced_work);
    my_branch.setTimerPrefix(d_object_name);
    my_branch.setPrintSteps(d_print_steps);
    std::vector<BranchData> child_branches(num_children, my_branch);
-=======
-   BranchData my_branch(*d_pparams);
-   my_branch.setTimerPrefix(d_object_name);
-   my_branch.setPrintSteps( d_print_steps == 'y' );
-   std::vector<BranchData> child_branches(num_children, BranchData(*d_pparams));
-   for ( size_t i=0; i<child_branches.size(); ++i ) {
-      child_branches[i].setTimerPrefix(d_object_name);
-      child_branches[i].setPrintSteps( d_print_steps == 'y' );
-   }
->>>>>>> 58d997a3
 
 
    /*
@@ -1009,11 +898,7 @@
     * of the algorithm, everything left unassigned is actually the
     * balanced load.
     */
-<<<<<<< HEAD
    TransitLoad &unassigned(balanced_work);
-=======
-   BoxTransitSet &unassigned(balanced_work);
->>>>>>> 58d997a3
 
    t_local_load_moves->start();
    unassigned.insertAll(unbalanced_box_level.getBoxes());
@@ -1080,7 +965,6 @@
    /*
     * TODO: Maybe this should be deficit() or
     * max(deficit(),effDeficit()) instead of effDeficit().  The
-<<<<<<< HEAD
     * argument for using deficit() is: if a branch ends up underloaded
     * (for any reason) its deficit should be kept within its parent's
     * branch.  The argument for using effDeficit() is: if part of the
@@ -1089,10 +973,6 @@
     * and it would help keeping the parent branch's work within the
     * parent's branch (preserve locality).  Not using deficit() to
     * decide to get work from parent may be responsible for the 20%
-=======
-    * argument is to keep each branch near its ideal so work doesn't
-    * accumulate at the root.  This may be responsible for the 20%
->>>>>>> 58d997a3
     * unbalance observed at 1M procs.  There should be a corresponding
     * change to computeSurplusPerEffectiveDescendent().
     */
@@ -1111,11 +991,7 @@
       tbox::plog << "Initial branch:\n";
       my_branch.recursivePrint( tbox::plog, "  " );
       tbox::plog << "unassigned: ";
-<<<<<<< HEAD
       unassigned.recursivePrint(tbox::plog, "  ", 1);
-=======
-      unassigned.recursivePrint(tbox::plog, "  ", 0);
->>>>>>> 58d997a3
    }
 
    t_get_load_from_children->stop();
@@ -1131,14 +1007,6 @@
 
       if ( my_branch.effExcess() > 0 ) {
 
-<<<<<<< HEAD
-=======
-         if (d_print_steps) {
-            tbox::plog << "Pushing to parent rank "
-                       << d_rank_tree->getParentRank() << ':' << std::endl;
-         }
-
->>>>>>> 58d997a3
          /*
           * Try to send work in the range of [effective excess,surplus].
           * Sending less than effective excess would overload this branch.
@@ -1154,7 +1022,6 @@
           */
          const LoadType export_load_low = tbox::MathUtilities<double>::Min(my_branch.effExcess(), my_branch.surplus());
          const LoadType export_load_high = my_branch.surplus();
-<<<<<<< HEAD
          const LoadType export_load_ideal = my_branch.surplus();
 
          if (d_print_steps) {
@@ -1163,8 +1030,6 @@
                        << " [" << export_load_low << ", " << export_load_high << ']'
                        << std::endl;
          }
-=======
-         const LoadType export_load_ideal = export_load_low;
 
          t_local_load_moves->start();
          my_branch.adjustOutboundLoad(
@@ -1173,15 +1038,6 @@
             export_load_low,
             export_load_high );
          t_local_load_moves->stop();
->>>>>>> 58d997a3
-
-         t_local_load_moves->start();
-         my_branch.adjustOutboundLoad(
-            unassigned,
-            export_load_ideal,
-            export_load_low,
-            export_load_high );
-         t_local_load_moves->stop();
 
       }
 
@@ -1242,11 +1098,7 @@
       tbox::plog << "Postparent branch:\n";
       my_branch.recursivePrint( tbox::plog, "  " );
       tbox::plog << "unassigned: ";
-<<<<<<< HEAD
       unassigned.recursivePrint(tbox::plog, "  ", 1);
-=======
-      unassigned.recursivePrint(tbox::plog, "  ", 0);
->>>>>>> 58d997a3
    }
 
 
@@ -1262,18 +1114,8 @@
    for (int ichild = 0; ichild < num_children; ++ichild) {
 
       BranchData& recip_branch = child_branches[ichild];
-<<<<<<< HEAD
 
       if (recip_branch.getWantsWorkFromParent()) {
-=======
-
-      if (recip_branch.getWantsWorkFromParent()) {
-
-         if (d_print_steps) {
-            tbox::plog << "Pushing to child " << ichild << ':'
-                       << d_rank_tree->getChildRank(ichild) << ':' << std::endl;
-         }
->>>>>>> 58d997a3
 
          const LoadType surplus_per_eff_des =
             computeSurplusPerEffectiveDescendent(
@@ -1293,7 +1135,6 @@
             tbox::MathUtilities<double>::Max(export_load_ideal,
                                              recip_branch.effMargin());
 
-<<<<<<< HEAD
          if (d_print_steps) {
             tbox::plog << "Pushing to child " << ichild << " ("
                        << d_rank_tree->getChildRank(ichild) << ") " << export_load_ideal
@@ -1309,16 +1150,6 @@
             export_load_high );
          t_local_load_moves->stop();
 
-=======
-         t_local_load_moves->start();
-         recip_branch.adjustOutboundLoad(
-            unassigned,
-            export_load_ideal,
-            export_load_low,
-            export_load_high );
-         t_local_load_moves->stop();
-
->>>>>>> 58d997a3
          if (d_print_steps) {
             tbox::plog << "Packing data to child "
                        << ichild << ':' << d_rank_tree->getChildRank(ichild)
@@ -1387,22 +1218,12 @@
    if ( d_print_steps ) {
       tbox::plog << "TreeLoadBalancer::loadBalanceWithinRankGroup: completed sends.\n";
    }
-<<<<<<< HEAD
-=======
-
-   destroyAsyncCommObjects(child_sends, parent_send);
-   destroyAsyncCommObjects(child_recvs, parent_recv);
->>>>>>> 58d997a3
 
 
    if ( d_comm_graph_writer ) {
       /*
        * To evaluate performance of the algorithm, record these edges:
-<<<<<<< HEAD
        * - Two edges to parent: load shipped, and items shipped.
-=======
-       * - Two edges to parent: load shipped, and boxes shipped.
->>>>>>> 58d997a3
        * - Same two edges from parent, plus one more for message size.
        * - Two timer for edges from children, one from parent.
        * Record these nodes:
@@ -1421,11 +1242,7 @@
 
       d_comm_graph_writer->setEdgeInCurrentRecord(
          size_t(1),
-<<<<<<< HEAD
          "items up",
-=======
-         "boxes up",
->>>>>>> 58d997a3
          double(my_branch.getWantsWorkFromParent() ? 0 : my_branch.getShipmentPackageCount()),
          tbox::CommGraphWriter::TO,
          prank );
@@ -1436,13 +1253,6 @@
          double(my_branch.getWantsWorkFromParent() ? 0 : my_branch.getShipmentOriginatorCount()),
          tbox::CommGraphWriter::TO,
          prank );
-<<<<<<< HEAD
-
-      d_comm_graph_writer->setEdgeInCurrentRecord(
-         size_t(3),
-         "load down",
-         double(my_branch.getWantsWorkFromParent() ? my_branch.getShipmentLoad() : 0),
-=======
 
       d_comm_graph_writer->setEdgeInCurrentRecord(
          size_t(3),
@@ -1453,34 +1263,12 @@
 
       d_comm_graph_writer->setEdgeInCurrentRecord(
          size_t(4),
-         "boxes down",
+         "items down",
          double(my_branch.getWantsWorkFromParent() ? my_branch.getShipmentPackageCount() : 0),
->>>>>>> 58d997a3
          tbox::CommGraphWriter::FROM,
          (my_branch.getWantsWorkFromParent() ? prank : -1) );
 
       d_comm_graph_writer->setEdgeInCurrentRecord(
-<<<<<<< HEAD
-         size_t(4),
-         "items down",
-         double(my_branch.getWantsWorkFromParent() ? my_branch.getShipmentPackageCount() : 0),
-=======
-         size_t(5),
-         "origins down",
-         double(my_branch.getWantsWorkFromParent() ? my_branch.getShipmentOriginatorCount() : 0),
-         tbox::CommGraphWriter::FROM,
-         (my_branch.getWantsWorkFromParent() ? prank : -1) );
-
-      d_comm_graph_writer->setEdgeInCurrentRecord(
-         size_t(6),
-         "bytes down",
-         double(my_branch.getWantsWorkFromParent() ? parent_recv->getRecvSize() : int(0)),
->>>>>>> 58d997a3
-         tbox::CommGraphWriter::FROM,
-         (my_branch.getWantsWorkFromParent() ? prank : -1) );
-
-      d_comm_graph_writer->setEdgeInCurrentRecord(
-<<<<<<< HEAD
          size_t(5),
          "origins down",
          double(my_branch.getWantsWorkFromParent() ? my_branch.getShipmentOriginatorCount() : 0),
@@ -1495,8 +1283,6 @@
          (my_branch.getWantsWorkFromParent() ? prank : -1) );
 
       d_comm_graph_writer->setEdgeInCurrentRecord(
-=======
->>>>>>> 58d997a3
          size_t(7),
          "child wait",
          t_child_recv_wait->getTotalWallclockTime(),
@@ -1534,7 +1320,6 @@
 
       d_comm_graph_writer->setNodeValueInCurrentRecord(
          size_t(3),
-<<<<<<< HEAD
          "final load",
          double(balanced_work.getSumLoad())/group_avg_load );
 
@@ -1542,15 +1327,6 @@
          size_t(4),
          "final surplus",
          double(balanced_work.getSumLoad())-group_avg_load );
-=======
-         "final surplus",
-         double(balanced_work.getSumLoad())-group_avg_load );
-
-      d_comm_graph_writer->setNodeValueInCurrentRecord(
-         size_t(4),
-         "final load",
-         double(balanced_work.getSumLoad())/group_avg_load );
->>>>>>> 58d997a3
 
       d_comm_graph_writer->setNodeValueInCurrentRecord(
          size_t(5),
@@ -1564,12 +1340,8 @@
 
    }
 
-<<<<<<< HEAD
    destroyAsyncCommObjects(child_sends, parent_send);
    destroyAsyncCommObjects(child_recvs, parent_recv);
-=======
-   t_distribute_load_across_rank_group->stop();
->>>>>>> 58d997a3
 
    t_distribute_load_across_rank_group->stop();
 
@@ -1729,11 +1501,7 @@
          + (d_mpi.getRank() - first_rank_in_base_sized_group) / base_group_size;
 
       const int group_first_rank = first_rank_in_base_sized_group +
-<<<<<<< HEAD
          (group_num - first_base_sized_group)*base_group_size;
-=======
-         (group_num - first_base_sized_group)*(1+base_group_size);
->>>>>>> 58d997a3
 
       rank_group.setMinMax( group_first_rank,
                             group_first_rank + base_group_size - 1 );
@@ -1863,7 +1631,6 @@
  *
  *************************************************************************
  */
-<<<<<<< HEAD
 
 void
 TreeLoadBalancer::getFromInput(
@@ -1903,54 +1670,6 @@
       d_voucher_mode =
          input_db->getBoolWithDefault("DEV_voucher_mode",
                                       d_voucher_mode);
-=======
-
-void
-TreeLoadBalancer::getFromInput(
-   const boost::shared_ptr<tbox::Database>& input_db)
-{
-
-   if (input_db) {
-
-      d_print_steps = input_db->getBoolWithDefault("DEV_print_steps", false);
-      d_print_break_steps =
-         input_db->getBoolWithDefault("DEV_print_break_steps", false);
-      d_print_pop_steps =
-         input_db->getBoolWithDefault("DEV_print_pop_steps", d_print_pop_steps);
-      d_print_swap_steps =
-         input_db->getBoolWithDefault("DEV_print_swap_steps", false);
-      d_print_edge_steps =
-         input_db->getBoolWithDefault("DEV_print_edge_steps", d_print_edge_steps);
-      d_check_connectivity =
-         input_db->getBoolWithDefault("DEV_check_connectivity",
-            d_check_connectivity);
-      d_check_map =
-         input_db->getBoolWithDefault("DEV_check_map",
-            d_check_map);
-
-      d_summarize_map = input_db->getBoolWithDefault("DEV_summarize_map",
-         d_summarize_map);
-
-      d_report_load_balance = input_db->getBoolWithDefault(
-         "DEV_report_load_balance",
-         d_report_load_balance);
-      d_barrier_before = input_db->getBoolWithDefault("DEV_barrier_before",
-         d_barrier_before);
-      d_barrier_after = input_db->getBoolWithDefault("DEV_barrier_after",
-         d_barrier_after);
-
-      d_max_cycle_spread_procs =
-         input_db->getIntegerWithDefault("max_cycle_spread_procs",
-            d_max_cycle_spread_procs);
-
-      d_flexible_load_tol =
-         input_db->getDoubleWithDefault("flexible_load_tolerance",
-            d_flexible_load_tol);
-
-      d_allow_box_breaking =
-         input_db->getBoolWithDefault("DEV_allow_box_breaking",
-                                      d_allow_box_breaking);
->>>>>>> 58d997a3
 
    }
 }
@@ -2029,14 +1748,10 @@
          getTimer(d_object_name + "::constrain_size");
 
       t_distribute_load_across_rank_group = tbox::TimerManager::getManager()->
-<<<<<<< HEAD
          getTimer(d_object_name + "::distributeLoadAcrossRankGroup()");
 
       t_assign_to_local_and_populate_maps = tbox::TimerManager::getManager()->
          getTimer(d_object_name + "::assign_to_local_and_populate_maps");
-=======
-         getTimer(d_object_name + "::distributeLoadAcrossRankGroup");
->>>>>>> 58d997a3
 
       t_compute_local_load = tbox::TimerManager::getManager()->
          getTimer(d_object_name + "::computeLocalLoad");
@@ -2091,7 +1806,6 @@
          getTimer(d_object_name + "::barrier_before");
       t_barrier_after = tbox::TimerManager::getManager()->
          getTimer(d_object_name + "::barrier_after");
-<<<<<<< HEAD
    }
 }
 
@@ -2187,8 +1901,6 @@
       d_eff_load_current += child.d_eff_load_current;
       d_eff_load_upperlimit += child.d_eff_load_upperlimit;
       d_eff_load_ideal += child.d_eff_load_ideal;
-=======
->>>>>>> 58d997a3
    }
 
    d_branch_load_current += child.d_shipment->getSumLoad();
@@ -2196,62 +1908,12 @@
 }
 
 
-<<<<<<< HEAD
-=======
-/*
- *************************************************************************
- *************************************************************************
- */
-TreeLoadBalancer::BranchData::BranchData( const PartitioningParams &pparams ):
-   d_num_procs(0),
-   d_branch_load_current(0),
-   d_branch_load_ideal(-1),
-   d_branch_load_upperlimit(-1),
-   d_eff_num_procs(0),
-   d_eff_load_current(0),
-   d_eff_load_ideal(-1),
-   d_eff_load_upperlimit(-1),
-   d_shipment(pparams),
-   d_wants_work_from_parent(false),
-   d_pparams(&pparams),
-   d_print_steps(false)
-{
-}
-
-
-
-/*
- *************************************************************************
- * Set the starting load, which includes only the local processor's
- * contribution.  The parent's and children's contributions would be
- * added later.
- *************************************************************************
- */
-void TreeLoadBalancer::BranchData::setStartingLoad(
-   LoadType ideal,
-   LoadType current,
-   LoadType upperlimit )
-{
-   d_num_procs = 1;
-   d_branch_load_ideal = ideal;
-   d_branch_load_current = current;
-   d_branch_load_upperlimit = upperlimit;
-
-   d_eff_num_procs = d_num_procs;
-   d_eff_load_ideal = d_branch_load_ideal;
-   d_eff_load_current = d_branch_load_current;
-   d_eff_load_upperlimit = d_branch_load_upperlimit;
-}
-
-
->>>>>>> 58d997a3
 
 /*
  *************************************************************************
  * Incorporate a child branch's data into this branch.
  *************************************************************************
  */
-<<<<<<< HEAD
 TreeLoadBalancer::LoadType TreeLoadBalancer::BranchData::adjustOutboundLoad(
    TransitLoad& reserve,
    LoadType ideal_load,
@@ -2290,26 +1952,6 @@
    }
 
    return actual_transfer;
-=======
-void
-TreeLoadBalancer::BranchData::incorporateChild(
-   const BranchData &child )
-{
-   d_num_procs += child.d_num_procs;
-   d_branch_load_current += child.d_branch_load_current;
-   d_branch_load_upperlimit += child.d_branch_load_upperlimit;
-   d_branch_load_ideal += child.d_branch_load_ideal;
-
-   if ( child.d_wants_work_from_parent ) {
-      d_eff_num_procs += child.d_eff_num_procs;
-      d_eff_load_current += child.d_eff_load_current;
-      d_eff_load_upperlimit += child.d_eff_load_upperlimit;
-      d_eff_load_ideal += child.d_eff_load_ideal;
-   }
-
-   d_branch_load_current += child.d_shipment.getSumLoad();
-   d_eff_load_current += child.d_shipment.getSumLoad();
->>>>>>> 58d997a3
 }
 
 
@@ -2320,7 +1962,6 @@
  * is no longer essential.  We keep its contents only for diagnostics.
  *************************************************************************
  */
-<<<<<<< HEAD
 void TreeLoadBalancer::BranchData::moveInboundLoadToReserve(
    TransitLoad& reserve )
 {
@@ -2349,60 +1990,6 @@
    msg << d_wants_work_from_parent;
    d_shipment->putToMessageStream(msg);
    t_pack_load->stop();
-=======
-TreeLoadBalancer::LoadType TreeLoadBalancer::BranchData::adjustOutboundLoad(
-   BoxTransitSet& reserve,
-   LoadType ideal_load,
-   LoadType low_load,
-   LoadType high_load )
-{
-   LoadType actual_transfer = 0;
-
-   if ( low_load > d_pparams->getLoadComparisonTol() ) {
-
-      if (d_print_steps) {
-         tbox::plog << "BranchData::adjustOutboundLoad adjusting shipment to "
-                    << ideal_load << " [" << low_load << ", " << high_load << "]\n";
-      }
-
-      actual_transfer = d_shipment.getSumLoad();
-
-      d_shipment.adjustLoad(
-         reserve,
-         ideal_load,
-         low_load,
-         high_load );
-
-      actual_transfer = d_shipment.getSumLoad() - actual_transfer;
-
-      d_branch_load_current -= d_shipment.getSumLoad();
-      d_eff_load_current -= d_shipment.getSumLoad();
-
-      if (d_print_steps) {
-         tbox::plog << "BranchData::adjustOutboundLoad: Assigned to shipment ";
-         d_shipment.recursivePrint(tbox::plog);
-         tbox::plog << std::endl;
-         tbox::plog << "Remaining in reserve: ";
-         reserve.recursivePrint(tbox::plog, "  ", 0);
-      }
-   }
-
-   return actual_transfer;
-}
-
-
-
-/*
- *************************************************************************
- * We could empty d_shipment at the end of this method, because it
- * is no longer essential.  We keep its contents only for diagnostics.
- *************************************************************************
- */
-void TreeLoadBalancer::BranchData::moveInboundLoadToReserve(
-   BoxTransitSet& reserve )
-{
-   reserve.insertAll( d_shipment );
->>>>>>> 58d997a3
 }
 
 
@@ -2412,7 +1999,6 @@
  *************************************************************************
  */
 void
-<<<<<<< HEAD
 TreeLoadBalancer::BranchData::unpackDataFromChild(
    tbox::MessageStream &msg )
 {
@@ -2428,33 +2014,6 @@
    msg >> d_wants_work_from_parent;
    d_shipment->getFromMessageStream(msg);
    t_unpack_load->stop();
-=======
-TreeLoadBalancer::BranchData::packDataToParent(
-   tbox::MessageStream& msg) const
-{
-   t_pack_load->start();
-
-   msg << d_num_procs;
-   msg << d_branch_load_current;
-   msg << d_branch_load_ideal;
-   msg << d_branch_load_upperlimit;
-   msg << d_eff_num_procs;
-   msg << d_eff_load_current;
-   msg << d_eff_load_ideal;
-   msg << d_eff_load_upperlimit;
-   msg << d_wants_work_from_parent;
-
-   d_shipment.putToMessageStream(msg);
-
-   if (d_print_steps) {
-      tbox::plog << "BranchData::packDataToParent:  packed ";
-      d_shipment.recursivePrint(tbox::plog, "", 0);
-      tbox::plog << "  message length = " << msg.getCurrentSize() << " bytes"
-                 << std::endl;
-   }
-
-   t_pack_load->stop();
->>>>>>> 58d997a3
 }
 
 
@@ -2464,41 +2023,12 @@
  *************************************************************************
  */
 void
-<<<<<<< HEAD
 TreeLoadBalancer::BranchData::packDataToChild(
    tbox::MessageStream& msg) const
 {
    t_pack_load->start();
    d_shipment->putToMessageStream(msg);
    t_pack_load->stop();
-=======
-TreeLoadBalancer::BranchData::unpackDataFromChild(
-   tbox::MessageStream &msg )
-{
-   t_unpack_load->start();
-
-   msg >> d_num_procs;
-   msg >> d_branch_load_current;
-   msg >> d_branch_load_ideal;
-   msg >> d_branch_load_upperlimit;
-   msg >> d_eff_num_procs;
-   msg >> d_eff_load_current;
-   msg >> d_eff_load_ideal;
-   msg >> d_eff_load_upperlimit;
-   msg >> d_wants_work_from_parent;
-
-   d_shipment.getFromMessageStream(msg);
-
-   if (d_print_steps) {
-      tbox::plog.setf(std::ios_base::fmtflags(0),std::ios_base::floatfield);
-      tbox::plog.precision(6);
-      tbox::plog << "BranchData::unpackDataFromChild: Unpacked to shipment ";
-      d_shipment.recursivePrint(tbox::plog);
-      tbox::plog << std::endl;
-   }
-
-   t_unpack_load->stop();
->>>>>>> 58d997a3
 }
 
 
@@ -2508,7 +2038,6 @@
  *************************************************************************
  */
 void
-<<<<<<< HEAD
 TreeLoadBalancer::BranchData::unpackDataFromParentAndIncorporate(
    tbox::MessageStream &msg )
 {
@@ -2537,58 +2066,11 @@
 
 
 
-=======
-TreeLoadBalancer::BranchData::packDataToChild(
-   tbox::MessageStream& msg) const
-{
-   t_pack_load->start();
-
-   d_shipment.putToMessageStream(msg);
-
-   if (d_print_steps) {
-      tbox::plog << "BranchData::packDataToChild: packed ";
-      d_shipment.recursivePrint(tbox::plog, "", 0);
-      tbox::plog << "  message length = " << msg.getCurrentSize() << " bytes"
-                 << std::endl;
-   }
-
-   t_pack_load->stop();
-}
-
-
-
-/*
- *************************************************************************
- *************************************************************************
- */
-void
-TreeLoadBalancer::BranchData::unpackDataFromParentAndIncorporate(
-   tbox::MessageStream &msg )
-{
-   t_unpack_load->start();
-
-   d_shipment.getFromMessageStream(msg);
-   d_branch_load_current += d_shipment.getSumLoad();
-   d_eff_load_current += d_shipment.getSumLoad();
-
-   if (d_print_steps) {
-      tbox::plog << "BranchData::unpackDataFromParentAndIncorporate: unpacked ";
-      d_shipment.recursivePrint(tbox::plog);
-      tbox::plog << std::endl;
-   }
-
-   t_unpack_load->stop();
-}
-
-
-
->>>>>>> 58d997a3
 /*
  ***********************************************************************
  ***********************************************************************
  */
 void
-<<<<<<< HEAD
 TreeLoadBalancer::printStatistics(
    std::ostream& output_stream) const
 {
@@ -2596,15 +2078,6 @@
       d_load_stat,
       tbox::SAMRAI_MPI::getSAMRAIWorld(),
       output_stream);
-=======
-TreeLoadBalancer::BranchData::setTimerPrefix(
-   const std::string& timer_prefix)
-{
-   t_pack_load = tbox::TimerManager::getManager()->
-      getTimer(timer_prefix + "::pack_load");
-   t_unpack_load = tbox::TimerManager::getManager()->
-      getTimer(timer_prefix + "::unpack_load");
->>>>>>> 58d997a3
 }
 
 
@@ -2642,13 +2115,8 @@
       << '\n' << border
       << "   wants work from parent = " << d_wants_work_from_parent
       << '\n' << border
-<<<<<<< HEAD
       << "   shipment: ";
    d_shipment->recursivePrint(os, border + "   ", detail_depth-1);
-=======
-      << "   shipment:";
-   d_shipment.recursivePrint(os, border + "   ", detail_depth-1);
->>>>>>> 58d997a3
    return;
 }
 
