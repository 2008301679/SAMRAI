/*************************************************************************
 *
 * This file is part of the SAMRAI distribution.  For full copyright
 * information, see COPYRIGHT and COPYING.LESSER.
 *
 * Copyright:     (c) 1997-2011 Lawrence Livermore National Security, LLC
 * Description:   Scalable load balancer using tree algorithm.
 *
 ************************************************************************/

#ifndef included_mesh_TreeLoadBalancer_C
#define included_mesh_TreeLoadBalancer_C

#include "SAMRAI/mesh/TreeLoadBalancer.h"
#include "SAMRAI/hier/BoxContainerIterator.h"
#include "SAMRAI/hier/BoxUtilities.h"
#include "SAMRAI/tbox/StartupShutdownManager.h"

#include "SAMRAI/hier/MappingConnectorAlgorithm.h"
#include "SAMRAI/hier/OverlapConnectorAlgorithm.h"
#include "SAMRAI/hier/BoxUtilities.h"
#include "SAMRAI/hier/PatchDescriptor.h"
#include "SAMRAI/hier/VariableDatabase.h"
#include "SAMRAI/mesh/BalanceUtilities.h"
#include "SAMRAI/pdat/CellData.h"
#include "SAMRAI/pdat/CellDataFactory.h"
#include "SAMRAI/tbox/Array.h"
#include "SAMRAI/tbox/BalancedDepthFirstTree.h"
#include "SAMRAI/tbox/InputManager.h"
#include "SAMRAI/tbox/MathUtilities.h"
#include "SAMRAI/tbox/SAMRAI_MPI.h"
#include "SAMRAI/tbox/AsyncCommStage.h"
#include "SAMRAI/tbox/AsyncCommGroup.h"
#include "SAMRAI/tbox/PIO.h"
#include "SAMRAI/tbox/Statistician.h"
#include "SAMRAI/tbox/TimerManager.h"
#include "SAMRAI/tbox/Utilities.h"

#include <algorithm>
#include <cstdlib>
#include <fstream>
#include <cmath>

#ifndef SAMRAI_INLINE
#include "SAMRAI/mesh/TreeLoadBalancer.I"
#endif

#if !defined(__BGL_FAMILY__) && defined(__xlC__)
/*
 * Suppress XLC warnings
 */
#pragma report(disable, CPPC5334)
#pragma report(disable, CPPC5328)
#endif

namespace SAMRAI {
namespace mesh {

const int TreeLoadBalancer::TreeLoadBalancer_LOADTAG0 = 12120001;
const int TreeLoadBalancer::TreeLoadBalancer_LOADTAG1 = 12120002;
const int TreeLoadBalancer::TreeLoadBalancer_EDGETAG0 = 12120003;
const int TreeLoadBalancer::TreeLoadBalancer_EDGETAG1 = 12120004;
const int TreeLoadBalancer::TreeLoadBalancer_PREBALANCE0 = 12120005;
const int TreeLoadBalancer::TreeLoadBalancer_PREBALANCE1 = 12120006;
const int TreeLoadBalancer::TreeLoadBalancer_FIRSTDATALEN = 1000;

const int TreeLoadBalancer::d_default_data_id = -1;

/*
 *************************************************************************
 * TreeLoadBalancer constructor.
 *************************************************************************
 */

TreeLoadBalancer::TreeLoadBalancer(
   const tbox::Dimension& dim,
   const std::string& name,
   tbox::Pointer<tbox::Database> input_db):
   d_dim(dim),
   d_object_name(name),
   d_mpi_dup(tbox::SAMRAI_MPI::commNull),
   d_n_root_cycles(-1),
   d_degree(2),
   d_master_workload_data_id(d_default_data_id),
   d_balance_penalty_wt(1.0),
   d_surface_penalty_wt(1.0),
   d_slender_penalty_wt(1.0),
   d_slender_penalty_threshold(3.0),
   d_precut_penalty_wt(1.0),
   // Data shared during balancing.
   d_mpi(tbox::SAMRAI_MPI::commNull),
   d_min_size(d_dim),
   d_max_size(d_dim),
   d_bad_interval(d_dim),
   d_cut_factor(d_dim),
   // Output control.
   d_report_load_balance(false),
   // Performance evaluation.
   d_barrier_before(false),
   d_barrier_after(false),
   d_print_steps(false),
   d_print_break_steps(false),
   d_print_swap_steps(false),
   d_print_edge_steps(false),
   d_check_connectivity(false),
   d_check_map(false)
{
   TBOX_ASSERT(!name.empty());
   getFromInput(input_db);
   setTimers();
}



/*
 *************************************************************************
 * TreeLoadBalancer constructor.
 *************************************************************************
 */

TreeLoadBalancer::~TreeLoadBalancer()
{
   freeMPICommunicator();
}



/*
 *************************************************************************
 * Accessory functions to get/set load balancing parameters.
 *************************************************************************
 */

bool TreeLoadBalancer::getLoadBalanceDependsOnPatchData(
   int level_number) const
{
   return getWorkloadDataId(level_number) < 0 ? false : true;
}



/*
**************************************************************************
**************************************************************************
*/
void TreeLoadBalancer::setWorkloadPatchDataIndex(
   int data_id,
   int level_number)
{
   tbox::Pointer<pdat::CellDataFactory<double> > datafact =
      hier::VariableDatabase::getDatabase()->getPatchDescriptor()->
      getPatchDataFactory(data_id);
   if (datafact.isNull()) {
      TBOX_ERROR(
         d_object_name << " error: "
                       << "\n   data_id " << data_id << " passed to "
                       << "setWorkloadPatchDataIndex()"
                       << " does not refer to cell-centered double patch data. " << std::endl);
   }

   if (level_number >= 0) {
      int asize = d_workload_data_id.getSize();
      if (asize < level_number + 1) {
         d_workload_data_id.resizeArray(level_number + 1);
         for (int i = asize; i < level_number - 1; i++) {
            d_workload_data_id[i] =
               d_master_workload_data_id;
         }
         d_workload_data_id[level_number] = data_id;
      }
   } else {
      d_master_workload_data_id = data_id;
      for (int ln = 0; ln < d_workload_data_id.getSize(); ln++) {
         d_workload_data_id[ln] = d_master_workload_data_id;
      }
   }
}



/*
**************************************************************************
**************************************************************************
*/
void TreeLoadBalancer::setUniformWorkload(
   int level_number)
{
   d_workload_data_id[level_number] = -1;
}



/*
 *************************************************************************
 * This method implements the abstract LoadBalanceStrategy interface,
 * but it is not where the tree load balancer algorithm is implemented.
 *
 * This method does some preliminary setup then calls
 * computeLoadBalancingMapWithinRankGroup to compute the new balanced
 * BoxLevel and the mapping Connectors between the old and the new.
 * Then it applies the mapping to update the balance<==>anchor
 * Connectors.  It may do this multiple times, as specified by the
 * cycling parameter.
 *
 * After load balancing, it enforces the maximum size restriction
 * by breaking up large boxes and update balance<==>anchor again.
 *************************************************************************
 */
void TreeLoadBalancer::loadBalanceBoxLevel(
   hier::BoxLevel& balance_box_level,
   hier::Connector& balance_to_anchor,
   hier::Connector& anchor_to_balance,
   const tbox::Pointer<hier::PatchHierarchy> hierarchy,
   const int level_number,
   const hier::Connector& balance_to_attractor,
   const hier::Connector& attractor_to_balance,
   const hier::IntVector& min_size,
   const hier::IntVector& max_size,
   const hier::BoxLevel& domain_box_level,
   const hier::IntVector& bad_interval,
   const hier::IntVector& cut_factor,
   const tbox::RankGroup& rank_group) const
{
   NULL_USE(balance_to_attractor);
   NULL_USE(attractor_to_balance);
   NULL_USE(hierarchy);
   NULL_USE(level_number);
   TBOX_ASSERT(anchor_to_balance.isFinalized() ==
      balance_to_anchor.isFinalized());
   if (anchor_to_balance.isFinalized()) {
      TBOX_ASSERT(anchor_to_balance.isTransposeOf(balance_to_anchor));
   }
   TBOX_DIM_ASSERT_CHECK_DIM_ARGS6(d_dim,
      balance_box_level,
      min_size,
      max_size,
      domain_box_level,
      bad_interval,
      cut_factor);
   if (!hierarchy.isNull()) {
      TBOX_DIM_ASSERT_CHECK_DIM_ARGS1(d_dim, *hierarchy);
   }


   d_mpi =
      d_mpi_dup.getCommunicator() == tbox::SAMRAI_MPI::commNull ?
      balance_box_level.getMPI() : d_mpi_dup;

   if (d_print_steps ||
       d_print_break_steps) {
      tbox::plog << "TreeLoadBalancer::loadBalanceBoxLevel called with:"
                 << "\n  min_size = " << min_size
                 << "\n  max_size = " << max_size
                 << "\n  bad_interval = " << bad_interval
                 << "\n  cut_factor = " << cut_factor
                 << std::endl << balance_box_level.format("", 2);
   }


   /*
    * Periodic image Box should be ignored during load balancing
    * because they have no real work.  The load-balanced results
    * should contain no periodic images.
    *
    * To avoid need for special logic to skip periodic images while
    * load balancing, we just remove periodic images in the
    * balance_box_level and all periodic edges in
    * anchor<==>balance.
    */

   balance_box_level.removePeriodicImageBoxes();
   if (balance_to_anchor.isFinalized()) {

      anchor_to_balance.removePeriodicRelationships();
      anchor_to_balance.setHead(balance_box_level, true);

      balance_to_anchor.removePeriodicRelationships();
      balance_to_anchor.setBase(balance_box_level, true);

   }


   if (d_barrier_before) {
      t_barrier_before->start();
      d_mpi.Barrier();
      t_barrier_before->stop();
   }

   if (!rank_group.containsAllRanks()) {
      prebalanceBoxLevel(balance_box_level,
         balance_to_anchor,
         anchor_to_balance,
         rank_group);
   }

   t_load_balance_box_level->start();

   /*
    * Shadow data is internal duplicates of some parameters
    * so they do not have to appear in all the interfaces.
    */
   setShadowData(min_size,
      max_size,
      domain_box_level,
      bad_interval,
      cut_factor,
      balance_box_level.getRefinementRatio());

   if (d_print_steps) {
      tbox::plog << "Pre balanced:\n" << balance_box_level.format("", 2);
   }

#ifdef DEBUG_CHECK_ASSERTIONS
   if (balance_to_attractor.isFinalized()) {
      /*
       * If balance_to_attractor is given, sanity-check it.
       */
      if (&balance_box_level != &balance_to_attractor.getBase() &&
          !(balance_box_level == balance_to_attractor.getBase())) {
         TBOX_ERROR(
            "TreeLoadBalancer::loadBalanceBoxLevel: balance_box_level\n"
            << "does not match the base of balance_to_attractor.");
      }
      if (!balance_to_attractor.isTransposeOf(attractor_to_balance)) {
         TBOX_ERROR("TreeLoadBalancer::loadBalanceBoxLevel:\n"
            << "attractor_to_balance and balance_to_attractor\n"
            << "are not transposes of each other.");
      }
   }
#endif


   t_compute_local_load->start();
   double local_load = computeLocalLoads(balance_box_level);
   t_compute_local_load->stop();

   size_t nproc_with_initial_load =
      balance_box_level.getLocalNumberOfBoxes() > 0;

   double global_sum_load;

   {
      /*
       * Determine the total load and number of processes that has any
       * initial load.
       *
       * TODO: If there's more than one rank group, shouldn't this a
       * global reduction for each rank group instead of a single one
       * for all?
       */
      t_compute_global_load->start();
      if (d_mpi.getSize() > 1) {
         double dtmp[2], dtmp_sum[2];
         dtmp[0] = local_load;
         dtmp[1] = (double)nproc_with_initial_load;
         d_mpi.Allreduce(dtmp,
            dtmp_sum,
            2,
            MPI_DOUBLE,
            MPI_SUM);
         global_sum_load = dtmp_sum[0];
         nproc_with_initial_load = (size_t)dtmp_sum[1];
      } else {
         global_sum_load = local_load;
      }
      t_compute_global_load->stop();
      if (d_print_steps) {
         tbox::plog << "TreeLoadBalancer::loadBalanceBoxLevel balancing "
                    << global_sum_load << " (initially born on "
                    << nproc_with_initial_load << " procs) across all "
                    << d_mpi.getSize()
                    << " procs, averaging " << global_sum_load / d_mpi.getSize()
                    << " or " << pow(global_sum_load / d_mpi.getSize(), 1.0 / d_dim.getValue())
                    << "^" << d_dim << " per proc." << std::endl;
      }
   }


   d_global_avg_load = global_sum_load / rank_group.size();


   /*
    * User can set the number of cycles to use (see n_root_cycles
    * input parameter), or leave it negative to let this class set it
    * automatically using the following heuristic algorithm:
    *
    * If machine size is small enough to have negligible scaling
    * issues (<= 64), use 1 cycle.
    *
    * Else if the initial load is sufficiently spread out (across at
    * least sqrt(nproc)) processes, use 1 cycle.
    *
    * Else use 2 cycles.
    */
   int number_of_cycles = d_n_root_cycles;
   if (number_of_cycles < 0) {
      // User requested automatic number of cycles.
      if (balance_box_level.getMPI().getSize() <= 64 ) {
         number_of_cycles = 1;
      }
      else if ( int(nproc_with_initial_load * nproc_with_initial_load) >=
                balance_box_level.getMPI().getSize() ) {
         number_of_cycles = 1;
      } else {
         number_of_cycles = 2;
      }
   }



   /*
    * The icycle loop spreads out the work each time through.  If
    * using more than one cycle, only the last one tries to balance
    * across all of d_mpi.
    */

   for (int icycle = 0; icycle < number_of_cycles; ++icycle) {

      // If not the first cycle, local_load needs updating.
      if (icycle > 0) {
         t_compute_local_load->start();
         local_load = computeLocalLoads(balance_box_level);
         t_compute_local_load->stop();
      }

      if (d_report_load_balance) {
         // Debugging: check overall load balance at intermediate cycles.
         tbox::plog
         << "TreeLoadBalancer::loadBalanceBoxLevel results before cycle "
         << icycle << ":" << std::endl;
         TreeLoadBalancer::gatherAndReportLoadBalance(
            local_load,
            balance_box_level.getMPI());
      }


      const bool last_cycle = (icycle == number_of_cycles-1);

      /*
       * Determine whether to use rank_group as is or subgroup it based
       * on cycles.
       */

      const tbox::RankGroup *rank_group_in_use = &rank_group;
      int number_of_groups = 1;
      int group_num = 0;

      tbox::RankGroup cycle_rank_group(d_mpi);
      if ( !last_cycle && rank_group.containsAllRanks() ) {
         createBalanceRankGroupBasedOnCycles(
            cycle_rank_group,
            number_of_groups,
            group_num,
            icycle,
            number_of_cycles);
         rank_group_in_use = &cycle_rank_group;
      }


      /*
       * Compute the load for the group.  If this is the last cycle,
       * the group must include all processes, and the group's load
       * is the global sum load.  Else, use all-reduce to get the
       * group load.
       */
      t_compute_tree_load->start();

      double group_sum_load;

      if (icycle == number_of_cycles - 1) {

         group_sum_load = global_sum_load;

      } else {

         switch (icycle) {
         case 0: t_compute_tree_load0->start();
            break;
         case 1: t_compute_tree_load1->start();
            break;
         case 2: t_compute_tree_load2->start();
            break;
         }

         /*
          * Use MPI's vector all-reduce to get individual group loads.
          * This gives more info than the process needs, but because the
          * number of groups << number of procs, it is still faster
          * (probably) than hand coded conmunication.
          */
         std::vector<double> group_loads(number_of_groups, 0.0);
         group_loads[group_num] = local_load;
         if (d_mpi.getSize() > 1) {
            d_mpi.AllReduce(&group_loads[0],
                            static_cast<int>(group_loads.size()),
                            MPI_SUM);
         }
         group_sum_load = group_loads[group_num];

         switch (icycle) {
         case 0: t_compute_tree_load0->stop();
            break;
         case 1: t_compute_tree_load1->stop();
            break;
         case 2: t_compute_tree_load2->stop();
            break;
         }

      }


      /*
       * Compute the load-balancing map.
       */

      t_get_map->start();

      loadBalanceWithinRankGroup(
         balance_box_level,
         balance_to_anchor,
         anchor_to_balance,
         rank_group,
         group_sum_load );

      if (d_barrier_after) {
         t_barrier_after->start();
         d_mpi.Barrier();
         t_barrier_after->stop();
      }
      t_get_map->stop();

   }


   /*
    * If max_size is given (positive), constrain boxes to the given
    * max_size.  If not given, skip the enforcement step to save some
    * communications.
    */

   if (max_size > hier::IntVector::getZero(d_dim)) {

      t_constrain_size->start();
      constrainMaxBoxSizes(
         balance_box_level,
         anchor_to_balance,
         balance_to_anchor );
      t_constrain_size->stop();

      if (d_print_steps) {
         tbox::plog << " TreeLoadBalancer completed constraining box sizes."
                    << "\n";
      }

   }


   /*
    * Finished load balancing.  Clean up and wrap up.
    */

   unsetShadowData();

   t_load_balance_box_level->stop();

   local_load = computeLocalLoads(balance_box_level);
   d_load_stat.push_back(local_load);
   d_box_count_stat.push_back(
      static_cast<int>(balance_box_level.getBoxes().size()));

   if (d_report_load_balance) {
      t_report_loads->start();
      tbox::plog
      << "TreeLoadBalancer::loadBalanceBoxLevel results after "
      << number_of_cycles << " cycles:" << std::endl;
      TreeLoadBalancer::gatherAndReportLoadBalance(local_load,
         balance_box_level.getMPI());
      t_report_loads->stop();
   }

   if (d_check_connectivity && anchor_to_balance.isFinalized()) {
      hier::OverlapConnectorAlgorithm oca;
      tbox::plog << "TreeLoadBalancer checking balance-anchor connectivity."
                 << std::endl;
      int errs = 0;
      if (oca.checkOverlapCorrectness(anchor_to_balance, false, true, true)) {
         ++errs;
         tbox::perr << "Error found in anchor_to_balance!\n";
      }
      if (oca.checkOverlapCorrectness(balance_to_anchor, false, true, true)) {
         ++errs;
         tbox::perr << "Error found in balance_to_anchor!\n";
      }
      if (anchor_to_balance.checkTransposeCorrectness(
             balance_to_anchor)) {
         ++errs;
         tbox::perr << "Error found in balance-anchor transpose!\n";
      }
      if (errs != 0) {
         TBOX_ERROR(
            "Errors in load balance mapping found."
            << "anchor_box_level:\n" << anchor_to_balance.getBase().format("", 2)
            << "balance_box_level:\n" << balance_box_level.format("", 2)
            << "anchor_to_balance:\n" << anchor_to_balance.format("", 2)
            << "balance_to_anchor:\n" << balance_to_anchor.format("", 2));
      }
      tbox::plog << "TreeLoadBalancer checked balance-anchor connectivity."
                 << std::endl;
   }

   if (d_barrier_after) {
      t_barrier_after->start();
      d_mpi.Barrier();
      t_barrier_after->stop();
   }

   d_mpi.setCommunicator(tbox::SAMRAI_MPI::commNull);
}



/*
 *************************************************************************
 * Constrain maximum box sizes in the given BoxLevel and
 * update given Connectors to the changed BoxLevel.
 *************************************************************************
 */
void TreeLoadBalancer::constrainMaxBoxSizes(
   hier::BoxLevel& box_level,
   hier::Connector &anchor_to_level,
   hier::Connector &level_to_anchor ) const
{
   TBOX_DIM_ASSERT_CHECK_DIM_ARGS1(d_dim, box_level);

   t_map_big_boxes->start();

   if (d_print_break_steps) {
      tbox::plog << "Mapping oversized boxes starting with "
                 << box_level.getBoxes().size() << " boxes."
                 << std::endl;
   }

   const hier::IntVector& zero_vector(hier::IntVector::getZero(d_dim));

   hier::BoxLevel constrained(box_level.getDim());
   hier::Connector unconstrained_to_constrained;

   constrained.initialize(
      box_level.getRefinementRatio(),
      box_level.getGridGeometry(),
      box_level.getMPI());
   unconstrained_to_constrained.clearNeighborhoods();
   unconstrained_to_constrained.setBase(box_level);
   unconstrained_to_constrained.setHead(constrained);
   unconstrained_to_constrained.setWidth(zero_vector, true);

<<<<<<< HEAD
   const hier::BoxSet& unconstrained_boxes = box_level.getBoxes();
=======
   const hier::BoxContainer& unconstrained_boxes = unconstrained.getBoxes();
>>>>>>> dbd220f8

   hier::LocalId next_available_index = box_level.getLastLocalId() + 1;

   for (hier::BoxContainer::ConstIterator ni = unconstrained_boxes.begin();
        ni != unconstrained_boxes.end(); ++ni) {

      const hier::Box& box = *ni;

      const hier::IntVector box_size = box.numberCells();

      /*
       * If box already conform to max size constraint, keep it.
       * Else chop it up and keep the parts.
       */

      if (box_size <= d_max_size) {

         if (d_print_break_steps) {
            tbox::plog << "    Not oversized: " << box
                       << box.numberCells() << "\n";
         }
         constrained.addBox(box);

      } else {

         if (d_print_break_steps) {
            tbox::plog << "    Breaking oversized " << box
                       << box.numberCells() << " ->";
         }
         hier::BoxContainer chopped(box);
         hier::BoxUtilities::chopBoxes(
            chopped,
            d_max_size,
            d_min_size,
            d_cut_factor,
            d_bad_interval,
            d_block_domain_boxes[box.getBlockId().getBlockValue()]);
         TBOX_ASSERT( chopped.size() != 0 );

         if (chopped.size() != 1) {

            unconstrained_to_constrained.makeEmptyLocalNeighborhood(
               box.getId());

            for (hier::BoxContainer::Iterator li(chopped);
                 li != chopped.end(); ++li) {

               const hier::Box fragment = *li;

               const hier::Box new_box(fragment,
                                       next_available_index++,
                                       d_mpi.getRank(),
                                       (*ni).getBlockId());

               if (d_print_break_steps) {
                  tbox::plog << "  " << new_box
                             << new_box.numberCells();
               }

               constrained.addBox(new_box);

               unconstrained_to_constrained.insertLocalNeighbor(new_box,
                  box.getId());

            }

            if (d_print_break_steps) {
               tbox::plog << "\n";
            }

         } else {
            TBOX_ASSERT( box.isSpatiallyEqual( chopped.front() ) );
            if (d_print_break_steps) {
               tbox::plog << " Unbreakable!" << "\n";
            }
            constrained.addBox(box);
         }

      }

   }

   unconstrained_to_constrained.setConnectorType(hier::Connector::MAPPING);

   if (d_print_steps) {
      tbox::plog
      << " TreeLoadBalancer::mapOversizedBoxes completed building unconstrained_to_constrained"
      << "\n";
   }

   if (anchor_to_level.isFinalized()) {
      // Modify anchor<==>level Connectors and swap box_level with constrained.
      const hier::MappingConnectorAlgorithm mca;
      mca.modify(anchor_to_level,
                 level_to_anchor,
                 unconstrained_to_constrained,
                 &box_level,
                 &constrained);
   } else {
      // Swap box_level and constrained without touching anchor<==>level.
      hier::BoxLevel::swap(box_level, constrained);
   }

   t_map_big_boxes->stop();
}



/*
 *************************************************************************
 * Given an "unbalanced" BoxLevel, compute the BoxLevel that is
 * load-balanced and compute the mapping between the unbalanced and
 * balanced BoxLevels.
 *
 * If given a RankGroup with less than all ranks, we treat it as a
 * specific user request to balance only within the RankGroup and just
 * use the RankGroup as is.  Otherwise, we may generate sub-groups
 * based on the cycle number and balance within the generated
 * sub-group.
 *
 * The objective of balancing over multiple cycles is to avoid
 * unscalable performance in the cases where just a few processes own
 * all the initial load.  By slowly spreading out the load, no process
 * has to set up Connector unbalanced_to_balanced with number of
 * relationships that scales with the machine size.
 *
 * If the local process is not a member of the RankGroup, it does not
 * participate in the work and just sets the output objects to be
 * locally empty.
 *************************************************************************
 */
void TreeLoadBalancer::loadBalanceWithinRankGroup(
   hier::BoxLevel& balance_box_level,
   hier::Connector& balance_to_anchor,
   hier::Connector& anchor_to_balance,
   const tbox::RankGroup& rank_group,
   const double group_sum_load ) const
{
   TBOX_DIM_ASSERT_CHECK_DIM_ARGS1(d_dim,
      balance_box_level);

   double group_avg_load = group_sum_load / rank_group.size();

   t_compute_tree_load->stop();


   hier::BoxLevel balanced_box_level(balance_box_level.getDim());
   hier::Connector unbalanced_to_balanced;
   hier::Connector balanced_to_unbalanced;

   if ( !rank_group.isMember(d_mpi.getRank()) ) {
      /*
       * The following assert should be guaranteed by an earlier call
       * to prebalanceBoxLevel.  Having boxes without being in the
       * given rank group leads to undefined results.
       */
      TBOX_ASSERT( balance_box_level.getLocalNumberOfBoxes() == 0 );
      // Initialize empty outputs.
      balanced_box_level.initialize(
         balance_box_level.getRefinementRatio(),
         balance_box_level.getGridGeometry(),
         balance_box_level.getMPI());
      balanced_to_unbalanced.setConnectorType(hier::Connector::MAPPING);
      balanced_to_unbalanced.clearNeighborhoods();
      balanced_to_unbalanced.setBase(balanced_box_level);
      balanced_to_unbalanced.setHead(balance_box_level);
      balanced_to_unbalanced.setWidth(hier::IntVector::getZero(d_dim), true);
      unbalanced_to_balanced.setConnectorType(hier::Connector::MAPPING);
      unbalanced_to_balanced.clearNeighborhoods();
      unbalanced_to_balanced.setBase(balance_box_level);
      unbalanced_to_balanced.setHead(balanced_box_level);
      unbalanced_to_balanced.setWidth(hier::IntVector::getZero(d_dim), true);

      if (anchor_to_balance.isFinalized()) {
         const hier::MappingConnectorAlgorithm mca;
         t_use_map->start();
         mca.modify(
            anchor_to_balance,
            balance_to_anchor,
            unbalanced_to_balanced,
            balanced_to_unbalanced,
            &balance_box_level,
            &balanced_box_level);
         t_use_map->stop();
      } else {
         hier::BoxLevel::swap(balance_box_level, balanced_box_level);
      }
      return;
   }


   /*
    * Before the last cycle, it is possible for the group average load
    * to be below the global average, if the group just happens to have
    * underloaded processors.  However, there is no point in driving the
    * processor loads down below the global average just to have it
    * brought back up by the last cycle.  It just unnecessarily fragments
    * the boxes and costs more to do.  To prevent this, reset the group
    * average to the global average if it is below.
    */
   group_avg_load =
      tbox::MathUtilities<double>::Max(group_avg_load, d_global_avg_load);


   /*
    * Determine the parent and children (on the tree) of the local
    * process and set up the objects for communicating with those
    * processes.
    */
   tbox::AsyncCommStage comm_stage;
   tbox::AsyncCommPeer<int>* child_comms = NULL;
   tbox::AsyncCommPeer<int>* parent_send = NULL;
   tbox::AsyncCommPeer<int>* parent_recv = NULL;
   int num_children = 0;

   setupAsyncCommObjects(
      num_children,
      child_comms,
      parent_send,
      parent_recv,
      comm_stage,
      rank_group);


   /*
    * Outline of the tree load balancing algorithm as implemented:
    *
    * 1. For each child of the local process:
    * Receive data from subtree rooted at child (number in
    * subtree, excess work, remaining work in subtree, etc.).
    *
    * 2. Compute data for subtree rooted at self by combining
    * local data with children subtree data.
    *
    * 3. If parent exists:
    * Send subtree info (number in subtree, excess work,
    * remaining work in subtree, etc.) to parent.
    *
    * 4. If parent exists and we need more work:
    * Receive additional work from parent.
    *
    * 5. Partition additional work among children and self.
    *
    * 6. For each child:
    * Send additional work (if any).
    */

   // For keeping track of completed communications.
   tbox::AsyncCommStage::MemberVec completed;

   /*
    * Post receive for data from subtree rooted at children.
    * We have to do a few local setups, but post the receive
    * now to overlap communication.
    */
   t_get_load_from_children->start();
   for (int c = 0; c < num_children; ++c) {
      child_comms[c].beginRecv();
      if (child_comms[c].isDone()) {
         completed.insert(completed.end(), &child_comms[c]);
      }
   }
   t_get_load_from_children->stop();


   /*
    * Data for storing and transfering subtree info.
    */
   SubtreeLoadData* child_load_data = new SubtreeLoadData[num_children];
   SubtreeLoadData my_load_data;


   /*
    * The local process must generate indices for new and imported
    * boxes.  To do it deterministically, no generated index should
    * depend on message arrival order.  To achieve this, we maintain
    * 2+d_degree values in next_available_index: one for the local
    * process, one for the parent and one for each child.  The first
    * index given to a locally generated Box is some index unused by
    * balance_box_level.  The first index given to a Box
    * from the parent is the same value plus 1.  The first index given
    * to a box from child 0 is the same value plus 2.  And so on.
    * Each time a value from next_available_index is used, we
    * increment it by 2+d_degree so that the 2+d_degree available
    * values can never be the same.  Moreover, boxes from a certain
    * source always take indices from its own set, independent of when
    * boxes from other sources arrive.
    */
   std::vector<hier::LocalId> next_available_index(2 + d_degree);
   next_available_index[0] = balance_box_level.getLastLocalId() + 1;

   /*
    * The next line makes next_available_index[0] divisible by 2+d_degree.
    * It is not strictly necessary but makes debugging much easier because
    * we can quickly associate any value with the source of its Box.
    */
   next_available_index[0] +=
      hier::LocalId(2+d_degree) - (next_available_index[0] % (2 + d_degree));

   for (int c = 1; c < d_degree + 2; ++c) {
      next_available_index[c] = next_available_index[0] + c;
   }


   /*
    * Initialize output objects.
    */
   balanced_box_level.initialize(
      balance_box_level.getRefinementRatio(),
      balance_box_level.getGridGeometry(),
      balance_box_level.getMPI());
   balanced_to_unbalanced.clearNeighborhoods();
   balanced_to_unbalanced.setBase(balanced_box_level);
   balanced_to_unbalanced.setHead(balance_box_level);
   balanced_to_unbalanced.setWidth(hier::IntVector::getZero(d_dim), true);
   unbalanced_to_balanced.clearNeighborhoods();
   unbalanced_to_balanced.setBase(balance_box_level);
   unbalanced_to_balanced.setHead(balanced_box_level);
   unbalanced_to_balanced.setWidth(hier::IntVector::getZero(d_dim), true);


   /*
    * Compute local proc's Boxes and loads and store in
    * my_load_data.  This will eventually include data for the subtree.
    * We will add the rest of the subtree's work when we receive that
    * data from the children.
    */
   my_load_data.num_procs = 1;
   my_load_data.total_work = (int)computeLocalLoads(balance_box_level);


   /*
    * unassigned is a container of BoxInTransit that has been released by
    * a process and has not yet been assigned to another.  First, put
    * excess local work (if any) in unassigned.  Imported
    * BoxInTransits are placed here before determining whether to keep
    * them or send them to another part of the tree.
    */
   TransitSet unassigned;


   t_local_balancing->start();

   if (my_load_data.total_work <= group_avg_load) {

      /*
       * Local process is underloaded, so put all of balance_box_level into
       * the balanced_box_level (and add more later).
       */
<<<<<<< HEAD
      const hier::BoxSet& unbalanced_boxes =
         balance_box_level.getBoxes();
      for (hier::BoxSet::const_iterator ni = unbalanced_boxes.begin();
=======
      const hier::BoxContainer& unbalanced_boxes =
         unbalanced_box_level.getBoxes();
      for (hier::BoxContainer::ConstIterator ni = unbalanced_boxes.begin();
>>>>>>> dbd220f8
           ni != unbalanced_boxes.end(); ++ni) {
         balanced_box_level.addBox(*ni);
      }

   } else {
      /*
       * Local process is overloaded, so remove excess loads:
       * - sort BoxInTransit by load
       * - reassignLoads (put excess loads in unassigned container) and
       * - put remainder in balanced_box_level.
       *
       * Note: This algorithm would also work if we put all local
       * Boxes into unassigned (instead of just the excess load).  In
       * the end, all remaining unassigned Boxes get assigned to the
       * local process anyway.  In fact, having more Boxes in
       * unassigned may let reassignLoads do a better job in
       * reassigning loads to children and parents, because it would
       * have more choices.  The reason we place only the excess load
       * into unassigned is to help preserve locality, assuming that
       * current local Boxes may have more local neighbors.  However,
       * practical evidence so far suggest that the lost locality is
       * not that bad, at least for explicit solvers.  Transfering all
       * local Boxes into unassigned at the start may affect the
       * performance of this algorithms though, because it bypasses
       * one reassignLoads call but makes the unassigned Box set
       * bigger, which may make other calls to reassignLoads work
       * harder.  Which one is a bigger effect and whether there are
       * any significant effects at all remains to be seen.
       */

<<<<<<< HEAD
      const hier::BoxSet& unbalanced_boxes =
         balance_box_level.getBoxes();
=======
      const hier::BoxContainer& unbalanced_boxes =
         unbalanced_box_level.getBoxes();
>>>>>>> dbd220f8

      int ideal_transfer = int(0.5 + my_load_data.total_work - group_avg_load);

      if (d_print_steps) {
         tbox::plog << "  Reassigning initial overload of " << ideal_transfer
                    << " to unassigned.\n";
      }

      TransitSet
      local_loads(unbalanced_boxes.begin(), unbalanced_boxes.end());

      int actual_transfer = reassignLoads(
         local_loads,
         unassigned,
         next_available_index[d_degree],
         ideal_transfer );

      for (TransitSet::const_iterator
           ni = local_loads.begin(); ni != local_loads.end(); ++ni) {
         const BoxInTransit& box_in_transit = *ni;
         balanced_box_level.addBox(box_in_transit.box);
         /*
          * Create edges only for box_in_transit that changed.
          */
         if (box_in_transit.box.getLocalId() !=
             box_in_transit.orig_box.getLocalId()) {
            balanced_to_unbalanced.insertLocalNeighbor(
               box_in_transit.orig_box,
               box_in_transit.box.getId());
            unbalanced_to_balanced.insertLocalNeighbor(
               box_in_transit.box,
               box_in_transit.orig_box.getId());
         }
      }

      if (d_print_steps) {
         tbox::plog << "    Unassigning " << unassigned.size()
                    << " boxes (" << actual_transfer << " / "
                    << ideal_transfer << " units):";
         for (TransitSet::const_iterator
              ni = unassigned.begin(); ni != unassigned.end(); ++ni) {
            tbox::plog << "  " << *ni;
         }
         tbox::plog << std::endl;
      }
   }

   t_local_balancing->stop();



   /*
    * Complete load-receive communications with children.
    * Add imported BoxInTransit to unassigned bin.
    */
   t_get_load_from_children->start();
   do {

      for (unsigned int i = 0; i < completed.size(); ++i) {

         tbox::AsyncCommPeer<int>* peer_comm =
            dynamic_cast<tbox::AsyncCommPeer<int> *>(completed[i]);

         TBOX_ASSERT(peer_comm >= child_comms);
         TBOX_ASSERT(peer_comm <= child_comms + num_children);

         const int cindex = static_cast<int>(peer_comm - child_comms);

         TBOX_ASSERT(cindex >= 0 && cindex < num_children);

         /*
          * Extract data from the child cindex, storing it in
          * child_load_data[cindex].  If child sent up any excess Box,
          * put them in unassigned.
          */
         int old_size = static_cast<int>(unassigned.size());
         unpackSubtreeLoadData(
            child_load_data[cindex],
            unassigned,
            next_available_index[cindex],
            peer_comm->getRecvData(),
            peer_comm->getRecvSize() );

         child_load_data[cindex].ideal_work =
            int(group_avg_load * child_load_data[cindex].num_procs + 0.5);

         if (d_print_steps) {
            TransitSet::const_iterator
               ni = unassigned.begin();
            for (int ii = 0; ii < old_size; ++ii) { ++ni; }
            if (d_print_steps) {
               tbox::plog << "    Got " << unassigned.size() - old_size
                          << " boxes (" << child_load_data[cindex].load_imported
                          << " units) from child "
                          << peer_comm->getPeerRank() << ":";
               for ( ; ni != unassigned.end(); ++ni) {
                  const BoxInTransit& box_in_transit = *ni;
                  tbox::plog << "  " << box_in_transit;
               }
               tbox::plog << std::endl;
            }
         }

         // Sum children load into my_load_data.
         my_load_data.num_procs += child_load_data[cindex].num_procs;
         my_load_data.total_work +=
            child_load_data[cindex].total_work
            + child_load_data[cindex].load_imported;

      }

      completed.clear();
      t_children_load_comm->start();
      comm_stage.advanceSome(completed);
      t_children_load_comm->stop();

   } while (!completed.empty());



   // We should have received everything at this point.
   TBOX_ASSERT(!comm_stage.hasPendingRequests());

   my_load_data.ideal_work = int(group_avg_load * my_load_data.num_procs + 0.5);

   if (d_print_steps) {
      tbox::plog << "Received children subtree data." << std::endl;
      for (int c = 0; c < num_children; ++c) {
         tbox::plog << "Child " << child_comms[c].getPeerRank()
                    << " subtree data: " << child_load_data[c].total_work
                    << "/" << child_load_data[c].ideal_work
                    << " for " << child_load_data[c].num_procs << " procs averaging "
                    << child_load_data[c].total_work / child_load_data[c].num_procs
                    << " after sending up " << child_load_data[c].load_imported
                    << std::endl;
      }
      tbox::plog << "Initial subtree data: " << my_load_data.total_work
                 << " / " << my_load_data.ideal_work
                 << " for " << my_load_data.num_procs << " procs averaging "
                 << my_load_data.total_work / my_load_data.num_procs
                 << " before sending up anything."
                 << std::endl;
   }

   t_get_load_from_children->stop();



   /*
    * Send subtree info and excess work (if any) up to parent.
    */
   t_send_load_to_parent->start();
   if (parent_send != NULL) {

      /*
       * Compute the excess work we want to send to parent.
       * If it's positive, reassign some boxes to the parent.
       */
      int ideal_transfer = my_load_data.total_work > my_load_data.ideal_work ?
         my_load_data.total_work - my_load_data.ideal_work : 0;

      if (ideal_transfer > 0) {

         if (d_print_steps) {
            tbox::plog << "  Attempting to reassign " << ideal_transfer
                       << " of unassigned load to parent.\n";
         }

         int actual_transfer = reassignLoads(
            unassigned,
            my_load_data.for_export /* to parent */,
            next_available_index[d_degree],
            ideal_transfer );
         my_load_data.load_exported = actual_transfer;
         my_load_data.total_work -= actual_transfer;

         if (d_print_steps) {
            tbox::plog << "  Giving " << my_load_data.for_export.size()
                       << " boxes (" << actual_transfer << " / "
                       << ideal_transfer << " units) to parent "
                       << parent_send->getPeerRank() << ":";
            for (TransitSet::const_iterator
                 ni = my_load_data.for_export.begin();
                 ni != my_load_data.for_export.end(); ++ni) {
               tbox::plog << "  " << *ni;
            }
            tbox::plog << std::endl;
         }

      }

      /*
       * Send local process's load info, along with any exported work,
       * up to parent.
       */
      std::vector<int> msg;
      packSubtreeLoadData(msg, my_load_data);
      parent_send->beginSend(&msg[0], static_cast<int>(msg.size()));

   }
   t_send_load_to_parent->stop();



   /*
    * Finish the send-up.
    * To preclude sending work in both directions, the parent
    * will *not* send a work message down if we sent work up.
    */
   if (parent_send != NULL && my_load_data.load_exported == 0) {
      t_parent_load_comm->start();
      t_get_load_from_parent->start();

      parent_recv->beginRecv();

      t_get_load_from_parent->stop();
      t_parent_load_comm->stop();
   }


   /*
    * May do some things here that do not depend on message from
    * parents.  Steve Smith suggested sending work down to underloaded
    * children at this point, even if it makes the local process
    * underloaded as a result.  The local process can recover the
    * correct amount of work when it comes down from the parent.  This
    * would allow some children subtrees to wait less, but it has
    * other consequences.
    */


   if (parent_recv != NULL && my_load_data.load_exported == 0) {

      /*
       * Receive and unpack message from parent.  Since we did not
       * export work to parent, parent may import some to us.  Put
       * imported work in unassigned.
       */
      t_get_load_from_parent->start();

      t_parent_load_comm->start();
      parent_recv->completeCurrentOperation();
      t_parent_load_comm->stop();

      int old_size = static_cast<int>(unassigned.size());
      SubtreeLoadData parent_load_data;
      unpackSubtreeLoadData(
         parent_load_data,
         unassigned,
         next_available_index[1 + d_degree],
         parent_recv->getRecvData(),
         parent_recv->getRecvSize() );
      my_load_data.load_imported = parent_load_data.load_imported;
      my_load_data.total_work += parent_load_data.load_imported;

      if (d_print_steps) {
         TransitSet::const_iterator
            ni = unassigned.begin();
         for (int i = 0; i < old_size; ++i) {
            ++ni;
         }
         if (d_print_steps) {
            tbox::plog << "    Got " << unassigned.size() - old_size
                       << " boxes (" << parent_load_data.load_imported
                       << " units) from parent "
                       << parent_recv->getPeerRank() << ":";
            for ( ; ni != unassigned.end(); ++ni) {
               const BoxInTransit& box_in_transit = *ni;
               tbox::plog << "  " << box_in_transit;
            }
            tbox::plog << std::endl;
         }
      }

      t_get_load_from_parent->stop();
   }

   if (d_print_steps) {
      tbox::plog << "  After parent/children, my total work is "
                 << my_load_data.total_work << " / "
                 << my_load_data.ideal_work << std::endl;
   }


   /*
    * Reassign unassigned load to children subtrees as needed.
    */

   t_send_load_to_children->start();

   for (int ichild = 0; ichild < num_children; ++ichild) {

      SubtreeLoadData& recip_data = child_load_data[ichild];

      /*
       * Note: To preclude unneeded messages, we do *not* send a work
       * message down if the child sent work up to us.
       */
      if (recip_data.load_imported == 0) {

         int ideal_transfer = recip_data.ideal_work - recip_data.total_work;
         int actual_transfer = 0;

         if (d_print_steps) {
            tbox::plog << "  Attempting to reassign " << ideal_transfer
                       << " of unassigned load to child "
                       << child_comms[ichild].getPeerRank() << "\n";
         }

         if (ideal_transfer > 0) {
            actual_transfer = reassignLoads(
               unassigned,
               recip_data.for_export,
               next_available_index[d_degree],
               ideal_transfer );
            recip_data.load_exported += actual_transfer;
            recip_data.total_work += actual_transfer;
         }

         if (d_print_steps) {
            tbox::plog << "  Giving " << recip_data.for_export.size()
                       << " boxes (" << actual_transfer << " / " << ideal_transfer
                       << " units) to child " << ichild << ':'
                       << child_comms[ichild].getPeerRank() << " for "
                       << recip_data.num_procs
                       << " procs:";
            for (TransitSet::const_iterator ni = recip_data.for_export.begin();
                 ni != recip_data.for_export.end(); ++ni) {
               tbox::plog << "  " << *ni;
            }
            tbox::plog << std::endl;
         }

         std::vector<int> msg;
         packSubtreeLoadData(msg, recip_data);
         child_comms[ichild].beginSend(&msg[0], static_cast<int>(msg.size()));

      }

   }

   t_send_load_to_children->stop();


   /*
    * All unassigned boxes should go into balanced_box_level.
    *
    * Put unassigned boxes into balanced_box_level and generate
    * relationships in balanced<==>unbalanced mapping Connectors where
    * required.
    *
    * We remove boxes from unassigned when we no longer need to keep
    * track of them.  We do leave behind boxes originating remotely so
    * we can later notify the originating processes about where the
    * box finally ended up.
    */
   t_local_balancing->start();

   for (TransitSet::iterator
        ni = unassigned.begin();
        ni != unassigned.end(); /* incremented in loop */) {

      const BoxInTransit& box_in_transit = *ni;
      balanced_box_level.addBox(box_in_transit.box);

      if (box_in_transit.box.isIdEqual(box_in_transit.orig_box)) {
         // Unchanged box requires no edge.  Nothing else need to be done.
         unassigned.erase(ni++);
      } else {

         balanced_to_unbalanced.insertLocalNeighbor(
            box_in_transit.orig_box,
            box_in_transit.box.getId());

         if (box_in_transit.orig_box.getOwnerRank() == d_mpi.getRank()) {
            unbalanced_to_balanced.insertLocalNeighbor(
               box_in_transit.box,
               box_in_transit.orig_box.getId());
            unassigned.erase(ni++);
         }
         else {
            // Leave this box in unassigned for notifying originating
            // process of where it landed.
            ++ni;
         }
      }

   }


   balanced_to_unbalanced.setConnectorType(hier::Connector::MAPPING);
   unbalanced_to_balanced.setConnectorType(hier::Connector::MAPPING);

   t_local_balancing->stop();

   /*
    * Finish messages before starting edge info exchange.
    * We have only sends to complete, so it should not take
    * long to advance them all to completion.
    */
   t_finish_comms->start();
   comm_stage.advanceAll(completed);
   t_finish_comms->stop();
   completed.clear();
#ifdef DEBUG_CHECK_ASSERTIONS
   for (int i = 0; i < num_children; ++i) {
      TBOX_ASSERT(child_comms[i].isDone());
   }
   if (parent_send != NULL) {
      TBOX_ASSERT(parent_send->isDone());
      TBOX_ASSERT(parent_recv->isDone());
   }
#endif


   /*
    * Ranks that we exported work to and imported work from, for use
    * when constructing semilocal unbalanced--->balanced
    * relationships.
    */
   std::vector<int> exported_to;
   std::vector<int> imported_from;

   for ( int ichild=0; ichild<num_children; ++ichild ) {
      if ( child_load_data[ichild].load_imported > 0 ) {
         imported_from.push_back(child_comms[ichild].getPeerRank());
      }
      if ( child_load_data[ichild].load_exported > 0 ) {
         exported_to.push_back(child_comms[ichild].getPeerRank());
      }
   }

   if ( my_load_data.load_imported > 0 ) {
      imported_from.push_back(parent_send->getPeerRank());
   }
   if ( my_load_data.load_exported > 0 ) {
      exported_to.push_back(parent_send->getPeerRank());
   }

   constructSemilocalUnbalancedToBalanced(
      unbalanced_to_balanced,
      exported_to,
      imported_from,
      unassigned );


   if (d_check_connectivity) {
      const hier::OverlapConnectorAlgorithm oca;
      tbox::plog
      << "TreeLoadBalancer checking unbalanced-balanced connectivity."
      << std::endl;
      int errs = 0;
      if (oca.checkOverlapCorrectness(unbalanced_to_balanced, true, true)) {
         ++errs;
         tbox::perr << "Error found in unbalanced_to_balanced!\n";
      }
      if (oca.checkOverlapCorrectness(balanced_to_unbalanced, true, true)) {
         ++errs;
         tbox::perr << "Error found in balanced_to_unbalanced!\n";
      }
      if (unbalanced_to_balanced.checkTransposeCorrectness(
             balanced_to_unbalanced)) {
         ++errs;
         tbox::perr << "Error found in balanced-unbalanced transpose!\n";
      }
      if (errs != 0) {
         TBOX_ERROR(
            "Errors in load balance mapping found."
            << "balance_box_level:\n" << balance_box_level.format("", 2)
            << "balanced_box_level:\n" << balanced_box_level.format("", 2)
            << "unbalanced_to_balanced:\n" << unbalanced_to_balanced.format("", 2)
            << "balanced_to_unbalanced:\n" << balanced_to_unbalanced.format("", 2));
      }
   }

   if (d_check_map) {
      const hier::MappingConnectorAlgorithm mca;
      if (mca.findMappingErrors(unbalanced_to_balanced) != 0) {
         TBOX_ERROR(
            "TreeLoadBalancer::loadBalanceBoxLevel_rootCycle Mapping errors found in unbalanced_to_balanced!");
      }
      if (unbalanced_to_balanced.checkTransposeCorrectness(
             balanced_to_unbalanced)) {
         TBOX_ERROR(
            "TreeLoadBalancer::loadBalanceBoxLevel_rootCycle Transpose errors found!");
      }
   }


   delete[] child_load_data;
   destroyAsyncCommObjects(child_comms, parent_send, parent_recv);


   if (anchor_to_balance.isFinalized()) {
      t_use_map->start();
      const hier::MappingConnectorAlgorithm mca;
      mca.modify(
         anchor_to_balance,
         balance_to_anchor,
         unbalanced_to_balanced,
         balanced_to_unbalanced,
         &balance_box_level,
         &balanced_box_level);
      t_use_map->stop();
   } else {
      hier::BoxLevel::swap(balance_box_level, balanced_box_level);
   }

   return;
}



/*
 *************************************************************************
 *
 * This is the tree load balancer's reassignment method, essentially a
 * two-bin load balancer.  Given two sets of BoxInTransit (the bins)
 * and an amount of work to move from one set to the other, this
 * method makes a best effort to effect the work transfer between the
 * two bins.  This can move BoxInTransit between given sets and, if
 * needed, break some BoxInTransit up to move part of the work.
 *
 * This method is purely local--it reassigns the load but does not
 * communicate the change to any remote process.
 *
 *************************************************************************
 */
int TreeLoadBalancer::reassignLoads(
   TransitSet& src,
   TransitSet& dst,
   hier::LocalId& next_available_index,
   int ideal_transfer ) const
{
   if (d_print_steps) {
      tbox::plog << "  reassignLoads attempting to reassign "
                 << ideal_transfer << " from src to dst."
                 << std::endl;
   }

   int actual_transfer = 0;

   if ((ideal_transfer >= 0 && src.empty()) ||
       (ideal_transfer <= 0 && dst.empty())) {
      return actual_transfer;
   }

   t_reassign_loads->start();

   /*
    * The algorithm cycles through a do-loop.  Each time around, we try
    * to swap some BoxInTransit between src and dst until we cannot improve the
    * actual_transfer any further.  Then, we try breaking up some BoxInTransit to
    * improve the results.  If we break some BoxInTransit, we generate some more
    * swapping options that were not there before, so we loop back to
    * try swapping again.
    *
    * If a break phase does not break any Box (and does not generate more
    * swap options), the loop will stop making changes.  We exit the loop
    * at that point (and whenever we reached the ideal transfer).
    */
   do {

      /*
       * Try to balance load through swapping.
       */
      int swap_transfer = shiftLoadsBySwapping(
         src,
         dst,
         ideal_transfer - actual_transfer );

      actual_transfer += swap_transfer;

      if (d_print_steps) {
         double balance_penalty = computeBalancePenalty(
            src,
            dst,
            actual_transfer - ideal_transfer);
         tbox::plog << "  Balance penalty after shiftLoadsBySwapping = "
                    << balance_penalty
                    << ", needs " << (ideal_transfer - actual_transfer)
                    << " more with " << src.size() << " source and "
                    << dst.size() << " dst Boxes remaining."
                    << std::endl;
      }

      if (actual_transfer == ideal_transfer) break;

      /*
       * Assuming that we did the best we could, swapping
       * some BoxInTransit without breaking any, we now break up a Box
       * in the overloaded side for partial transfer to the
       * underloaded side.
       */
      int brk_transfer;
      shiftLoadsByBreaking(
         src,
         dst,
         brk_transfer,
         next_available_index,
         ideal_transfer - actual_transfer );
      actual_transfer += brk_transfer;

      if (d_print_steps) {
         double balance_penalty = computeBalancePenalty(
            src,
            dst,
            actual_transfer - ideal_transfer);
         tbox::plog << "    Balance penalty after shiftLoadsByBreaking = "
                    << balance_penalty
                    << ", needs " << (ideal_transfer - actual_transfer)
                    << " more with " << src.size() << " source and "
                    << dst.size() << " dst Boxes remaining."
                    << std::endl;
      }
      if (brk_transfer == 0) {
         /*
          * If no Box can be broken to improve the actual_transfer,
          * there is nothing further we can do.  (The swap phase, tried
          * before the break phase, also generated no transfer.)
          */
         break;
      }

      /*
       * Now that we have broken up a Box, redo this loop to
       * see if swapping can produce a better result.
       */
   } while (ideal_transfer != actual_transfer);

   t_reassign_loads->stop();

   return actual_transfer;
}



/*
 *************************************************************************
 *************************************************************************
 */
void TreeLoadBalancer::packSubtreeLoadData(
   std::vector<int>& msg,
   const SubtreeLoadData& load_data) const
{
   t_pack_load->start();
   msg.push_back(load_data.num_procs);
   msg.push_back(load_data.total_work);
   msg.push_back(load_data.load_exported);
   const TransitSet& for_export = load_data.for_export;
   msg.push_back( static_cast<int>(for_export.size()));
   for (TransitSet::const_iterator
        ni = for_export.begin(); ni != for_export.end(); ++ni) {
      const BoxInTransit& box_in_transit = *ni;
      int i0 = static_cast<int>(msg.size());
      msg.insert(msg.end(), box_in_transit.commBufferSize(), 0);
      box_in_transit.putToIntBuffer(&msg[i0]);
   }
   t_pack_load->stop();
}



/*
 *************************************************************************
 *************************************************************************
 */
void TreeLoadBalancer::unpackSubtreeLoadData(
   SubtreeLoadData& load_data,
   TransitSet& receiving_bin,
   hier::LocalId& next_available_index,
   const int* received_data,
   int received_data_length ) const
{
   (void)received_data_length;
   t_unpack_load->start();
   const int *buffer = received_data;
   load_data.num_procs = *(buffer++);
   load_data.total_work = *(buffer++);
   load_data.load_imported = *(buffer++);
   const int num_boxes = *(buffer++);
   /*
    * As we pull each BoxInTransit out, give it a new id that reflects
    * its new owner.  Place all BoxInTransits in the receiving_bin.
    */
   BoxInTransit received_box(d_dim);
   for (int i = 0; i < num_boxes; ++i) {
      buffer = received_box.getFromIntBuffer(buffer);
      BoxInTransit renamed_box(received_box,
                               received_box.getBox(),
                               d_mpi.getRank(),
                               next_available_index);
      next_available_index += 2 + d_degree;
      receiving_bin.insert(renamed_box);
   }
   t_unpack_load->stop();
   TBOX_ASSERT( buffer == received_data + received_data_length );
}





/*
 *************************************************************************
 * Construct semilocal relationships in unbalanced--->balanced
 * Connector.  Constructing these relationships require communication
 * to determine where exported work ended up.
 *************************************************************************
 */
void TreeLoadBalancer::constructSemilocalUnbalancedToBalanced(
   hier::Connector &unbalanced_to_balanced,
   const std::vector<int> &export_dsts,
   const std::vector<int> &import_srcs,
   const TreeLoadBalancer::TransitSet &kept_imports ) const
{
   /*
    * Determine edges from unbalanced to balanced BoxLevels by sending
    * balanced Boxes back to the owners of the unbalanced Boxes that
    * originated them.  Use the proc_hist data from each balanced
    * BoxInTransit to send it back along the path it took to get to
    * the process that eventually kept it.
    *
    * Any process we exported work to should send back a message about
    * where that work went.  Any process we imported work from expects
    * us to send a message about what happened to that work.  So we
    * receive messages from procs in export_dsts and send messages to
    * procs in import_srcs.
    *
    * For work that originated locally, construct relationships when
    * an incoming message tells us where that work ended up.  For work
    * that originated elsewhere, forward the information to the
    * process that sent it to us.
    *
    * TODO: Implement alternate edge generation method where terminal
    * owners send edge info directly back to initial owners.  No need
    * for trails.  Initial owners receive from MPI_ANY and stops
    * receiving when it can account for the number of cells it started
    * with.  We should retain both methods for edge generation because
    * we don't know which is faster on any given machine.  BTNG.
    */


   /*
    * Set up objects for asynchronous communication.
    */
   tbox::AsyncCommStage comm_stage;
   tbox::AsyncCommPeer<int> *importer_comms = import_srcs.empty() ? NULL : new tbox::AsyncCommPeer<int>[import_srcs.size()];
   tbox::AsyncCommPeer<int> *exporter_comms = export_dsts.empty() ? NULL : new tbox::AsyncCommPeer<int>[export_dsts.size()];
   tbox::AsyncCommStage::MemberVec completed;

   for ( size_t i=0; i<export_dsts.size(); ++i ) {
      exporter_comms[i].initialize(&comm_stage);
      exporter_comms[i].setPeerRank(export_dsts[i]);
      exporter_comms[i].setMPI(d_mpi);
      exporter_comms[i].setMPITag(TreeLoadBalancer_EDGETAG0,
                                  TreeLoadBalancer_EDGETAG1);
      exporter_comms[i].limitFirstDataLength(TreeLoadBalancer_FIRSTDATALEN);
      exporter_comms[i].beginRecv();
      if ( exporter_comms[i].isDone() ) {
         completed.push_back(&exporter_comms[i]);
      }
   }

   for ( size_t i=0; i<import_srcs.size(); ++i ) {
      importer_comms[i].initialize(&comm_stage);
      importer_comms[i].setPeerRank(import_srcs[i]);
      importer_comms[i].setMPI(d_mpi);
      importer_comms[i].setMPITag(TreeLoadBalancer_EDGETAG0,
                                  TreeLoadBalancer_EDGETAG1);
      importer_comms[i].limitFirstDataLength(TreeLoadBalancer_FIRSTDATALEN);
   }


   // Buffers for staging data to send.  Indexed by recipient rank.
   std::map<int,std::vector<int> > outgoing_messages;


   /*
    * Prepare messages to tell processes that sent work to us about
    * the work that we kept.
    */
   t_local_edges->start();
   for (TransitSet::const_iterator ni = kept_imports.begin();
        ni != kept_imports.end(); ++ni) {
      const BoxInTransit &box_in_transit = *ni;
      TBOX_ASSERT(!box_in_transit.proc_hist.empty());
      TBOX_ASSERT(box_in_transit.orig_box.getOwnerRank() != d_mpi.getRank());
      box_in_transit.packForPreviousOwner(outgoing_messages);
   }
   t_local_edges->stop();

   /*
    * Receive and unpack incoming messages.
    */
   do {
      for (unsigned int i = 0; i < completed.size(); ++i) {

         tbox::AsyncCommPeer<int>* peer_comm =
            dynamic_cast<tbox::AsyncCommPeer<int> *>(completed[i]);

#ifdef DEBUG_CHECK_ASSERTIONS
         size_t j;
         for ( j=0; j<export_dsts.size(); ++j ) {
            if ( export_dsts[j] == peer_comm->getPeerRank() ) break;
         }
         TBOX_ASSERT( j < export_dsts.size() );
#endif

         const int* received_data = peer_comm->getRecvData();
         int received_data_length = peer_comm->getRecvSize();
         unpackAndRouteNeighborhoodSets(
            outgoing_messages,
            unbalanced_to_balanced,
            received_data,
            received_data_length );
      }

      completed.clear();
      t_children_edge_comm->start();
      comm_stage.advanceSome(completed);
      t_children_edge_comm->stop();

   } while (!completed.empty());


   /*
    * Send outgoing messages.
    */
   TBOX_ASSERT( outgoing_messages.size() == import_srcs.size() );
   for ( size_t i=0; i<import_srcs.size(); ++i ) {
      tbox::AsyncCommPeer<int> &peer_comm = importer_comms[i];
      std::map<int,std::vector<int> >::const_iterator recip =
         outgoing_messages.find(peer_comm.getPeerRank());
      TBOX_ASSERT( recip != outgoing_messages.end() );
      const std::vector<int> &message = recip->second;
      peer_comm.beginSend( &message[0], static_cast<int>(message.size()) );
   }

   t_finish_comms->start();
   comm_stage.advanceAll(completed);
   t_finish_comms->stop();

   delete [] importer_comms;
   delete [] exporter_comms;

   return;
}




/*
 *************************************************************************
 * Unpack BoxInTransit objects from relationship message and either
 * use data to set up local edges in unbalanced--->balanced or route
 * data in the direction of the origin of the BoxInTransit.
 *************************************************************************
 */
void TreeLoadBalancer::unpackAndRouteNeighborhoodSets(
   std::map<int,std::vector<int> > &outgoing_messages,
   hier::Connector& unbalanced_to_balanced,
   const int* received_data,
   int received_data_length ) const
{
   t_unpack_edge->start();

   const int* beg = received_data;
   const int* end = received_data + received_data_length;

   while (beg < end) {

      const BoxInTransit box_in_transit(beg, d_dim);
      if (d_print_edge_steps) {
         tbox::plog << "Unpacked edge " << box_in_transit << std::endl;
      }

      TBOX_ASSERT(beg <= end);

      // Empty proc_hist must mean that local process is the originator.
      TBOX_ASSERT(box_in_transit.proc_hist.empty() ==
                  ( box_in_transit.orig_box.getOwnerRank() ==
                    d_mpi.getRank() ) );

      /*
       * If the local process originated this box, generate the
       * relationship here.  Else, pack the box to forward to its
       * previous owner (and eventually to its originator).
       */

      if (box_in_transit.orig_box.getOwnerRank() == d_mpi.getRank()) {

         if (d_print_edge_steps) {
            tbox::plog << "Keeping edge " << box_in_transit << std::endl;
         }

         unbalanced_to_balanced.insertLocalNeighbor(
            box_in_transit.box,
            box_in_transit.orig_box.getId());

      } else {
         box_in_transit.packForPreviousOwner(outgoing_messages);
      }
   }
   t_unpack_edge->stop();
}



/*
 *************************************************************************
 * Set the MPI commuicator.  If there's a private communicator, free
 * it first.  It's safe to free the private communicator because no
 * other code have access to it.
 *************************************************************************
 */
void TreeLoadBalancer::setSAMRAI_MPI(
   const tbox::SAMRAI_MPI& samrai_mpi)
{
   if (samrai_mpi.getCommunicator() == tbox::SAMRAI_MPI::commNull) {
      TBOX_ERROR("TreeLoadBalancer::setMPICommunicator error: Given\n"
         << "communicator is invalid.");
   }

   d_mpi_dup.freeCommunicator();

   // Enable private communicator.
   d_mpi_dup.dupCommunicator(samrai_mpi);
}



/*
 *************************************************************************
 * Set the MPI commuicator.
 *************************************************************************
 */
void TreeLoadBalancer::freeMPICommunicator()
{
   // Free the private communicator (if MPI has not been finalized).
   int flag;
   tbox::SAMRAI_MPI::Finalized(&flag);
   if (!flag) {
      d_mpi_dup.freeCommunicator();
   }
}



/*
 *************************************************************************
 * RankGroups load-balances within their membership and ignore other
 * groups.  When we balance over multiple cycles, the RankGroup for
 * the local process depends on the cycle, as computed by this method.
 *
 * The RankGroup size increases exponentially with the cycle number
 * such that for the last cycle the rank group includes all processes
 * in d_mpi.  It's a heuristic formula, as follows:
 *
 * Partition all ranks into similar sized groups.  With each cycle,
 * the group size grows exponentially while the number of groups
 * shrinks.  The last cycle_number has a single group of
 * d_mpi.getSize() processors.
 *
 * Let m = number of cycles
 * i = cycle number, [0,m)
 * p = communicator size
 *
 * The group size is p^((i+1)/m)
 *************************************************************************
 */
void TreeLoadBalancer::createBalanceRankGroupBasedOnCycles(
   tbox::RankGroup &rank_group,
   int &number_of_groups,
   int &group_num,
   const int cycle_number,
   const int number_of_cycles) const
{

   /*
    * Compute the number of group and, implicitly, the group sizes.
    * Tiny groups tend to leave the members with possibly large
    * overloads.  In order to make all groups similar in size we round
    * down the number of groups (and round up the group size).
    */
   number_of_groups =
      (int)pow((double)d_mpi.getSize(),
               1.0 - double(cycle_number + 1) / number_of_cycles);

   /*
    * All groups will have a base population count of
    * d_mpi.getSize()/number_of_groups.  The remainder from the
    * integer division is distributed to a subset of groups, starting
    * from group 0, so these groups will have one more than the base.
    */
   const int base_group_size = d_mpi.getSize() / number_of_groups;
   const int first_base_sized_group = d_mpi.getSize() % number_of_groups;
   const int first_rank_in_base_sized_group =
      first_base_sized_group * (1 + base_group_size);

   if (d_mpi.getRank() < first_rank_in_base_sized_group) {
      group_num = d_mpi.getRank() / (1 + base_group_size);
      const int group_first_rank = group_num * (1 +base_group_size);
      rank_group.setMinMax( group_first_rank,
                            group_first_rank + base_group_size );
   } else {
      group_num = first_base_sized_group
         + (d_mpi.getRank() - first_rank_in_base_sized_group) / base_group_size;
      const int group_first_rank = first_rank_in_base_sized_group +
         (group_num - first_base_sized_group)*(1+base_group_size);
      rank_group.setMinMax( group_first_rank,
                            group_first_rank + base_group_size - 1 );
   }

   return;
}



/*
 *************************************************************************
 * Set up the asynchronous communication objects for the process tree
 * containing ranks defined by the RankGroup.
 *
 * The process tree lay-out is defined by the BalancedDepthFirstTree
 * class, thus defining parent and children of the local process.
 * This method sets the AsyncCommPeer objects for communication with
 * children and parent.
 *************************************************************************
 */
void TreeLoadBalancer::setupAsyncCommObjects(
   int& num_children,
   tbox::AsyncCommPeer<int> *& child_comms,
   tbox::AsyncCommPeer<int> *& parent_send,
   tbox::AsyncCommPeer<int> *& parent_recv,
   tbox::AsyncCommStage& comm_stage,
   const tbox::RankGroup &rank_group ) const
{
   comm_stage.setCommunicationWaitTimer(t_MPI_wait);

   child_comms = parent_send = parent_recv = NULL;

   /*
    * Arrange the group ranks in a BalancedDepthFirstTree in order to get
    * the parent/children in the group.
    *
    * By the way, the BalancedDepthFirstTree currently assumes a binary
    * tree, d_degree = 2.
    */
   TBOX_ASSERT(d_degree == 2);
   // FIXME: BalancedDepthFirstTree could use a constructor that takes a RankGroup.
   tbox::BalancedDepthFirstTree bdfs(0,
                                     rank_group.size()-1,
                                     rank_group.getMapIndex(d_mpi.getRank()),
                                     true);

   num_children = bdfs.getNumberOfChildren();

   if ( num_children > 0 ) {
      child_comms = new tbox::AsyncCommPeer<int>[num_children];
      for (int child_num = 0; child_num < num_children; ++child_num) {
         const int child_rank_in_grp = bdfs.getChildRank(child_num);
         const int child_true_rank = rank_group.getMappedRank(child_rank_in_grp);
         child_comms[child_num].initialize(&comm_stage);
         child_comms[child_num].setPeerRank(child_true_rank);
         child_comms[child_num].setMPI(d_mpi);
         child_comms[child_num].setMPITag(TreeLoadBalancer_LOADTAG0,
                                          TreeLoadBalancer_LOADTAG1);
         child_comms[child_num].limitFirstDataLength(TreeLoadBalancer_FIRSTDATALEN);
      }
   }

   if (bdfs.getParentRank() != bdfs.getInvalidRank()) {

      const int parent_rank_in_grp = bdfs.getParentRank();
      int parent_true_rank = rank_group.getMappedRank(parent_rank_in_grp);

      parent_send = new tbox::AsyncCommPeer<int>;
      parent_send->initialize(&comm_stage);
      parent_send->setPeerRank(parent_true_rank);
      parent_send->setMPI(d_mpi);
      parent_send->setMPITag(TreeLoadBalancer_LOADTAG0,
         TreeLoadBalancer_LOADTAG1);
      parent_send->limitFirstDataLength(TreeLoadBalancer_FIRSTDATALEN);

      parent_recv = new tbox::AsyncCommPeer<int>;
      parent_recv->initialize(&comm_stage);
      parent_recv->setPeerRank(parent_true_rank);
      parent_recv->setMPI(d_mpi);
      parent_recv->setMPITag(TreeLoadBalancer_LOADTAG0,
         TreeLoadBalancer_LOADTAG1);
      parent_recv->limitFirstDataLength(TreeLoadBalancer_FIRSTDATALEN);

   }

   return;
}



/*
 *************************************************************************
 *************************************************************************
 */
void TreeLoadBalancer::destroyAsyncCommObjects(
   tbox::AsyncCommPeer<int> *& child_comms,
   tbox::AsyncCommPeer<int> *& parent_send,
   tbox::AsyncCommPeer<int> *& parent_recv) const
{
   if (d_mpi.getSize() == 1) {
      TBOX_ASSERT(child_comms == NULL);
      TBOX_ASSERT(parent_send == NULL);
      TBOX_ASSERT(parent_recv == NULL);
   } else {
      if ( child_comms != NULL ) {
         delete[] child_comms;
      }
      if ( parent_send != NULL ) {
         delete parent_send;
         delete parent_recv;
      }
      child_comms = parent_send = parent_recv = NULL;
   }
}



/*
 *************************************************************************
 * Sort the sizes of an IntVector from smallest to largest value.
 *************************************************************************
 */
void TreeLoadBalancer::sortIntVector(
   hier::IntVector& sorted_dirs,
   const hier::IntVector& vector) const
{
   const hier::IntVector num_cells = vector;

   for (int d = 0; d < d_dim.getValue(); d++) {
      sorted_dirs(d) = d;
   }
   for (int d0 = 0; d0 < d_dim.getValue() - 1; d0++) {
      for (int d1 = d0 + 1; d1 < d_dim.getValue(); d1++) {
         if (vector(sorted_dirs(d0)) > vector(sorted_dirs(d1))) {
            int tmp_d = sorted_dirs(d0);
            sorted_dirs(d0) = sorted_dirs(d1);
            sorted_dirs(d1) = tmp_d;
         }
      }
   }
#ifdef DEBUG_CHECK_ASSERTIONS
   for (int d = 0; d < d_dim.getValue() - 1; d++) {
      TBOX_ASSERT(vector(sorted_dirs(d)) <= vector(sorted_dirs(d + 1)));
   }
#endif
}



/*
 *************************************************************************
 * Attempt to shift a specified ammount of load from one TransitSet to
 * another by breaking a single box from the overloaded set.  Examine
 * multiple NodeInTransit and breakages to
 *
 * - filter out the ones that worsens the balance (see breakOffLoad) for
 * reasons why this can happen.
 *
 * - find the one that results in the smallest combinedBreakingPenalty.
 *
 * Return whether any changes were made.
 *************************************************************************
 */
bool TreeLoadBalancer::shiftLoadsByBreaking(
   TransitSet& src,
   TransitSet& dst,
   int& actual_transfer,
   hier::LocalId& next_available_index,
   const int ideal_transfer ) const
{
   if (ideal_transfer < 0) {
      bool rval = shiftLoadsByBreaking(dst,
            src,
            actual_transfer,
            next_available_index,
            -ideal_transfer );
      actual_transfer = -actual_transfer;
      return rval;
   }

   TBOX_ASSERT(src.size() + dst.size() > 0);

   t_shift_loads_by_breaking->start();

   if (d_print_steps) {
      tbox::plog << "    shiftLoadsByBreaking asked to break off "
                 << ideal_transfer
                 << " from one of " << src.size()
                 << " source Boxes to add to set of " << dst.size()
                 << " Boxes."
                 << std::endl;
   }

   actual_transfer = 0;

   /*
    * The best results so far (from not transfering anything).
    */
   TransitSet best_src = src;
   TransitSet best_dst = dst;
   int best_actual_transfer = 0;

   double best_combined_penalty = combinedBreakingPenalty(
         computeBalancePenalty(best_src, best_dst, (double)ideal_transfer
            - best_actual_transfer),
         computeSurfacePenalty(best_src, best_dst),
         computeSlenderPenalty(best_src, best_dst));

   /*
    * Scale the pre-cut penalty.  Scaling makes this method more
    * agressive about producing a cut.  Sometimes the uncut penalty can
    * be low enough to prevent a cut, but the cut may be required for
    * reasonable balancing.  The down side of agressive cutting is that
    * it tends to produce more slivers (but not terribly many).
    * This exchange of load balance and slivers may not be easily
    * eliminated by the weights in the penalty functions.
    */
   if (d_print_steps) {
      tbox::plog.unsetf(std::ios::fixed | std::ios::scientific);
      tbox::plog.precision(6);
      tbox::plog << "    Uncut penalty: " << best_combined_penalty
                 << " scaled by " << d_precut_penalty_wt << " to "
                 << best_combined_penalty * d_precut_penalty_wt
                 << std::endl;
   }
   best_combined_penalty *= d_precut_penalty_wt;

   bool found_breakage = false;

   std::vector<hier::Box> breakoff;
   std::vector<hier::Box> leftover;
   double breakoff_amt;
   for (TransitSet::iterator si = src.begin();
        si != src.end() &&
        (!found_breakage || si->load >= ideal_transfer); ++si) {

      const BoxInTransit& candidate = *si;

      breakOffLoad(
         breakoff,
         leftover,
         breakoff_amt,
         candidate.box,
         ideal_transfer );

      if (!breakoff.empty()) {

         const BoxInTransit& brk_box_in_transit = *si;

         const bool improves_balance =
            tbox::MathUtilities<double>::Abs(
               (double)ideal_transfer - breakoff_amt) <
            (ideal_transfer - tbox::MathUtilities<double>::getEpsilon());

         if (d_print_steps) {
            tbox::plog << "    Potential to replace " << brk_box_in_transit << " with "
                       << breakoff.size() << " breakoff Boxes and "
                       << leftover.size() << " leftover Boxes."
                       << "  improves_balance=" << improves_balance
                       << std::endl;
         }

         if (!improves_balance) {
            // Reject.
            continue;
         }

         /*
          * Trial modifications of src and dst, for evaluating
          * combined penalties.
          */
         TransitSet trial_src = src;
         TransitSet trial_dst = dst;
         TBOX_ASSERT(trial_src.size() + trial_dst.size() > 0);
         int trial_actual_transfer = actual_transfer;
         trial_src.erase(candidate);

         /*
          * Put breakoff in trial_dst and leftover back into trial_src.
          */
         for (std::vector<hier::Box>::const_iterator bi = breakoff.begin();
              bi != breakoff.end();
              ++bi) {
            BoxInTransit give_box_in_transit(
               brk_box_in_transit,
               *bi,
               d_mpi.getRank(),
               next_available_index);
            give_box_in_transit.load = (int)computeLoad(
               give_box_in_transit.orig_box,
               give_box_in_transit.getBox());
            next_available_index += 2 + d_degree;
            trial_dst.insert(give_box_in_transit);
            trial_actual_transfer += give_box_in_transit.load;
            if (d_print_steps) {
               tbox::plog << "    Breakoff box " << *bi << " -> " << give_box_in_transit
                          << std::endl;
            }
         }
         TBOX_ASSERT(trial_src.size() + trial_dst.size() > 0);
         for (std::vector<hier::Box>::const_iterator bi = leftover.begin();
              bi != leftover.end();
              ++bi) {
            BoxInTransit keep_box_in_transit(
               brk_box_in_transit,
               *bi,
               d_mpi.getRank(),
               next_available_index);
            keep_box_in_transit.load = (int)computeLoad(
                  keep_box_in_transit.orig_box,
                  keep_box_in_transit.getBox());
            next_available_index += 2 + d_degree;
            trial_src.insert(keep_box_in_transit);
            if (d_print_steps) {
               tbox::plog << "    Leftover box " << *bi << " -> " << keep_box_in_transit
                          << std::endl;
            }
         }
         TBOX_ASSERT(trial_src.size() + trial_dst.size() > 0);
         trial_src.erase(brk_box_in_transit);

         /*
          * Compute the new penalty to see if it improves our best result so far.
          */
         TBOX_ASSERT(trial_src.size() + trial_dst.size() > 0);
         double trial_balance_penalty = computeBalancePenalty(trial_src,
               trial_dst,
               (double)ideal_transfer - trial_actual_transfer);
         double trial_surface_penalty = computeSurfacePenalty(trial_src,
               trial_dst);
         double trial_slender_penalty = computeSlenderPenalty(trial_src,
               trial_dst);
         double trial_combined_penalty = combinedBreakingPenalty(
               trial_balance_penalty,
               trial_surface_penalty,
               trial_slender_penalty);
         if (d_print_steps) {
            tbox::plog.unsetf(std::ios::fixed | std::ios::scientific);
            tbox::plog.precision(6);
            tbox::plog << "    Trial's imbalance: "
                       << (ideal_transfer - trial_actual_transfer)
                       << " balance,surface,slender,combined penalty: "
                       << trial_balance_penalty << ' '
                       << trial_surface_penalty << ' '
                       << trial_slender_penalty << ' '
                       << trial_combined_penalty
                       << std::endl;
         }

         if (trial_combined_penalty < best_combined_penalty) {
            if (d_print_steps) {
               tbox::plog << "    Keeping this trial." << std::endl;
            }
            found_breakage = true;
            best_actual_transfer = (int)breakoff_amt;
            best_src = trial_src;
            best_dst = trial_dst;
            best_combined_penalty = trial_combined_penalty;
         } else {
            if (d_print_steps) {
               tbox::plog << "    Rejecting this trial." << std::endl;
            }
         }

      } else {
         if (d_print_steps) {
            tbox::plog << "    Break step could not break " << ideal_transfer
                       << std::endl;
         }
      }

   }

   if (found_breakage) {
      src.swap(best_src);
      dst.swap(best_dst);
      actual_transfer = best_actual_transfer;
   }

   t_shift_loads_by_breaking->stop();
   return found_breakage;
}



/*
 *************************************************************************
 * Attempt to swap some NodesInTransit between 2 sets of
 * NodesInTransit (src and dst) to shift ideal_transfer work units.
 *
 * Transfering a BoxInTransit from one TransitSet to another
 * is considered a degenerate "swap" (a BoxInTransit is
 * swapped for nothing) handled by this function.
 *
 * This method can transfer load both ways.
 * ideal_transfer > 0 means to raise the load of dst
 * ideal_transfer < 0 means to raise the load of src
 * The iterative do loop may overshoot the ideal_transfer
 * and may have to swap to shift some of the load
 * back.
 *
 * Return whether any changes were made.
 *************************************************************************
 */
int TreeLoadBalancer::shiftLoadsBySwapping(
   TransitSet& src,
   TransitSet& dst,
   int ideal_transfer ) const
{
   t_shift_loads_by_swapping->start();

   if (d_print_steps) {
      tbox::plog << "  Attempting to swap " << ideal_transfer << std::endl;
   }

   bool found_swap;

   int actual_transfer = 0;

   do {

      /*
       * Ammount we seek to transfer from hi to lo
       * (the "ideal" for this particular iteration).
       * Unlike ideal_transfer and actual_transfer, this quantity is positive.
       */
      int rem_transfer = ideal_transfer - actual_transfer;
      if (d_print_steps) {
         tbox::plog << "    Swap progress: " << actual_transfer
                    << " / " << ideal_transfer << " remaining transfer = "
                    << rem_transfer << std::endl;
      }

      found_swap = false;

      TransitSet::iterator isrc;
      TransitSet::iterator idst;
      int swap_transfer;
      found_swap = findLoadSwapPair(
         src,
         dst,
         swap_transfer,
         isrc,
         idst,
         rem_transfer );

      if (found_swap) {

         // We can improve balance_penalty by swapping isrc with idst.
         if (d_print_steps) {
            tbox::plog << "    Swapping " << swap_transfer << " units using ";
            if (isrc != src.end()) tbox::plog << *isrc;
            else tbox::plog << "X";
            tbox::plog << " <--> ";
            if (idst != dst.end()) tbox::plog << *idst;
            else tbox::plog << "X";
            tbox::plog << std::endl;
         }

         if (isrc != src.end()) {
            dst.insert(*isrc);
            src.erase(isrc);
         }
         if (idst != dst.end()) {
            src.insert(*idst);
            dst.erase(idst);
         }

         actual_transfer += swap_transfer;

      } else {
         if (d_print_steps) {
            tbox::plog << "    Cannot find swap pair for " << rem_transfer
                       << " units." << std::endl;
         }
      }

   } while (found_swap && (actual_transfer != ideal_transfer));

   if (d_print_steps) {
      tbox::plog << "  Final imbalance for swap " << ideal_transfer
      - actual_transfer << std::endl;
   }

   t_shift_loads_by_swapping->stop();

   return actual_transfer;
}



/*
 *************************************************************************
 * Find a BoxInTransit in src and a BoxInTransit in dst which when swapped
 * results in shifting close to ideal_shift from src to dst.
 * Return whether a swap pair was found.
 *
 * If isrc is set but idst is not, it means that isrc should
 * be moved to dst, but no dst should be moved back.  This is
 * the degenerate case of swapping isrc for a BoxInTransit with zero
 * load.
 *************************************************************************
 */
bool TreeLoadBalancer::findLoadSwapPair(
   TransitSet& src,
   TransitSet& dst,
   int& actual_transfer,
   TransitSet::iterator& isrc,
   TransitSet::iterator& idst,
   int ideal_transfer ) const
{
   if (ideal_transfer < 0) {
      // The logic below does not handle bi-directional so handle it here.
      bool rval = findLoadSwapPair(
         dst,
         src,
         actual_transfer,
         idst,
         isrc,
         -ideal_transfer );
      actual_transfer = -actual_transfer;
      return rval;
   }

   t_find_swap_pair->start();

   if (d_print_steps) {
      tbox::plog << "  findLoadSwapPair looking for transfer of "
                 << ideal_transfer
                 << " between " << src.size() << "-BoxInTransit src and "
                 << dst.size() << "-BoxInTransit dst." << std::endl;
   }
   if (d_print_swap_steps) {
      tbox::plog << "    src (" << src.size() << "):" << std::endl;
      for (TransitSet::iterator si = src.begin(); si != src.end(); ++si) {
         tbox::plog << *si << std::endl;
      }
      tbox::plog << "    dst (" << dst.size() << "):" << std::endl;
      for (TransitSet::iterator si = dst.begin(); si != dst.end(); ++si) {
         tbox::plog << *si << std::endl;
      }
   }

   /*
    * Look for a high and a low NodeInTransit to swap, subject to condition
    *
    * 0 < load(high) - load(low) < lim_transfer.
    *
    * Compute the
    * balance_penalty if high and low were swapped.  Keep looking
    * until we find the pair giving the lowest balance_penalty on swapping.
    *
    * isrc and idst point to the current best pair to swap.  new_balance_penalty
    * is the balance_penalty if we swap them.
    *
    * jsrc and jdst are trial pairs to check to see if we can improve on
    * new_balance_penalty.
    *
    * We will look for two "best" pairs:
    *
    * On the high side, swapping more than ideal_transfer:
    * (jsrc_hiside , jdst_hiside) are the best swap pair such that
    * jsrc_hiside->load - jdst_hiside->load >= ideal_transfer
    *
    * On the low side, swapping less than ideal_transfer:
    * (jsrc_loside, jdst_loside are the best swap pair such that
    * jsrc_loside->load - jdst_loside->load < ideal_transfer
    *
    * Then we decide on whether to choose the hig-hside swap or the
    * low-side swap based on balance_penalty of each candidate swap.
    */

   // Initialization indicating no swap pair found.
   TransitSet::iterator jsrc_hiside = src.end();
   TransitSet::iterator jdst_hiside = dst.end();
   TransitSet::iterator jsrc_loside = src.end();
   TransitSet::iterator jdst_loside = dst.end();

   // A dummy BoxInTransit for set searches.
   hier::Box dummy_box(d_dim);
   BoxInTransit dummy_search_target(d_dim);

   // Distance between ideal and candidate, >= 0
   int imbalance_loside = tbox::MathUtilities<int>::getMax();
   int imbalance_hiside = tbox::MathUtilities<int>::getMax();

   if (dst.empty()) {
      /*
       * There is no dst BoxInTransit, so the swap would
       * degnerate to moving a src BoxInTransit to dst.  Find
       * the best src BoxInTransit to move.
       */
      dummy_search_target = BoxInTransit(hier::Box(dummy_box, hier::LocalId::getZero(), 0));
      dummy_search_target.load = ideal_transfer;
      TransitSet::iterator jsrc = src.lower_bound(dummy_search_target);

      if (d_print_swap_steps) {
         tbox::plog << "  findLoadSwapPair with empty dst: ";
      }
      if (jsrc != src.begin()) {
         jsrc_hiside = jsrc;
         --jsrc_hiside;
         imbalance_hiside = jsrc_hiside->load - ideal_transfer;
         if (d_print_swap_steps) {
            tbox::plog << "  hi src: " << (*jsrc_hiside)
                       << " with transfer " << (*jsrc_hiside).load
                       << " missing by " << imbalance_hiside;
         }
      }

      if (jsrc != src.end()) {
         jsrc_loside = jsrc;
         imbalance_loside = ideal_transfer - jsrc_loside->load;
         if (d_print_swap_steps) {
            tbox::plog << "  lo src: " << (*jsrc_loside)
                       << " with transfer " << (*jsrc_loside).load
                       << " missing by " << imbalance_loside;
         }
      }
      if (d_print_swap_steps) {
         tbox::plog << std::endl;
      }

   } else {

      /*
       * Start search through src beginning with the NodeInTransit
       * whose load exceed the biggest dst BoxInTransit by at
       * least ideal_transfer.
       */
      dummy_search_target = *dst.begin();
      dummy_search_target.load += ideal_transfer;
      TransitSet::iterator jsrc_beg = src.lower_bound(dummy_search_target);

      for (TransitSet::iterator jsrc = jsrc_beg; jsrc != src.end(); ++jsrc) {

         /*
          * Set jdst pointing to where we should start looking in dst.
          * Look for a load less than the load of jsrc by
          * ideal_transfer.
          */
         dummy_search_target = BoxInTransit(hier::Box(dummy_box, hier::LocalId::getZero(), 0));
         dummy_search_target.load = tbox::MathUtilities<int>::Max(
               jsrc->load - ideal_transfer,
               0);
         TransitSet::iterator jdst = dst.lower_bound(dummy_search_target);

         if (jdst != dst.end()) {

            /*
             * lower_bound returns jdst that gives >= ideal_transfer
             * when swapped with jsrc.  Check transfererence between
             * jsrc and two dst NodeInTransit on either side of the
             * ideal dst BoxInTransit to swap.
             */
            int tmp_miss = (jsrc->load - jdst->load) - ideal_transfer;
            TBOX_ASSERT(tmp_miss >= 0);
            if ((tmp_miss < imbalance_hiside)) {
               jsrc_hiside = jsrc;
               jdst_hiside = jdst;
               imbalance_hiside = tmp_miss;
               if (d_print_swap_steps) {
                  tbox::plog << "    new hi-swap pair: " << (*jsrc_hiside)
                             << " & " << (*jdst_hiside) << " with transfer "
                             << (jsrc_hiside->load - jdst_hiside->load)
                             << " missing by " << imbalance_hiside
                             << std::endl;
               }
            }

            if (jdst != dst.begin()) {
               --jdst; // Now, jsrc and jdst transferer by *less* than ideal_transfer.
               tmp_miss = ideal_transfer - (jsrc->load - jdst->load);
               TBOX_ASSERT(tmp_miss >= 0);
               if (tmp_miss < imbalance_loside) {
                  jsrc_loside = jsrc;
                  jdst_loside = jdst;
                  imbalance_loside = tmp_miss;
                  if (d_print_swap_steps) {
                     tbox::plog << "    new lo-swap pair: " << (*jsrc_loside)
                                << " & " << (*jdst_loside) << " with transfer "
                                << (jsrc_loside->load - jdst_loside->load)
                                << " missing by " << imbalance_loside
                                << std::endl;
                  }
               }
            }

         } else {

            /*
             * The ideal dst to swap is smaller than the smallest dst
             * BoxInTransit.  Check the transfererence between
             * jsrc and smallest BoxInTransit, the case of
             * moving jsrc in whole.
             */
            if (jsrc->load > ideal_transfer) {
               // Moving jsrc to src is moving too much--hiside.
               int tmp_miss = jsrc->load - ideal_transfer;
               TBOX_ASSERT(tmp_miss >= 0);
               if (tmp_miss < imbalance_hiside) {
                  jsrc_hiside = jsrc;
                  jdst_hiside = dst.end();
                  imbalance_hiside = tmp_miss;
                  if (d_print_swap_steps) {
                     tbox::plog << "    new hi-swap source: " << (*jsrc_hiside)
                                << " & " << "no dst" << " with transfer "
                                << (jsrc_hiside->load)
                                << " missing by " << imbalance_hiside
                                << std::endl;
                  }
               }
            } else {
               // Moving jsrc to src is moving (just right or) too little--loside.
               int tmp_miss = ideal_transfer - jsrc->load;
               TBOX_ASSERT(tmp_miss >= 0);
               if (tmp_miss < imbalance_loside) {
                  jsrc_loside = jsrc;
                  jdst_loside = dst.end();
                  imbalance_loside = tmp_miss;
                  if (d_print_swap_steps) {
                     tbox::plog << "    new lo-swap source: " << (*jsrc_loside)
                                << " & " << "no dst" << " with transfer "
                                << (jsrc_loside->load)
                                << " missing by " << imbalance_loside
                                << std::endl;
                  }
               }
               /*
                * Break out of the loop early because there is no
                * point checking smaller src NodeInTransit.
                */
               break;
            }
         }
      }

   }

   /*
    * Swapping does not produce new cuts, so it is ok to omit the penalties
    * arising from cutting.
    */
   double current_balance_penalty = (double)ideal_transfer;
   double balance_penalty_loside = (double)imbalance_loside;
   double balance_penalty_hiside = (double)imbalance_hiside;

   if (d_print_swap_steps) {
      tbox::plog << "    Swap candidates give penalties (unswap,lo,hi): "
                 << current_balance_penalty << " , " << balance_penalty_loside
                 << " , " << balance_penalty_hiside << std::endl;
   }

   bool return_value = false;
   if (balance_penalty_loside < current_balance_penalty &&
       balance_penalty_loside <= balance_penalty_hiside) {
      isrc = jsrc_loside;
      idst = jdst_loside;
      return_value = true;
      if (d_print_swap_steps) {
         tbox::plog << "    Taking loside." << std::endl;
      }
   } else if (balance_penalty_hiside < current_balance_penalty &&
              balance_penalty_hiside <= balance_penalty_loside) {
      isrc = jsrc_hiside;
      idst = jdst_hiside;
      return_value = true;
      if (d_print_swap_steps) {
         tbox::plog << "    Taking hiside." << std::endl;
      }
   } else {
      if (d_print_swap_steps) {
         tbox::plog << "    Keeping original (no swap)." << std::endl;
      }
   }

   if (return_value) {
      actual_transfer = (*isrc).load;
      if (idst != dst.end()) {
         actual_transfer -= (*idst).load;
      }
   }

   t_find_swap_pair->stop();
   return return_value;
}



/*
 *************************************************************************
 * Master method for breaking off a load.
 *
 * Try different heuristics and pick the "best" way to break off a
 * load.  The best is defined as the one with the lowest combined
 * penalty.
 *
 * This method always return a breakage if at all possible, without
 * considering whether the break should be used.  For example,
 * requesting breakage of 1 cell in a 100x100 box might return a
 * breakage of a 100-cells sliver!
 *
 * Return whether a successful break was made.
 *************************************************************************
 */
bool TreeLoadBalancer::breakOffLoad(
   std::vector<hier::Box>& breakoff,
   std::vector<hier::Box>& leftover,
   double& brk_load,
   const hier::Box& box,
   double ideal_load_to_break ) const
{
   TBOX_ASSERT(ideal_load_to_break > 0);

   /*
    * NOTE: We need in this method a way to weigh the
    * value of proximity to the ideal breakoff vs the
    * increased area of the cuts.  However, the weight
    * given to area-optimized cuts should be considered
    * only with real application performance data.
    *
    * NOTE: We can compute the amount of new box boundaries
    * generated by computing the box boundary before and
    * after, and subtracting.  Easier than reconstructing
    * the cuts from the box definitions.
    *
    * NOTE: We should weight negatively the production of
    * high surface-to-volume boxes.
    */

   t_break_off_load->start();

   breakoff.clear();
   leftover.clear();

   if (ideal_load_to_break < d_min_size.getProduct()) {
      /*
       * Assuming uniform load balancing, there is no hope
       * if breaking off a piece of the desired size.
       */
      if (d_print_break_steps) {
         tbox::plog << "      ideal_load_to_break " << ideal_load_to_break
                    << " < " << d_min_size.getProduct() << d_min_size
                    << ":  Cannot break Box " << box << std::endl;
      }
      t_break_off_load->stop();
      return false;
   }

   /*
    * To avoid repeated computations of bad cuts,
    * we precompute bad_cuts here to provide to
    * methods that actually use the information.
    */
   tbox::Array<tbox::Array<bool> > bad_cuts(d_dim.getValue());
   t_find_bad_cuts->start();
   hier::BoxUtilities::findBadCutPoints(bad_cuts,
      box,
      d_block_domain_boxes[box.getBlockId().getBlockValue()],
      d_bad_interval);
   t_find_bad_cuts->stop();

   // Penalty for not transfering ideal load.
   double best_balance_penalty = computeBalancePenalty(box,
         ideal_load_to_break);
   // Penalty for new surfaces generated (none generated yet).
   double best_surface_penalty = computeSurfacePenalty(box);
   // Penalty for slender boxes.
   double best_slender_penalty = computeSlenderPenalty(box);

   double best_combined_penalty = tbox::MathUtilities<double>::getMax();

   if (d_print_break_steps) {
      tbox::plog.unsetf(std::ios::fixed | std::ios::scientific);
      tbox::plog.precision(6);
      tbox::plog << "      pre-break imbalance: " << ideal_load_to_break
                 << " balance,surface,slender,combined penalties: "
                 << best_balance_penalty << ", " << best_surface_penalty
                 << ", "
                 << best_slender_penalty << ", " << best_combined_penalty
                 << std::endl;
   }

   brk_load = 0;
   bool found_any_break = false;

   {
      std::vector<hier::Box> planar_breakoff;
      std::vector<hier::Box> planar_leftover;
      double planar_brk_load;

      bool found_this_break = breakOffLoad_planar(
            planar_breakoff,
            planar_leftover,
            planar_brk_load,
            box,
            ideal_load_to_break,
            bad_cuts );

      if (found_this_break) {
         found_any_break = true;
         double planar_balance_penalty = computeBalancePenalty(planar_breakoff,
               planar_leftover,
               (double)(planar_brk_load - ideal_load_to_break));
         double planar_surface_penalty = computeSurfacePenalty(planar_breakoff,
               planar_leftover);
         double planar_slender_penalty = computeSlenderPenalty(planar_breakoff,
               planar_leftover);
         double planar_combined_penalty =
            combinedBreakingPenalty(planar_balance_penalty,
               planar_surface_penalty,
               planar_slender_penalty);
         if (d_print_break_steps) {
            tbox::plog.unsetf(std::ios::fixed | std::ios::scientific);
            tbox::plog.precision(6);
            tbox::plog << "      Planar-break broke off "
                       << planar_brk_load << " / " << ideal_load_to_break
                       << " from " << box << '|'
                       << box.numberCells() << '|'
                       << box.size() << " into "
                       << planar_breakoff.size()
                       << " breakoff: ";
            for (std::vector<hier::Box>::const_iterator bi =
                    planar_breakoff.begin();
                 bi != planar_breakoff.end();
                 ++bi) {
               tbox::plog << " " << *bi << '|' << bi->numberCells() << '|'
                          << bi->size();
            }
            tbox::plog << "\n        and " << planar_leftover.size()
                       << " leftover boxes:";
            for (std::vector<hier::Box>::const_iterator bi =
                    planar_leftover.begin();
                 bi != planar_leftover.end();
                 ++bi) {
               tbox::plog << " " << *bi << '|' << bi->numberCells() << '|'
                          << bi->size();
            }
            tbox::plog << "\n        imbalance: "
                       << (planar_brk_load - ideal_load_to_break)
                       << " balance,surface,slender,combined penalties: "
                       << planar_balance_penalty << ", "
                       << planar_surface_penalty << ", "
                       << planar_slender_penalty
                       << ", " << planar_combined_penalty << std::endl;
         }
         if (planar_combined_penalty < best_combined_penalty) {
            if (d_print_break_steps) {
               tbox::plog << "      Keeping planar cut result." << std::endl;
            }
            breakoff.swap(planar_breakoff);
            leftover.swap(planar_leftover);
            brk_load = planar_brk_load;
            best_balance_penalty = planar_balance_penalty;
            best_surface_penalty = planar_surface_penalty;
            best_slender_penalty = planar_slender_penalty;
            best_combined_penalty = planar_combined_penalty;
         } else {
            if (d_print_break_steps) {
               tbox::plog << "      Rejecting planar cut result." << std::endl;
            }
         }
      }
   }

   /*
    * If above cut algorithms fail to break or improve the penalty, try
    * more cutting algorithms.
    */
   {

      std::vector<hier::Box> cubic1_breakoff;
      std::vector<hier::Box> cubic1_leftover;
      double cubic1_brk_load;

      bool found_this_break = breakOffLoad_cubic1(
            cubic1_breakoff,
            cubic1_leftover,
            cubic1_brk_load,
            box,
            ideal_load_to_break,
            bad_cuts );

      if (found_this_break) {
         found_any_break = true;
         double cubic1_balance_penalty = computeBalancePenalty(
               cubic1_breakoff,
               cubic1_leftover,
               (double)(cubic1_brk_load - ideal_load_to_break));
         double cubic1_surface_penalty = computeSurfacePenalty(cubic1_breakoff,
               cubic1_leftover);
         double cubic1_slender_penalty = computeSlenderPenalty(cubic1_breakoff,
               cubic1_leftover);
         double cubic1_combined_penalty =
            combinedBreakingPenalty(cubic1_balance_penalty,
               cubic1_surface_penalty,
               cubic1_slender_penalty);
         if (d_print_break_steps) {
            tbox::plog.unsetf(std::ios::fixed | std::ios::scientific);
            tbox::plog.precision(6);
            tbox::plog << "      Cubic-break broke off "
                       << cubic1_brk_load << " / " << ideal_load_to_break
                       << " from " << box << '|'
                       << box.numberCells() << '|'
                       << box.size() << " into "
                       << cubic1_breakoff.size()
                       << " breakoff: ";
            for (std::vector<hier::Box>::const_iterator bi =
                    cubic1_breakoff.begin();
                 bi != cubic1_breakoff.end();
                 ++bi) {
               tbox::plog << " " << *bi << '|' << bi->numberCells() << '|'
                          << bi->size();
            }
            tbox::plog << "\n        and " << cubic1_leftover.size()
                       << " leftover boxes:";
            for (std::vector<hier::Box>::const_iterator bi =
                    cubic1_leftover.begin();
                 bi != cubic1_leftover.end();
                 ++bi) {
               tbox::plog << " " << *bi << '|' << bi->numberCells() << '|'
                          << bi->size();
            }
            tbox::plog << "\n        imbalance: "
                       << (cubic1_brk_load - ideal_load_to_break)
                       << " balance,surface,slender,combined penalties: "
                       << cubic1_balance_penalty << ", "
                       << cubic1_surface_penalty << ", "
                       << cubic1_slender_penalty
                       << ", " << cubic1_combined_penalty << std::endl;
         }
         if (cubic1_combined_penalty < best_combined_penalty) {
            if (d_print_break_steps) {
               tbox::plog << "      choosing breakOffLoad_cubic1 result."
                          << std::endl;
            }
            breakoff.swap(cubic1_breakoff);
            leftover.swap(cubic1_leftover);
            brk_load = cubic1_brk_load;
            best_balance_penalty = cubic1_balance_penalty;
            best_surface_penalty = cubic1_surface_penalty;
            best_slender_penalty = cubic1_slender_penalty;
            best_combined_penalty = cubic1_combined_penalty;
         } else {
            if (d_print_break_steps) {
               tbox::plog << "      Rejecting cubic1 cut result." << std::endl;
            }
         }
      } else {
         if (d_print_break_steps) {
            tbox::plog << "      breakOffLoad_cubic1 could not break "
                       << ideal_load_to_break << " from " << box
                       << '/' << box.numberCells()
                       << '/' << box.numberCells().getProduct()
                       << std::endl;
         }
      }

   }

   t_break_off_load->stop();

   return found_any_break;
}



/*
 *************************************************************************
 * Measuring surface area of boxes is used in penalizing
 * the creation of new surfaces.
 *************************************************************************
 */

double TreeLoadBalancer::computeBoxSurfaceArea(
   const std::vector<hier::Box>& boxes) const
{
   int surface_area = 0;
   for (std::vector<hier::Box>::const_iterator bi = boxes.begin();
        bi != boxes.end();
        ++bi) {
      const hier::Box& box = *bi;
      int volume = box.size();
      for (int d = 0; d < d_dim.getValue(); ++d) {
         surface_area += volume / box.numberCells(d);
      }
   }
   surface_area *= 2;
   return surface_area;
}



/*
 *************************************************************************
 * Measuring surface area of boxes is used in penalizing
 * the creation of new surfaces.
 *************************************************************************
 */

int TreeLoadBalancer::computeBoxSurfaceArea(
   const hier::Box& box) const
{
   int surface_area = 0;
   int volume = box.size();
   for (int d = 0; d < d_dim.getValue(); ++d) {
      surface_area += volume / box.numberCells(d);
   }
   surface_area *= 2;
   return surface_area;
}



/*
 *************************************************************************
 * Compute the total combined penalty associated with box cutting.
 * Any kind of binary function can be used.  I am just experimenting
 * with various types and weights.
 *
 * All input penalties should all be non-dimensional.
 *************************************************************************
 */

double TreeLoadBalancer::combinedBreakingPenalty(
   double balance_penalty,
   double surface_penalty,
   double slender_penalty) const
{
   double combined_penalty =
      d_balance_penalty_wt * balance_penalty * balance_penalty
      + d_surface_penalty_wt * surface_penalty * surface_penalty
      + d_slender_penalty_wt * slender_penalty * slender_penalty;
   return combined_penalty;
}



/*
 *************************************************************************
 * Return non-dimensional volume-weighted balance penalty for
 * two containers of boxes and how imbalanced they are.
 *************************************************************************
 */

double TreeLoadBalancer::computeBalancePenalty(
   const std::vector<hier::Box>& a,
   const std::vector<hier::Box>& b,
   double imbalance) const
{
   NULL_USE(a);
   NULL_USE(b);
   return tbox::MathUtilities<double>::Abs(imbalance);
}



/*
 *************************************************************************
 * Return non-dimensional volume-weighted balance penalty for
 * two containers of boxes and how imbalanced they are.
 *************************************************************************
 */

double TreeLoadBalancer::computeBalancePenalty(
   const TransitSet& a,
   const TransitSet& b,
   double imbalance) const
{
   NULL_USE(a);
   NULL_USE(b);
   return tbox::MathUtilities<double>::Abs(imbalance);
}



/*
 *************************************************************************
 * Return non-dimensional volume-weighted balance penalty for
 * a box and how imbalanced it is.
 *************************************************************************
 */

double TreeLoadBalancer::computeBalancePenalty(
   const hier::Box& a,
   double imbalance) const
{
   NULL_USE(a);
   return tbox::MathUtilities<double>::Abs(imbalance);
}



/*
 *************************************************************************
 * Return non-dimensional volume-weighted surface penalty for a box.  The
 * reference zero penalty is for a box of equal sides having the same
 * volume.
 *************************************************************************
 */

double TreeLoadBalancer::computeSurfacePenalty(
   const std::vector<hier::Box>& a,
   const std::vector<hier::Box>& b) const
{
   double surface_penalty = 0;
   for (std::vector<hier::Box>::const_iterator bi = a.begin();
        bi != a.end();
        ++bi) {
      surface_penalty += computeSurfacePenalty(*bi);
   }
   for (std::vector<hier::Box>::const_iterator bi = b.begin();
        bi != b.end();
        ++bi) {
      surface_penalty += computeSurfacePenalty(*bi);
   }
   return surface_penalty;
}



/*
 *************************************************************************
 * Return non-dimensional volume-weighted surface penalty for a box.  The
 * reference zero penalty is for a box of equal sides having the same
 * volume.
 *************************************************************************
 */

double TreeLoadBalancer::computeSurfacePenalty(
   const TransitSet& a,
   const TransitSet& b) const
{
   double surface_penalty = 0;
   for (TransitSet::const_iterator bi = a.begin(); bi != a.end(); ++bi) {
      surface_penalty += computeSurfacePenalty(bi->box);
   }
   for (TransitSet::const_iterator bi = b.begin(); bi != b.end(); ++bi) {
      surface_penalty += computeSurfacePenalty(bi->box);
   }
   return surface_penalty;
}



/*
 *************************************************************************
 * Return non-dimensional volume-weighted surface penalty for a box.  The
 * reference zero penalty is for a box of equal sides having the same
 * volume.
 *************************************************************************
 */

double TreeLoadBalancer::computeSurfacePenalty(
   const hier::Box& a) const
{
   int boxvol = a.size();
   double surface_area = computeBoxSurfaceArea(a);
   double best_surface = 2 * d_dim.getValue() * pow((double)boxvol,
         (double)(d_dim.getValue() - 1) / d_dim.getValue());
   double surface_penalty = surface_area / best_surface - 1.0;
   surface_penalty = surface_penalty * surface_penalty; // Make it blow up.
   return surface_penalty;
}



/*
 *************************************************************************
 * Return non-dimensional volume-weighted slenderness penalty for two
 * containers of boxes.  The reference zero penalty refers to a box with
 * all sides the same length.
 *************************************************************************
 */

double TreeLoadBalancer::computeSlenderPenalty(
   const std::vector<hier::Box>& a,
   const std::vector<hier::Box>& b) const
{
   double slender_penalty = 0;
   for (std::vector<hier::Box>::const_iterator bi = a.begin();
        bi != a.end();
        ++bi) {
      slender_penalty += computeSlenderPenalty(*bi);
   }
   for (std::vector<hier::Box>::const_iterator bi = b.begin();
        bi != b.end();
        ++bi) {
      slender_penalty += computeSlenderPenalty(*bi);
   }
   return slender_penalty;
}



/*
 *************************************************************************
 * Return non-dimensional volume-weighted slenderness penalty for two
 * containers of boxes.  The reference zero penalty refers to a box with
 * all sides the same length.
 *************************************************************************
 */

double TreeLoadBalancer::computeSlenderPenalty(
   const TransitSet& a,
   const TransitSet& b) const
{
   double slender_penalty = 0;
   for (TransitSet::const_iterator bi = a.begin(); bi != a.end(); ++bi) {
      slender_penalty += computeSlenderPenalty(bi->box);
   }
   for (TransitSet::const_iterator bi = b.begin(); bi != b.end(); ++bi) {
      slender_penalty += computeSlenderPenalty(bi->box);
   }
   return slender_penalty;
}



/*
 *************************************************************************
 * Return non-dimensional volume-weighted slenderness penalty for two
 * containers of boxes.  The reference zero penalty refers to a box with
 * all sides the same length.
 *************************************************************************
 */

double TreeLoadBalancer::computeSlenderPenalty(
   const hier::Box& a) const
{
   const hier::IntVector boxdim = a.numberCells();
   double slender_penalty = (double)boxdim.max() / boxdim.min() - 1.0;
   slender_penalty = slender_penalty * slender_penalty; // Make it blow up.
   return slender_penalty;
}



/*
 *************************************************************************
 * Break up box bursty against box solid and adds the pieces to list.
 * This version differs from that in BoxContainer in that it tries to minimize
 * slivers.
 *************************************************************************
 */

void TreeLoadBalancer::burstBox(
   std::vector<hier::Box>& boxes,
   const hier::Box& bursty,
   const hier::Box& solid ) const
{
   /*
    * This method lacks logic to handle the case of solid not being
    * completely inside bursty.  That feature is not currently needed.
    */
   TBOX_ASSERT(bursty.contains(solid));

   const hier::IntVector solid_size = solid.numberCells();

   boxes.clear();
   hier::Box cutme = bursty;
   while (!cutme.isSpatiallyEqual(solid)) {

      int cut_dir = 999999;
      bool cut_above_solid = false; // Whether to slice off the piece above solid (vs below).
      /*
       * Find direction and place to cut.  To minimize slivers, cut
       * from cutme the thickest slab (in direction normal to cut)
       * possible.
       */
      int slab_thickness = 0;
      for (int d = 0; d < d_dim.getValue(); ++d) {
         if (cutme.numberCells(d) > solid_size(d)) {
            const int thickness_from_upper_cut = cutme.upper() (d)
               - solid.upper() (d);
            if (thickness_from_upper_cut > slab_thickness) {
               slab_thickness = thickness_from_upper_cut;
               cut_dir = d;
               cut_above_solid = true;
            }
            const int thickness_from_lower_cut = solid.lower() (d)
               - cutme.lower() (d);
            if (thickness_from_lower_cut > slab_thickness) {
               slab_thickness = thickness_from_lower_cut;
               cut_dir = d;
               cut_above_solid = false;
            }
         }
      }
      TBOX_ASSERT(cut_dir >= 0 && cut_dir < d_dim.getValue());

      hier::Box removeme = cutme;
      if (cut_above_solid) {
         cutme.upper() (cut_dir) = solid.upper() (cut_dir);
         removeme.lower() (cut_dir) = solid.upper() (cut_dir) + 1;
      } else {
         cutme.lower() (cut_dir) = solid.lower() (cut_dir);
         removeme.upper() (cut_dir) = solid.lower() (cut_dir) - 1;
      }

      boxes.push_back(removeme);

   }

   if (d_print_break_steps) {
      tbox::plog << "      burstBox: " << bursty << " = " << solid;
      for (std::vector<hier::Box>::const_iterator bi = boxes.begin();
           bi != boxes.end();
           bi++) {
         tbox::plog << " + " << *bi;
      }
      tbox::plog << std::endl;
   }
#ifdef DEBUG_CHECK_ASSERTIONS
   for (std::vector<hier::Box>::const_iterator bi = boxes.begin();
        bi != boxes.end();
        bi++) {
      for (std::vector<hier::Box>::const_iterator bj = boxes.begin();
           bj != boxes.end();
           bj++) {
         if (bi != bj) {
            TBOX_ASSERT(!bi->intersects(*bj));
         }
      }
   }
   hier::BoxContainer l1(bursty);
   hier::BoxContainer l2(solid);
   for (std::vector<hier::Box>::const_iterator bi = boxes.begin();
        bi != boxes.end();
        bi++) {
      l2.pushFront(*bi);
   }
   l1.removeIntersections(l2);
   TBOX_ASSERT(l1.size() == 0);
   l2.removeIntersections(bursty);
   TBOX_ASSERT(l2.size() == 0);
#endif
}



/*
 *************************************************************************
 *************************************************************************
 */
double TreeLoadBalancer::computeLocalLoads(
   const hier::BoxLevel& box_level) const
{
   // Count up workload.
   double load = 0.0;
   const hier::BoxContainer& boxes = box_level.getBoxes();
   for (hier::BoxContainer::ConstIterator ni = boxes.begin();
        ni != boxes.end();
        ++ni) {
      double box_load = computeLoad(*ni);
      load += box_load;
   }
   return (double)load;
}



/*
 *************************************************************************
 *
 * Print out all attributes of class instance for debugging.
 *
 *************************************************************************
 */

void TreeLoadBalancer::printClassData(
   std::ostream& os) const
{
   os << "\nTreeLoadBalancer::printClassData..." << std::endl;
   os << "\nTreeLoadBalancer: this = "
      << (TreeLoadBalancer *)this << std::endl;
   os << "d_object_name = " << d_object_name << std::endl;

   int ln;

   os << "d_workload_data_id..." << std::endl;
   for (ln = 0; ln < d_workload_data_id.getSize(); ln++) {
      os << "    d_workload_data_id[" << ln << "] = "
         << d_workload_data_id[ln] << std::endl;
   }
}



/*
 *************************************************************************
 *
 * Read values (described in the class header) from input database.
 *
 *************************************************************************
 */

void TreeLoadBalancer::getFromInput(
   tbox::Pointer<tbox::Database> db)
{

   if (!db.isNull()) {

      d_print_steps =
         db->getBoolWithDefault("print_steps",
            d_print_steps);
      d_print_break_steps =
         db->getBoolWithDefault("print_break_steps",
            d_print_break_steps);
      d_print_swap_steps =
         db->getBoolWithDefault("print_swap_steps",
            d_print_swap_steps);
      d_print_edge_steps =
         db->getBoolWithDefault("print_edge_steps",
            d_print_edge_steps);
      d_check_connectivity =
         db->getBoolWithDefault("check_connectivity",
            d_check_connectivity);
      d_check_map =
         db->getBoolWithDefault("check_map",
            d_check_map);

      d_report_load_balance = db->getBoolWithDefault("report_load_balance",
            d_report_load_balance);
      d_barrier_before = db->getBoolWithDefault("barrier_before",
            d_barrier_before);
      d_barrier_after = db->getBoolWithDefault("barrier_after",
            d_barrier_after);

      d_n_root_cycles = db->getIntegerWithDefault("n_root_cycles",
            d_n_root_cycles);

      d_balance_penalty_wt = db->getDoubleWithDefault("balance_penalty_wt",
            d_balance_penalty_wt);
      d_surface_penalty_wt = db->getDoubleWithDefault("surface_penalty_wt",
            d_surface_penalty_wt);
      d_slender_penalty_wt = db->getDoubleWithDefault("slender_penalty_wt",
            d_slender_penalty_wt);
      d_precut_penalty_wt = db->getDoubleWithDefault("precut_penalty_wt",
            d_precut_penalty_wt);

   }
}



/*
 *************************************************************************
 *
 * Private utility functions to determine parameter values for level.
 *
 *************************************************************************
 */

int TreeLoadBalancer::getWorkloadDataId(
   int level_number) const
{

   TBOX_ASSERT(level_number >= 0);

   int wrk_id = (level_number < d_workload_data_id.getSize() ?
                 d_workload_data_id[level_number] :
                 d_master_workload_data_id);

   return wrk_id;
}



/*
 ***************************************************************************
 *
 ***************************************************************************
 */
void TreeLoadBalancer::assertNoMessageForPrivateCommunicator() const
{
   /*
    * If using a private communicator, double check to make sure
    * there are no remaining messages.  This is not a guarantee
    * that there is no messages in transit, but it can find
    * messages that have arrived but not received.
    */
   if (d_mpi_dup.getCommunicator() != tbox::SAMRAI_MPI::commNull) {
      int flag;
      tbox::SAMRAI_MPI::Status mpi_status;
      int mpi_err = d_mpi_dup.Iprobe(MPI_ANY_SOURCE,
            MPI_ANY_TAG,
            &flag,
            &mpi_status);
      if (mpi_err != MPI_SUCCESS) {
         TBOX_ERROR("Error probing for possible lost messages.");
      }
      if (flag == true) {
         int count = -1;
         mpi_err = tbox::SAMRAI_MPI::Get_count(&mpi_status, MPI_INT, &count);
         TBOX_ERROR(
            "Library error!\n"
            << "TreeLoadBalancer detected before or\n"
            << "after using a private communicator that there\n"
            << "is a message yet to be received.  This is\n"
            << "an error because all messages using the\n"
            << "private communicator should have been\n"
            << "accounted for.  Message status:\n"
            << "source " << mpi_status.MPI_SOURCE << '\n'
            << "tag " << mpi_status.MPI_TAG << '\n'
            << "count " << count << " (assuming integers)\n"
            << "current tags: "
            << ' ' << TreeLoadBalancer_LOADTAG0 << ' '
            << TreeLoadBalancer_LOADTAG1
            );
      }
   }
}



/*
 *************************************************************************
 * Break off a load from a box by making a single planar cut across
 * the box's longest dimension.
 *
 * Currently assuming uniform load of one unit per cell.
 *
 * Return whether a successful break was made.
 *************************************************************************
 */
bool TreeLoadBalancer::breakOffLoad_planar(
   std::vector<hier::Box>& breakoff,
   std::vector<hier::Box>& leftover,
   double& brk_load,
   const hier::Box& box,
   double ideal_load_to_break,
   const tbox::Array<tbox::Array<bool> >& bad_cuts ) const
{

   const tbox::Dimension dim(d_dim);

   if (d_print_break_steps) {
      tbox::plog << "      breakOffLoad_planar attempting to break "
                 << ideal_load_to_break << " from Box " << box
                 << " min_size=" << d_min_size << std::endl;
   }

   brk_load = 0;
   breakoff.clear();
   leftover.clear();

   const hier::IntVector& box_dims = box.numberCells();

   const int box_vol = box_dims.getProduct();

   if (box_vol <= ideal_load_to_break) {
      // Easy: break off everything.
      breakoff.push_back(box);
      brk_load = box_vol;
      if (d_print_break_steps) {
         tbox::plog << "      breakOffload_planar broke off entire Box "
                    << box
                    << std::endl;
      }
      return true;
   }

   /*
    * Determine ordering of box_dims from shortest to longest.
    */
   hier::IntVector sorted_dirs(dim);
   sortIntVector(sorted_dirs, box_dims);

   /*
    * best_difference is the difference between the best cut found and
    * ideal_load_to_break.  Initialize it for zero breakoff.
    */
   double best_difference = (double)ideal_load_to_break;
   hier::Box best_breakoff_box(dim);
   hier::Box best_leftover_box(dim);

   for (int d = d_dim.getValue() - 1; d >= 0; --d) {

      /*
       * Search directions from longest to shortest
       * because we prefer to break across longest dir.
       */
      const int brk_dir = sorted_dirs(d_dim.getValue() - 1);

      const int brk_area = box_vol / box_dims(brk_dir);

      const tbox::Array<bool>& bad = bad_cuts[brk_dir];

      /*
       * Try rounding the break length down (round==0) and up (round==1),
       * looking for the best place to cut.
       */
      for (int round = 0; round <= 1; ++round) {

         /*
          * Rounding up or down must heed d_cut_factor,
          * so brk_len must be an integer multiple of d_cut_factor.
          */
         const int brk_len =
            (((int)(ideal_load_to_break / brk_area))
             / d_cut_factor(brk_dir) + round)
            * d_cut_factor(brk_dir);

         if (brk_len < d_min_size(brk_dir)) {
            // Breakoff box violates minimum size.
            continue;
         }

         if (box_dims(brk_dir) - brk_len > 0 &&
             box_dims(brk_dir) - brk_len < d_min_size(brk_dir)) {
            // Leftover box violates minimum size.
            continue;
         }

         const int brk_volume = brk_area * brk_len;

         /*
          * Compute the difference between the current breakage
          * and the ideal.
          */
         const double difference = brk_volume <= ideal_load_to_break ?
            ((double)ideal_load_to_break - brk_volume) :
            ((double)brk_volume - ideal_load_to_break);

         if (difference < best_difference) {
            // This cut gives better difference, if it can be done.

#ifdef DEBUG_CHECK_ASSERTIONS
            TBOX_ASSERT(brk_len >= 0 && brk_len <= bad.size());
#endif
            if (brk_len == box_dims(brk_dir) ||
                bad[brk_len] == false) {
               // Cutting brk_len from low side is ok.
               best_difference = difference;
               best_breakoff_box = box;
               best_breakoff_box.upper() (brk_dir) =
                  best_breakoff_box.lower() (brk_dir) + brk_len - 1;
               best_leftover_box = box;
               best_leftover_box.lower() (brk_dir) =
                  best_breakoff_box.upper() (brk_dir) + 1;
               break;
            } else if (bad[box_dims(brk_dir) - brk_len] == false) {
               // Cutting brk_len from high side is ok.
               best_difference = difference;
               best_breakoff_box = box;
               best_breakoff_box.lower() (brk_dir) =
                  best_breakoff_box.upper() (brk_dir) - brk_len + 1;
               best_leftover_box = box;
               best_leftover_box.upper() (brk_dir) =
                  best_breakoff_box.lower() (brk_dir) - 1;
               break;
            }
         }
      }

   }

   bool successful_break = false;

   if (!best_breakoff_box.empty()) {
      breakoff.push_back(best_breakoff_box);
      brk_load = best_breakoff_box.size();
      successful_break = true;
      if (d_print_break_steps) {
         tbox::plog << "      breakOffload_planar broke off box " << box
                    << " for breakoff box " << best_breakoff_box
                    << " and leftover " << best_leftover_box << std::endl;
      }
   } else {
      if (d_print_break_steps) {
         tbox::plog << "      breakOffload_planar could not break "
                    << ideal_load_to_break << " from Box " << box
                    << std::endl;
      }
   }
   if (!best_leftover_box.empty()) {
      leftover.push_back(best_leftover_box);
   }

#ifdef DEBUG_CHECK_ASSERTIONS
   for (std::vector<hier::Box>::iterator bi = breakoff.begin();
        bi != breakoff.end();
        ++bi) {
      const hier::Box& b = *bi;
      const hier::IntVector s = b.numberCells();
      for (int d = 0; d < d_dim.getValue(); ++d) {
         if (((s(d) < d_min_size(d)) && (s(d) != box_dims(d))) ||
             (s(d) > box_dims(d))) {
            TBOX_ERROR("TreeLoadBalancer library error:\n"
               << "breakoff box " << b << ", size " << s
               << "\nis not between the min size " << d_min_size
               << "\nand the original box size " << box_dims << "\n"
               << "break box size " << best_breakoff_box.numberCells() << "\n"
               << "ideal brk load " << ideal_load_to_break);
         }
      }
   }
   for (std::vector<hier::Box>::iterator bi = leftover.begin();
        bi != leftover.end();
        ++bi) {
      const hier::Box& b = *bi;
      const hier::IntVector s = b.numberCells();
      for (int d = 0; d < d_dim.getValue(); ++d) {
         if (((s(d) < d_min_size(d)) && (s(d) != box_dims(d))) ||
             (s(d) > box_dims(d))) {
            TBOX_ERROR("TreeLoadBalancer library error:\n"
               << "leftover box " << b << ", size " << s
               << "\nis not between the min size " << d_min_size
               << "\nand the original box size " << box_dims << "\n"
               << "break box size " << best_breakoff_box.numberCells() << "\n"
               << "ideal brk load " << ideal_load_to_break);
         }
      }
   }
#endif

   return successful_break;
}



/*
 *************************************************************************
 * Break off a load from a box by making a box cut that is as close
 * to cubic as feasible.
 *
 * Currently assuming uniform load of one unit per cell.
 *
 * Return whether a successful break was made.
 *
 * Differs from breakOffLoad in that it will always
 * performs a break and if needed, break off more than
 * the ideal.  The calling method should take this into
 * account.
 *************************************************************************
 */
bool TreeLoadBalancer::breakOffLoad_cubic1(
   std::vector<hier::Box>& breakoff,
   std::vector<hier::Box>& leftover,
   double& brk_load,
   const hier::Box& box,
   double ideal_load_to_break,
   const tbox::Array<tbox::Array<bool> >& bad_cuts ) const
{

   const hier::IntVector box_dims(box.numberCells());

   const double box_load(box_dims.getProduct());

   if (ideal_load_to_break >= box_load) {
      // Easy: break off everything.
      leftover.clear();
      breakoff.clear();
      breakoff.push_back(box);
      brk_load = box_load;
      if (d_print_break_steps) {
         tbox::plog << "      breakOffload_cubic1 broke off entire Box "
                    << box
                    << std::endl;
      }
      return true;
   }

   if (ideal_load_to_break > 0.5 * box_load) {
      /*
       * This algorithm is better when breaking off a small portion.
       * Since the ideal is a bigger portion, switch breakoff with leftover.
       */
      if (d_print_break_steps) {
         tbox::plog
         << "      breakOffload_cubic1 reversing direction to break "
         << (box_dims.getProduct() - ideal_load_to_break)
         << " instead of " << ideal_load_to_break << " / "
         << box_dims.getProduct() << std::endl;
      }
      bool success =
         breakOffLoad_cubic1(
            leftover,
            breakoff,
            brk_load,
            box,
            box_dims.getProduct() - ideal_load_to_break,
            bad_cuts );
      if (success) {
         brk_load = box_dims.getProduct() - brk_load;
      }
      return success;
   }

   if (d_print_break_steps) {
      tbox::plog << "      breakOffload_cubic1 attempting to break "
                 << ideal_load_to_break << " from Box " << box
                 << " min_size=" << d_min_size << std::endl;
   }

   breakoff.clear();
   leftover.clear();

   /*
    * brk_size is the size of the box we want to break off of
    * box.  We start with the smallest allowed brk_size that
    * will not create remainders that violate size constraints.
    *
    * In the do loop below, we increase brk_size to bring brk_load
    * closer to ideal_oad_to_break.
    */
   hier::IntVector brk_size(d_min_size);
   brk_size.max(d_cut_factor);
   brk_size.min(box_dims);
   /*
    * If remainder is too small, zero it out to avoid
    * having non-zero remainder smaller than d_min_size.
    */
   for (int d = 0; d < d_dim.getValue(); ++d) {
      if ((box_dims(d) - brk_size(d) > 0) &&
          (box_dims(d) - brk_size(d) < d_min_size(d))) {
         brk_size(d) = box_dims(d);
      }
   }
   brk_load = brk_size.getProduct();

   if (d_print_break_steps) {
      tbox::plog << "      brk: " << std::flush;
      tbox::plog << "  " << brk_size << "->" << brk_load << std::flush;
   }

   /*
    * stop_growing: whether dimensions of brk_size is already
    * big engough so that it cannot not be grown without breaking
    * off too much.
    */
   hier::IntVector stop_growing(d_dim, 0);
   for (int d = 0; d < d_dim.getValue(); ++d) {
      if (brk_size[d] == box_dims[d]) stop_growing[d] = 1;
   }

   if (brk_load < ideal_load_to_break) {
      /*
       * The do loop gradually increases brk_size to bring brk_load
       * closer to ideal_load_to_break.
       *
       * Select dimension to increase in size, inc_dim.  Use the
       * smallest dimension that is still allowed to grow.
       *
       * Try a new break size that is bigger than the current brk_size
       * by the minimal allowed amount.  If this brings us closer to
       * the ideal break amount, mark it.
       *
       * Exit the loop when we cannot grow anymore or we are already
       * breaking off more than the ideal.
       */
      do {

         int inc_dim = -1;
         for (int d = 0; d < d_dim.getValue(); ++d) {
            if (!stop_growing(d) &&
                (inc_dim == -1 || brk_size(inc_dim) > brk_size(d))) inc_dim = d;
         }
         if (inc_dim == -1) break; // No growable dimension.

         TBOX_ASSERT(brk_size(inc_dim) < box_dims(inc_dim));

         hier::IntVector new_brk_size(brk_size);
         new_brk_size(inc_dim) += d_cut_factor(inc_dim);
         if (d_print_break_steps) {
            tbox::plog << "  " << brk_size << "=>" << brk_load << std::flush;
         }

         // Prevent remainder being smaller than d_min_size.
         if (box_dims(inc_dim) - new_brk_size(inc_dim) < d_min_size(inc_dim)) {
            new_brk_size(inc_dim) = box_dims(inc_dim);
            if (d_print_break_steps) {
               tbox::plog << "  " << brk_size << "==>" << brk_load
                          << std::flush;
            }
         }

         if (new_brk_size(inc_dim) == box_dims(inc_dim)) {
            stop_growing(inc_dim) = 1;
         }

         int new_brk_load = new_brk_size.getProduct();

         if (new_brk_load <= ideal_load_to_break) {
            /*
             * new_brk_load is closer to ideal than current brk_load.
             * Don't break out of the loop yet.  We will grow it again
             * and check.
             */
            brk_size = new_brk_size;
            brk_load = new_brk_load;
            if (d_print_break_steps) {
               tbox::plog << "  " << brk_size << "===>" << brk_load
                          << std::flush;
            }
         } else if ((new_brk_load - ideal_load_to_break) <
                    ((double)ideal_load_to_break - brk_load)) {
            /*
             * new_brk_load is bigger than ideal but is still an
             * improvement over brk_load.  Accept it, but break out of
             * the loop because further growing will not improve
             * result.
             */
            brk_size = new_brk_size;
            brk_load = new_brk_load;
            if (d_print_break_steps) {
               tbox::plog << "  " << brk_size << "====>" << brk_load
                          << std::flush;
            }
            break;
         } else {
            /*
             * Even though dimension inc_dim has not reached the box
             * dimension, stop growing it because any further growth
             * leads to too big a load.
             */
            stop_growing(inc_dim) = 1;
         }

      } while (true);
   }

   if (d_print_break_steps) {
      tbox::plog << std::endl;
   }

   /*
    * Find a place to put the break-off box so that it does not lie
    * across a bad cut.  If no such placement is found, set
    * placement_impossible to true.
    */
   hier::Box breakoff_box(d_dim);
   const hier::IntVector& lower(box.lower());
   const hier::IntVector& upper(box.upper());
   bool placement_impossible = false;
   if (d_print_break_steps) {
      tbox::plog << "      Placing " << brk_size
                 << " to avoid bad cut points" << std::flush;
   }
   for (int d = 0; d < d_dim.getValue(); ++d) {
      /*
       * To minimize the number of boxes remaining after breakoff_box
       * is removed, prefer to place breakoff_box against the upper or
       * lower side of the Box.  First try putting the breakoff_box
       * along the upper side of dimension d.  If it cuts the box at a
       * bad point, try the lower side.  If it still cuts at a bad
       * points, slide the box toward the upper side until it does not
       * cut at any bad points, being careful not to be so close to
       * the box boundaries that we generate remainder boxes violating
       * the minimum size.  If no place can be found to put
       * breakoff_box, set placement_impossible and give up.  (We
       * could go back and reshape the box at this point, but we won't
       * because there is probably another box that would work without
       * reshaping.)
       */
      const tbox::Array<bool>& bad = bad_cuts[d];

      int& gl = breakoff_box.lower()[d];
      int& gu = breakoff_box.upper()[d];

      gu = upper[d];
      gl = gu - (brk_size[d] - 1);
      if (!bad[gl - lower[d]]) {
         if (d_print_break_steps) {
            tbox::plog << "  d=" << d << " upper" << std::flush;
         }
         continue;
      }

      gl = lower[d];
      gu = gl + (brk_size[d] - 1);
      if (gu + 1 - lower[d] < bad.size() && !bad[gu + 1 - lower[d]]) {
         if (d_print_break_steps) {
            tbox::plog << "  d=" << d << " lower" << std::flush;
         }
         continue;
      }

      gl = lower[d] + d_min_size[d];
      gu = gl + (brk_size[d] - 1);
      while (gu <= upper[d] - d_min_size[d] &&
             (bad[gl - lower[d]] || bad[gu + 1 - lower[d]])) {
         ++gl;
         ++gu;
      }
      if (gu <= upper[d] - d_min_size[d]) {
         if (d_print_break_steps) {
            tbox::plog << "  d=" << d << " middle" << std::flush;
         }
         continue;
      }

      if (d_print_break_steps) {
         tbox::plog << "  cannot place dim " << d
                    << " without creating bad cuts."
                    << std::flush;
      }
      placement_impossible = true;
      /*
       * Cannot find place for breakoff_box along dimension d.
       * No point in looking at higher dimensions.
       */
      break;
   }
   if (d_print_break_steps) {
      tbox::plog << std::endl;
   }
   if (placement_impossible) {
      return false;
   }

   breakoff.clear();
   breakoff.push_back(breakoff_box);

   burstBox(
      leftover,
      box,
      breakoff_box );

#ifdef DEBUG_CHECK_ASSERTIONS
   for (std::vector<hier::Box>::iterator bi = breakoff.begin();
        bi != breakoff.end();
        ++bi) {
      const hier::Box& b = *bi;
      const hier::IntVector s = b.numberCells();
      for (int d = 0; d < d_dim.getValue(); ++d) {
         if (((s(d) < d_min_size(d)) && (s(d) != box_dims(d))) ||
             (s(d) > box_dims(d))) {
            TBOX_ERROR("TreeLoadBalancer library error:\n"
               << "breakoff box " << b << ", with size " << s
               << "\nis not between the min size " << d_min_size
               << "\nand the original box size " << box_dims << "\n"
               << "orig box " << box << "\n"
               << "break box " << breakoff_box << "\n"
               << "break box size " << brk_size << "\n"
               << "ideal brk load " << ideal_load_to_break);
         }
      }
   }
   for (std::vector<hier::Box>::iterator bi = leftover.begin();
        bi != leftover.end();
        ++bi) {
      const hier::Box& b = *bi;
      const hier::IntVector s = b.numberCells();
      for (int d = 0; d < d_dim.getValue(); ++d) {
         if (((s(d) < d_min_size(d)) && (s(d) != box_dims(d))) ||
             (s(d) > box_dims(d))) {
            TBOX_ERROR("TreeLoadBalancer library error:\n"
               << "leftover box " << b << ", with size " << s
               << "\nis not between the min size " << d_min_size
               << "\nand the original box size " << box_dims << "\n"
               << "orig box " << box << "\n"
               << "break box " << breakoff_box << "\n"
               << "break box size " << brk_size << "\n"
               << "ideal brk load " << ideal_load_to_break);
         }
      }
   }
#endif

   return true;
}



/*
**************************************************************************
**************************************************************************
*/

void TreeLoadBalancer::setShadowData(
   const hier::IntVector& min_size,
   const hier::IntVector& max_size,
   const hier::BoxLevel& domain_box_level,
   const hier::IntVector& bad_interval,
   const hier::IntVector& cut_factor,
   const hier::IntVector& refinement_ratio) const
{
   d_min_size = min_size;
   d_max_size = max_size;
   d_bad_interval = bad_interval;
   d_cut_factor = cut_factor;
   /*
    * Domain boxes are used by breakOffLoad to determine where
    * the bad cuts are.  Computing domain_boxes from domain_box_level
    * should be moved above the this method.
    */

   /*
    * We expect the domain box_level to be in globalized state.
    */
   TBOX_ASSERT(
      domain_box_level.getParallelState() ==
      hier::BoxLevel::GLOBALIZED);

   d_block_domain_boxes.clear();
   int nblocks =
      domain_box_level.getGridGeometry()->getNumberBlocks();
   d_block_domain_boxes.resize(nblocks);

   if (nblocks == 1) {
      domain_box_level.getGlobalBoxes(d_block_domain_boxes[0]);
      d_block_domain_boxes[0].refine(refinement_ratio);
   } else {
      for (int b = 0; b < nblocks; ++b) {
         d_block_domain_boxes[b] = hier::BoxContainer(
            domain_box_level.getGlobalBoxes(), hier::BlockId(b));

         d_block_domain_boxes[b].refine(refinement_ratio);
      }
   }
}



/*
**************************************************************************
**************************************************************************
*/

void TreeLoadBalancer::unsetShadowData() const {
   d_min_size = hier::IntVector(d_dim, -1);
   d_max_size = hier::IntVector(d_dim, -1);
   d_block_domain_boxes.clear();
   d_bad_interval = hier::IntVector(d_dim, -1);
   d_cut_factor = hier::IntVector(d_dim, -1);
}



/*
**************************************************************************
* Move Boxes in balance_box_level from ranks outside of
* rank_group to ranks inside rank_group.  Modify the given connectors
* to make them correct following this moving of boxes.
**************************************************************************
*/

void TreeLoadBalancer::prebalanceBoxLevel(
   hier::BoxLevel& balance_box_level,
   hier::Connector& balance_to_anchor,
   hier::Connector& anchor_to_balance,
   const tbox::RankGroup& rank_group) const
{

   if (balance_to_anchor.isFinalized()) {
      TBOX_ASSERT(anchor_to_balance.checkTransposeCorrectness(balance_to_anchor) == 0);
      TBOX_ASSERT(balance_to_anchor.checkTransposeCorrectness(anchor_to_balance) == 0);
   }

   /*
    * tmp_box_level will contain the same boxes as
    * balance_box_level, but all will live on the processors
    * specified in rank_group.
    */
   hier::BoxLevel tmp_box_level(d_dim);
   tmp_box_level.initialize(
      balance_box_level.getRefinementRatio(),
      balance_box_level.getGridGeometry(),
      balance_box_level.getMPI());

   /*
    * If a rank is not in rank_group it is called a "sending" rank, as
    * it will send any Boxes it has to a rank in rank_group.
    */
   bool is_sending_rank = rank_group.isMember(d_mpi.getRank()) ? false : true;

   int output_nproc = rank_group.size();

   /*
    * the send and receive comm objects
    */
   tbox::AsyncCommStage comm_stage;
   tbox::AsyncCommPeer<int>* box_send = NULL;
   tbox::AsyncCommPeer<int>* box_recv = NULL;
   tbox::AsyncCommPeer<int>* id_send = NULL;
   tbox::AsyncCommPeer<int>* id_recv = NULL;

   /*
    * A sending rank will send its Boxes to a receiving rank, and
    * that receiving processor will add it to its local set of Boxes.
    * When the box is added on the receiving processor, it will receive
    * a new LocalId.  This LocalId value needs to be sent back to
    * the sending processor, in order to construct the mapping connectors.
    *
    * Therefore the sending ranks construct comm objects for sending boxes
    * and receiving LocalIdes.
    *
    * Sending processors send to ranks in the rank_group determined by
    * a modulo heuristic.
    */
   if (is_sending_rank) {
      box_send = new tbox::AsyncCommPeer<int>;
      box_send->initialize(&comm_stage);
      box_send->setPeerRank(rank_group.getMappedRank(d_mpi.getRank() % output_nproc));
      box_send->setMPI(d_mpi);
      box_send->setMPITag(TreeLoadBalancer_PREBALANCE0 + 2 * d_mpi.getRank(),
         TreeLoadBalancer_PREBALANCE1 + 2 * d_mpi.getRank());

      id_recv = new tbox::AsyncCommPeer<int>;
      id_recv->initialize(&comm_stage);
      id_recv->setPeerRank(rank_group.getMappedRank(d_mpi.getRank() % output_nproc));
      id_recv->setMPI(d_mpi);
      id_recv->setMPITag(TreeLoadBalancer_PREBALANCE0 + 2 * d_mpi.getRank(),
         TreeLoadBalancer_PREBALANCE1 + 2 * d_mpi.getRank());
   }

   /*
    * The receiving ranks construct comm objects for receiving boxes
    * and sending LocalIdes.
    */
   int num_recvs = 0;
   if (rank_group.isMember(d_mpi.getRank())) {
      tbox::List<int> recv_ranks;
      for (int i = 0; i < d_mpi.getSize(); i++) {
         if (!rank_group.isMember(i) &&
             rank_group.getMappedRank(i % output_nproc) == d_mpi.getRank()) {
            recv_ranks.appendItem(i);
         }
      }
      num_recvs = recv_ranks.size();
      if (num_recvs > 0) {
         box_recv = new tbox::AsyncCommPeer<int>[num_recvs];
         id_send = new tbox::AsyncCommPeer<int>[num_recvs];
         int recv_count = 0;
         for (tbox::List<int>::Iterator ri(recv_ranks); ri; ri++) {
            box_recv[recv_count].initialize(&comm_stage);
            box_recv[recv_count].setPeerRank(ri());
            box_recv[recv_count].setMPI(d_mpi);
            box_recv[recv_count].setMPITag(TreeLoadBalancer_PREBALANCE0 + 2 * ri(),
               TreeLoadBalancer_PREBALANCE1 + 2 * ri());

            id_send[recv_count].initialize(&comm_stage);
            id_send[recv_count].setPeerRank(ri());
            id_send[recv_count].setMPI(d_mpi);
            id_send[recv_count].setMPITag(TreeLoadBalancer_PREBALANCE0 + 2 * ri(),
               TreeLoadBalancer_PREBALANCE1 + 2 * ri());

            recv_count++;
         }
         TBOX_ASSERT(num_recvs == recv_count);
      }
   }

   /*
    * Construct the mapping Connectors which describe the mapping from the box
    * configuration of the given balance_box_level, to the new
    * configuration stored in tmp_box_level.  These mapping Connectors
    * are necessary to modify the two Connectors given in the argument list,
    * so that on return from this method, they will be correct for the new
    * balance_box_level.
    */
   hier::Connector balance_to_tmp(balance_box_level,
                                  tmp_box_level,
                                  hier::IntVector::getZero(d_dim));

   hier::Connector tmp_to_balance(tmp_box_level,
                                  balance_box_level,
                                  hier::IntVector::getZero(d_dim));

   /*
    * Where Boxes already exist on ranks in rank_group,
    * move them directly to tmp_box_level.
    */
   if (!is_sending_rank) {
      const hier::BoxContainer& unchanged_boxes =
         balance_box_level.getBoxes();

      for (hier::BoxContainer::ConstIterator ni =
              unchanged_boxes.begin();
           ni != unchanged_boxes.end(); ++ni) {

         const hier::Box& box = *ni;
         tmp_box_level.addBox(box);
      }
   }

   const int buf_size = hier::Box::commBufferSize(d_dim);

   /*
    * On sending ranks, pack the Boxes into buffers and send.
    */
   if (is_sending_rank) {
      const hier::BoxContainer& sending_boxes =
         balance_box_level.getBoxes();
      const int num_sending_boxes =
         static_cast<int>(sending_boxes.size());

      int* buffer = new int[buf_size * num_sending_boxes];
      int box_count = 0;
      for (hier::BoxContainer::ConstIterator ni = sending_boxes.begin();
           ni != sending_boxes.end(); ++ni) {

         const hier::Box& box = *ni;

         box.putToIntBuffer(&buffer[box_count * buf_size]);
         box_count++;
      }
      box_send->beginSend(buffer, buf_size * num_sending_boxes);

      delete[] buffer;
   }

   /*
    * On receiving ranks, complete the receives, add the boxes to local
    * tmp_box_level, insert boxes into tmp_to_balance, and then
    * send the new LocalIdes back to the sending processors.
    */
   if (!is_sending_rank && num_recvs > 0) {
      for (int i = 0; i < num_recvs; i++) {
         box_recv[i].beginRecv();
      }
      int num_completed_recvs = 0;
      tbox::Array<bool> completed(num_recvs, false);
      while (num_completed_recvs < num_recvs) {
         for (int i = 0; i < num_recvs; i++) {
            if (!completed[i] && box_recv[i].checkRecv()) {
               num_completed_recvs++;
               completed[i] = true;
               const int num_boxes = box_recv[i].getRecvSize() / buf_size;
               const int* buffer = box_recv[i].getRecvData();
               int* id_buffer = new int[num_boxes];

               for (int b = 0; b < num_boxes; b++) {
                  hier::Box box(d_dim);

                  box.getFromIntBuffer(&buffer[b * buf_size]);

                  hier::BoxContainer::ConstIterator tmp_iter =
                     tmp_box_level.addBox(box,
                        box.getBlockId());

                  hier::BoxId tmp_box_id = (*tmp_iter).getId();

                  tmp_to_balance.insertLocalNeighbor(box,
                     tmp_box_id);

                  id_buffer[b] = tmp_box_id.getLocalId().getValue();
               }
               id_send[i].beginSend(id_buffer, num_boxes);

               delete[] id_buffer;
            }
         }
      }
      for (int i = 0; i < num_recvs; i++) {
         if (!id_send[i].checkSend()) {
            id_send[i].completeCurrentOperation();
         }
      }
   }

   /*
    * On sending ranks, receive the LocalIds, and add the edges
    * to balance_to_tmp.
    */
   if (is_sending_rank) {
      if (!box_send->checkSend()) {
         box_send->completeCurrentOperation();
      }

      id_recv->beginRecv();

      if (!id_recv->checkRecv()) {
         id_recv->completeCurrentOperation();
      }
      const int* buffer = id_recv->getRecvData();

      const hier::BoxContainer& sending_boxes =
         balance_box_level.getBoxes();
      TBOX_ASSERT(static_cast<int>(id_recv->getRecvSize()) == sending_boxes.size());

      int box_count = 0;
      for (hier::BoxContainer::ConstIterator ni =
              sending_boxes.begin();
           ni != sending_boxes.end(); ++ni) {

         hier::Box new_box(
            (*ni),
            (hier::LocalId)buffer[box_count],
            rank_group.getMappedRank(d_mpi.getRank() % output_nproc),
            (*ni).getBlockId());

         balance_to_tmp.insertLocalNeighbor(new_box, (*ni).getId());
         box_count++;
      }
   }
   balance_to_tmp.setConnectorType(hier::Connector::MAPPING);
   tmp_to_balance.setConnectorType(hier::Connector::MAPPING);

   if (anchor_to_balance.isFinalized()) {
      /*
       * This modify operation copies tmp_box_level to
       * balance_box_level, and changes anchor_to_balance and
       * balance_to_anchor such that they are correct for the new state
       * of balance_box_level.
       */
      const hier::MappingConnectorAlgorithm mca;
      mca.modify(anchor_to_balance,
         balance_to_anchor,
         balance_to_tmp,
         tmp_to_balance,
         &balance_box_level,
         &tmp_box_level);

      TBOX_ASSERT(anchor_to_balance.checkTransposeCorrectness(balance_to_anchor) == 0);
      TBOX_ASSERT(balance_to_anchor.checkTransposeCorrectness(anchor_to_balance) == 0);
   } else {
      hier::BoxLevel::swap(balance_box_level, tmp_box_level);
   }

   /*
    * Clean up raw pointer allocation.
    */
   if (is_sending_rank) {
      delete box_send;
      delete id_recv;
   }
   if (num_recvs) {
      delete[] box_recv;
      delete[] id_send;
   }
}



/*
**************************************************************************
**************************************************************************
*/

std::ostream& operator << (
   std::ostream& co,
   const TreeLoadBalancer::BoxInTransit& r)
{
   co << r.box
   << r.box.numberCells() << '|'
   << r.box.numberCells().getProduct();
   for (int i = static_cast<int>(r.proc_hist.size()) - 1; i >= 0; --i) {
      co << '-' << r.proc_hist[i];
   }
   co << '-' << r.orig_box
   << r.box.numberCells() << '|'
   << r.box.numberCells().getProduct();
   return co;
}



/*
 ***********************************************************************
 ***********************************************************************
 */
void TreeLoadBalancer::setTimers()
{
   /*
    * The first constructor gets timers from the TimerManager.
    * and sets up their deallocation.
    */
   if (t_load_balance_box_level.isNull()) {
      t_load_balance_box_level = tbox::TimerManager::getManager()->
         getTimer(d_object_name + "::loadBalanceBoxLevel()");
      t_get_map = tbox::TimerManager::getManager()->
         getTimer(d_object_name + "::get_map");
      t_use_map = tbox::TimerManager::getManager()->
         getTimer(d_object_name + "::use_map");
      t_constrain_size = tbox::TimerManager::getManager()->
         getTimer(d_object_name + "::constrain_size");
      t_map_big_boxes = tbox::TimerManager::getManager()->
         getTimer(d_object_name + "::mapOversizedBoxes()");
      t_compute_local_load = tbox::TimerManager::getManager()->
         getTimer(d_object_name + "::compute_local_load");
      t_compute_global_load = tbox::TimerManager::getManager()->
         getTimer(d_object_name + "::compute_global_load");
      t_compute_tree_load = tbox::TimerManager::getManager()->
         getTimer(d_object_name + "::compute_tree_load");
      t_compute_tree_load0 = tbox::TimerManager::getManager()->
         getTimer(d_object_name + "::compute_tree_load0");
      t_compute_tree_load1 = tbox::TimerManager::getManager()->
         getTimer(d_object_name + "::compute_tree_load1");
      t_compute_tree_load2 = tbox::TimerManager::getManager()->
         getTimer(d_object_name + "::compute_tree_load2");
      t_break_off_load = tbox::TimerManager::getManager()->
         getTimer(d_object_name + "::breakOffLoad()");
      t_find_bad_cuts = tbox::TimerManager::getManager()->
         getTimer(d_object_name + "::find_bad_cuts");
      t_reassign_loads = tbox::TimerManager::getManager()->
         getTimer(d_object_name + "::reassignLoads()");
      t_shift_loads_by_swapping = tbox::TimerManager::getManager()->
         getTimer(d_object_name + "::shiftLoadsBySwapping()");
      t_shift_loads_by_breaking = tbox::TimerManager::getManager()->
         getTimer(d_object_name + "::shiftLoadsByBreaking()");
      t_find_swap_pair = tbox::TimerManager::getManager()->
         getTimer(d_object_name + "::findLoadSwapPair()");
      t_send_load_to_children = tbox::TimerManager::getManager()->
         getTimer(d_object_name + "::send_load_to_children");
      t_send_load_to_parent = tbox::TimerManager::getManager()->
         getTimer(d_object_name + "::send_load_to_parent");
      t_get_load_from_children = tbox::TimerManager::getManager()->
         getTimer(d_object_name + "::get_load_from_children");
      t_get_load_from_parent = tbox::TimerManager::getManager()->
         getTimer(d_object_name + "::get_load_from_parent");
      t_send_edge_to_children = tbox::TimerManager::getManager()->
         getTimer(d_object_name + "::send_edge_to_children");
      t_send_edge_to_parent = tbox::TimerManager::getManager()->
         getTimer(d_object_name + "::send_edge_to_parent");
      t_get_edge_from_children = tbox::TimerManager::getManager()->
         getTimer(d_object_name + "::get_edge_from_children");
      t_get_edge_from_parent = tbox::TimerManager::getManager()->
         getTimer(d_object_name + "::get_edge_from_parent");
      t_report_loads = tbox::TimerManager::getManager()->
         getTimer(d_object_name + "::report_loads");
      t_misc1 = tbox::TimerManager::getManager()->
         getTimer(d_object_name + "::misc1");
      t_misc2 = tbox::TimerManager::getManager()->
         getTimer(d_object_name + "::misc2");
      t_misc3 = tbox::TimerManager::getManager()->
         getTimer(d_object_name + "::misc3");
      t_finish_comms = tbox::TimerManager::getManager()->
         getTimer(d_object_name + "::finish_comms");
      t_local_balancing = tbox::TimerManager::getManager()->
         getTimer(d_object_name + "::local_balancing");
      t_local_edges = tbox::TimerManager::getManager()->
         getTimer(d_object_name + "::local_edges");
      t_pack_load = tbox::TimerManager::getManager()->
         getTimer(d_object_name + "::pack_load");
      t_unpack_load = tbox::TimerManager::getManager()->
         getTimer(d_object_name + "::unpack_load");
      t_unpack_edge = tbox::TimerManager::getManager()->
         getTimer(d_object_name + "::unpack_edge");
      t_parent_load_comm = tbox::TimerManager::getManager()->
         getTimer(d_object_name + "::parent_load_comm");
      t_children_load_comm = tbox::TimerManager::getManager()->
         getTimer(d_object_name + "::children_load_comm");
      t_parent_edge_comm = tbox::TimerManager::getManager()->
         getTimer(d_object_name + "::parent_edge_comm");
      t_children_edge_comm = tbox::TimerManager::getManager()->
         getTimer(d_object_name + "::children_edge_comm");
      t_barrier_before = tbox::TimerManager::getManager()->
         getTimer(d_object_name + "::barrier_before");
      t_barrier_after = tbox::TimerManager::getManager()->
         getTimer(d_object_name + "::barrier_after");
      t_MPI_wait = tbox::TimerManager::getManager()->
         getTimer(d_object_name + "::MPI_wait");
   }
}



/*
 *************************************************************************
 *************************************************************************
 */
void TreeLoadBalancer::printStatistics(
   std::ostream& s) const
{
   gatherAndReportLoadBalance(d_load_stat,
      tbox::SAMRAI_MPI::getSAMRAIWorld(),
      s);
}

}
}

#if !defined(__BGL_FAMILY__) && defined(__xlC__)
/*
 * Suppress XLC warnings
 */
#pragma report(enable, CPPC5334)
#pragma report(enable, CPPC5328)
#endif

#endif<|MERGE_RESOLUTION|>--- conflicted
+++ resolved
@@ -654,11 +654,7 @@
    unconstrained_to_constrained.setHead(constrained);
    unconstrained_to_constrained.setWidth(zero_vector, true);
 
-<<<<<<< HEAD
-   const hier::BoxSet& unconstrained_boxes = box_level.getBoxes();
-=======
-   const hier::BoxContainer& unconstrained_boxes = unconstrained.getBoxes();
->>>>>>> dbd220f8
+   const hier::BoxContainer& unconstrained_boxes = box_level.getBoxes();
 
    hier::LocalId next_available_index = box_level.getLastLocalId() + 1;
 
@@ -1008,15 +1004,9 @@
        * Local process is underloaded, so put all of balance_box_level into
        * the balanced_box_level (and add more later).
        */
-<<<<<<< HEAD
-      const hier::BoxSet& unbalanced_boxes =
+      const hier::BoxContainer& unbalanced_boxes =
          balance_box_level.getBoxes();
-      for (hier::BoxSet::const_iterator ni = unbalanced_boxes.begin();
-=======
-      const hier::BoxContainer& unbalanced_boxes =
-         unbalanced_box_level.getBoxes();
       for (hier::BoxContainer::ConstIterator ni = unbalanced_boxes.begin();
->>>>>>> dbd220f8
            ni != unbalanced_boxes.end(); ++ni) {
          balanced_box_level.addBox(*ni);
       }
@@ -1047,13 +1037,8 @@
        * any significant effects at all remains to be seen.
        */
 
-<<<<<<< HEAD
-      const hier::BoxSet& unbalanced_boxes =
+      const hier::BoxContainer& unbalanced_boxes =
          balance_box_level.getBoxes();
-=======
-      const hier::BoxContainer& unbalanced_boxes =
-         unbalanced_box_level.getBoxes();
->>>>>>> dbd220f8
 
       int ideal_transfer = int(0.5 + my_load_data.total_work - group_avg_load);
 
