--- conflicted
+++ resolved
@@ -953,16 +953,9 @@
        * Local process is underloaded, so put all of unbalanced_mapped_box_level into
        * the balanced_mapped_box_level (and add more later).
        */
-<<<<<<< HEAD
       for (hier::BoxSet::SetConstIterator ni = unbalanced_mapped_boxes.setBegin();
            ni != unbalanced_mapped_boxes.setEnd(); ++ni) {
-         const hier::Box& mapped_box = *ni;
-         balanced_mapped_box_level.addBox(mapped_box);
-=======
-      for (hier::BoxSet::const_iterator ni = unbalanced_mapped_boxes.begin();
-           ni != unbalanced_mapped_boxes.end(); ++ni) {
          balanced_mapped_box_level.addBox(*ni);
->>>>>>> 5f943e87
       }
    } else {
       /*
