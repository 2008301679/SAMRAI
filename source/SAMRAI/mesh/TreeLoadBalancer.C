/*************************************************************************
 *
 * This file is part of the SAMRAI distribution.  For full copyright
 * information, see COPYRIGHT and COPYING.LESSER.
 *
 * Copyright:     (c) 1997-2011 Lawrence Livermore National Security, LLC
 * Description:   Scalable load balancer using tree algorithm.
 *
 ************************************************************************/

#ifndef included_mesh_TreeLoadBalancer_C
#define included_mesh_TreeLoadBalancer_C

#include "SAMRAI/mesh/TreeLoadBalancer.h"
#include "SAMRAI/hier/BoxContainerIterator.h"
#include "SAMRAI/hier/BoxUtilities.h"
#include "SAMRAI/tbox/StartupShutdownManager.h"

#include "SAMRAI/hier/MappingConnectorAlgorithm.h"
#include "SAMRAI/hier/OverlapConnectorAlgorithm.h"
#include "SAMRAI/hier/BoxUtilities.h"
#include "SAMRAI/hier/PatchDescriptor.h"
#include "SAMRAI/hier/VariableDatabase.h"
#include "SAMRAI/mesh/BalanceUtilities.h"
#include "SAMRAI/pdat/CellData.h"
#include "SAMRAI/pdat/CellDataFactory.h"
#include "SAMRAI/tbox/Array.h"
#include "SAMRAI/tbox/BalancedDepthFirstTree.h"
#include "SAMRAI/tbox/InputManager.h"
#include "SAMRAI/tbox/MathUtilities.h"
#include "SAMRAI/tbox/SAMRAI_MPI.h"
#include "SAMRAI/tbox/AsyncCommStage.h"
#include "SAMRAI/tbox/AsyncCommGroup.h"
#include "SAMRAI/tbox/PIO.h"
#include "SAMRAI/tbox/Statistician.h"
#include "SAMRAI/tbox/TimerManager.h"
#include "SAMRAI/tbox/Utilities.h"

#include <algorithm>
#include <cstdlib>
#include <fstream>
#include <cmath>

#ifndef SAMRAI_INLINE
#include "SAMRAI/mesh/TreeLoadBalancer.I"
#endif

#if !defined(__BGL_FAMILY__) && defined(__xlC__)
/*
 * Suppress XLC warnings
 */
#pragma report(disable, CPPC5334)
#pragma report(disable, CPPC5328)
#endif

namespace SAMRAI {
namespace mesh {

const int TreeLoadBalancer::TreeLoadBalancer_LOADTAG0 = 12120001;
const int TreeLoadBalancer::TreeLoadBalancer_LOADTAG1 = 12120002;
const int TreeLoadBalancer::TreeLoadBalancer_EDGETAG0 = 12120003;
const int TreeLoadBalancer::TreeLoadBalancer_EDGETAG1 = 12120004;
const int TreeLoadBalancer::TreeLoadBalancer_PREBALANCE0 = 12120005;
const int TreeLoadBalancer::TreeLoadBalancer_PREBALANCE1 = 12120006;
const int TreeLoadBalancer::TreeLoadBalancer_FIRSTDATALEN = 1000;

const int TreeLoadBalancer::d_default_data_id = -1;

/*
 *************************************************************************
 * TreeLoadBalancer constructor.
 *************************************************************************
 */

TreeLoadBalancer::TreeLoadBalancer(
   const tbox::Dimension& dim,
   const std::string& name,
   tbox::Pointer<tbox::Database> input_db):
   d_dim(dim),
   d_mpi_dup(tbox::SAMRAI_MPI::commNull),
   d_n_root_cycles(-1),
   d_degree(2),
   d_master_workload_data_id(d_default_data_id),
   d_balance_penalty_wt(1.0),
   d_surface_penalty_wt(1.0),
   d_slender_penalty_wt(1.0),
   d_slender_penalty_threshold(3.0),
   d_precut_penalty_wt(1.0),
   // Data shared during balancing.
   d_mpi(tbox::SAMRAI_MPI::commNull),
   d_min_size(d_dim),
   d_max_size(d_dim),
   d_bad_interval(d_dim),
   d_cut_factor(d_dim),
   // Output control.
   d_report_load_balance(false),
   // Performance evaluation.
   d_barrier_before(false),
   d_barrier_after(false),
   d_print_steps(false),
   d_print_break_steps(false),
   d_print_swap_steps(false),
   d_print_edge_steps(false),
   d_check_connectivity(false),
   d_check_map(false)
{
   TBOX_ASSERT(!name.empty());

   d_object_name = name;
   d_using_all_procs = true;

   getFromInput(input_db);

   setTimers();

}



/*
 *************************************************************************
 * TreeLoadBalancer constructor.
 *************************************************************************
 */

TreeLoadBalancer::~TreeLoadBalancer()
{
   freeMPICommunicator();
}



/*
 *************************************************************************
 * Accessory functions to get/set load balancing parameters.
 *************************************************************************
 */

bool TreeLoadBalancer::getLoadBalanceDependsOnPatchData(
   int level_number) const
{
   return getWorkloadDataId(level_number) < 0 ? false : true;
}



/*
**************************************************************************
**************************************************************************
*/
void TreeLoadBalancer::setWorkloadPatchDataIndex(
   int data_id,
   int level_number)
{
   tbox::Pointer<pdat::CellDataFactory<double> > datafact =
      hier::VariableDatabase::getDatabase()->getPatchDescriptor()->
      getPatchDataFactory(data_id);
   if (datafact.isNull()) {
      TBOX_ERROR(
         d_object_name << " error: "
                       << "\n   data_id " << data_id << " passed to "
                       << "setWorkloadPatchDataIndex()"
                       << " does not refer to cell-centered double patch data. " << std::endl);
   }

   if (level_number >= 0) {
      int asize = d_workload_data_id.getSize();
      if (asize < level_number + 1) {
         d_workload_data_id.resizeArray(level_number + 1);
         for (int i = asize; i < level_number - 1; i++) {
            d_workload_data_id[i] =
               d_master_workload_data_id;
         }
         d_workload_data_id[level_number] = data_id;
      }
   } else {
      d_master_workload_data_id = data_id;
      for (int ln = 0; ln < d_workload_data_id.getSize(); ln++) {
         d_workload_data_id[ln] = d_master_workload_data_id;
      }
   }
}



/*
**************************************************************************
**************************************************************************
*/
void TreeLoadBalancer::setUniformWorkload(
   int level_number)
{
   d_workload_data_id[level_number] = -1;
}



/*
 *************************************************************************
 * This method implements the abstract LoadBalanceStrategy interface,
 * but it is not where the tree load balancer algorithm is implemented.
 *
 * This method does some preliminary setup then calls
 * computeLoadBalancingMapWithinRankGroup to compute the new balanced
 * BoxLevel and the mapping Connectors between the old and the new.
 * Then it applies the mapping to update the balance<==>anchor
 * Connectors.  It may do this multiple times, as specified by the
 * cycling parameter.
 *
 * After load balancing, it enforces the maximum size restriction
 * by breaking up large boxes and update balance<==>anchor again.
 *************************************************************************
 */
void TreeLoadBalancer::loadBalanceBoxLevel(
   hier::BoxLevel& balance_mapped_box_level,
   hier::Connector& balance_to_anchor,
   hier::Connector& anchor_to_balance,
   const tbox::Pointer<hier::PatchHierarchy> hierarchy,
   const int level_number,
   const hier::Connector& balance_to_attractor,
   const hier::Connector& attractor_to_balance,
   const hier::IntVector& min_size,
   const hier::IntVector& max_size,
   const hier::BoxLevel& domain_mapped_box_level,
   const hier::IntVector& bad_interval,
   const hier::IntVector& cut_factor,
   const tbox::RankGroup& rank_group) const
{
   NULL_USE(balance_to_attractor);
   NULL_USE(attractor_to_balance);
   NULL_USE(hierarchy);
   NULL_USE(level_number);

   TBOX_ASSERT(anchor_to_balance.isInitialized() ==
      balance_to_anchor.isInitialized());
   if (anchor_to_balance.isInitialized()) {
      TBOX_ASSERT(anchor_to_balance.isTransposeOf(balance_to_anchor));
   }
   TBOX_DIM_ASSERT_CHECK_DIM_ARGS6(d_dim,
      balance_mapped_box_level,
      min_size,
      max_size,
      domain_mapped_box_level,
      bad_interval,
      cut_factor);
   if (!hierarchy.isNull()) {
      TBOX_DIM_ASSERT_CHECK_DIM_ARGS1(d_dim, *hierarchy);
   }


   d_mpi =
      d_mpi_dup.getCommunicator() == tbox::SAMRAI_MPI::commNull ?
      balance_mapped_box_level.getMPI() : d_mpi_dup;

   if (d_print_steps ||
       d_print_break_steps) {
      tbox::plog << "TreeLoadBalancer::loadBalanceBoxLevel called with:"
                 << "\n  min_size = " << min_size
                 << "\n  max_size = " << max_size
                 << "\n  bad_interval = " << bad_interval
                 << "\n  cut_factor = " << cut_factor
                 << std::endl << balance_mapped_box_level.format("", 2);
   }


   /*
    * Periodic image Box should be ignored during load balancing
    * because they have no real work.  The load-balanced results
    * should contain no periodic images.
    *
    * To avoid need for special logic to skip periodic images while
    * load balancing, we just remove periodic images in the
    * balance_mapped_box_level and all periodic edges in
    * anchor<==>balance.
    */

   balance_mapped_box_level.removePeriodicImageBoxes();
   if (balance_to_anchor.isInitialized()) {

      anchor_to_balance.removePeriodicRelationships();
      anchor_to_balance.initialize(
         anchor_to_balance.getBase(),
         balance_mapped_box_level,
         anchor_to_balance.getConnectorWidth(),
         hier::BoxLevel::DISTRIBUTED,
         false);

      balance_to_anchor.removePeriodicRelationships();
      balance_to_anchor.initialize(
         balance_mapped_box_level,
         balance_to_anchor.getHead(),
         balance_to_anchor.getConnectorWidth(),
         hier::BoxLevel::DISTRIBUTED,
         false);

   }


   const hier::OverlapConnectorAlgorithm oca;

   if (d_barrier_before) {
      t_barrier_before->start();
      d_mpi.Barrier();
      t_barrier_before->stop();
   }

   if (!rank_group.containsAllRanks()) {
      prebalanceBoxLevel(balance_mapped_box_level,
         balance_to_anchor,
         anchor_to_balance,
         rank_group);
   }

   t_load_balance_mapped_box_level->start();

   /*
    * Shadow data is internal duplicates of some parameters
    * so they do not have to appear in all the interfaces.
    */
   setShadowData(min_size,
      max_size,
      domain_mapped_box_level,
      bad_interval,
      cut_factor,
      balance_mapped_box_level.getRefinementRatio());

   if (d_print_steps) {
      tbox::plog << "Pre balanced:\n" << balance_mapped_box_level.format("", 2);
   }

#ifdef DEBUG_CHECK_ASSERTIONS
   if (balance_to_attractor.isInitialized()) {
      /*
       * If balance_to_attractor is given, sanity-check it.
       */
      if (&balance_mapped_box_level != &balance_to_attractor.getBase() &&
          !(balance_mapped_box_level == balance_to_attractor.getBase())) {
         TBOX_ERROR(
            "TreeLoadBalancer::loadBalanceBoxLevel: balance_mapped_box_level\n"
            << "does not match the base of balance_to_attractor.");
      }
      if (!balance_to_attractor.isTransposeOf(attractor_to_balance)) {
         TBOX_ERROR("TreeLoadBalancer::loadBalanceBoxLevel:\n"
            << "attractor_to_balance and balance_to_attractor\n"
            << "are not transposes of each other.");
      }
   }
#endif


   t_compute_local_load->start();
   double local_load = computeLocalLoads(balance_mapped_box_level);
   t_compute_local_load->stop();

   size_t nproc_with_initial_load =
      balance_mapped_box_level.getLocalNumberOfBoxes() > 0;

   double global_sum_load;

   {
      /*
       * Determine the total load and number of processes that has any
       * initial load.
       *
       * TODO: If there's more than one rank group, shouldn't this a
       * global reduction for each rank group instead of a single one
       * for all?
       */
      t_compute_global_load->start();
      if (d_mpi.getSize() > 1) {
         double dtmp[2], dtmp_sum[2];
         dtmp[0] = local_load;
         dtmp[1] = (double)nproc_with_initial_load;
         d_mpi.Allreduce(dtmp,
            dtmp_sum,
            2,
            MPI_DOUBLE,
            MPI_SUM);
         global_sum_load = dtmp_sum[0];
         nproc_with_initial_load = (size_t)dtmp_sum[1];
      } else {
         global_sum_load = local_load;
      }
      t_compute_global_load->stop();
      if (d_print_steps) {
         tbox::plog << "TreeLoadBalancer::loadBalanceBoxLevel balancing "
                    << global_sum_load << " (initially born on "
                    << nproc_with_initial_load << " procs) across all "
                    << d_mpi.getSize()
                    << " procs, averaging " << global_sum_load / d_mpi.getSize()
                    << " or " << pow(global_sum_load / d_mpi.getSize(), 1.0 / d_dim.getValue())
                    << "^" << d_dim << " per proc." << std::endl;
      }
   }


   d_global_avg_load = global_sum_load / rank_group.size();


   /*
    * User can set the number of cycles to use (see n_root_cycles
    * input parameter), or leave it negative to let this class set it
    * automatically using the following heuristic algorithm:
    *
    * If machine size is small enough to have negligible scaling
    * issues (<= 64), use 1 cycle.
    *
    * Else if the initial load is sufficiently spread out (across at
    * least sqrt(nproc)) processes, use 1 cycle.
    *
    * Else use 2 cycles.
    */
   int number_of_cycles = d_n_root_cycles;
   if (number_of_cycles < 0) {
      // User requested automatic number of cycles.
      if (balance_mapped_box_level.getMPI().getSize() <= 64 ) {
         number_of_cycles = 1;
      }
      else if ( int(nproc_with_initial_load * nproc_with_initial_load) >=
                balance_mapped_box_level.getMPI().getSize() ) {
         number_of_cycles = 1;
      } else {
         number_of_cycles = 2;
      }
   }



   /*
    * The icycle loop spreads out the work each time through.  If
    * using more than one cycle, only the last one tries to balance
    * across all of d_mpi.  Here's what the loop does:
    *
    * 1.  Rebalance balance_mapped_box_level, storing the balanced
    * version and the balance mapping Connectors in temporary objects.
    *
    * 2.  Use the balanc mapping to modify connectors to anchor.
    *
    * 3.  Reset balance_mapped_box_level to tmp_mapped_box_level.
    */

   hier::BoxLevel tmp_mapped_box_level(d_dim);

   for (int icycle = 0; icycle < number_of_cycles; ++icycle) {

      // If not the first cycle, local_load needs updating.
      if (icycle > 0) {
         t_compute_local_load->start();
         local_load = computeLocalLoads(balance_mapped_box_level);
         t_compute_local_load->stop();
      }

      if (d_report_load_balance) {
         // Debugging: check overall load balance at intermediate cycles.
         tbox::plog
         << "TreeLoadBalancer::loadBalanceBoxLevel results before cycle "
         << icycle << ":" << std::endl;
         TreeLoadBalancer::gatherAndReportLoadBalance(
            local_load,
            balance_mapped_box_level.getMPI());
      }


      /*
       * Compute the load-balancing map.
       */

      hier::Connector balance_to_tmp, tmp_to_balance;
      t_get_map->start();

      computeLoadBalancingMapWithinRankGroup(
         tmp_mapped_box_level,
         balance_to_tmp,
         tmp_to_balance,
         balance_mapped_box_level,
         rank_group,
         icycle,
         number_of_cycles,
         local_load,
         global_sum_load );

      if (d_barrier_after) {
         t_barrier_after->start();
         d_mpi.Barrier();
         t_barrier_after->stop();
      }
      t_get_map->stop();



      /*
       * Apply the load-balancing map.  If anchor<==>balance
       * Connectors are given, modify them while exchanging
       * balance_mapped_box_level with tmp_mapped_box_level.
       * If not, manually swap the two.
       */

      t_use_map->start();

      if (anchor_to_balance.isInitialized()) {
         const hier::MappingConnectorAlgorithm mca;
         mca.modify(
            anchor_to_balance,
            balance_to_anchor,
            balance_to_tmp,
            tmp_to_balance,
            &balance_mapped_box_level,
            &tmp_mapped_box_level);
      } else {
         BoxLevel::swap(balance_mapped_box_level, tmp_mapped_box_level);
      }
      if (d_barrier_after) {
         t_barrier_after->start();
         d_mpi.Barrier();
         t_barrier_after->stop();
      }

      t_use_map->stop();

   }


   /*
    * If max_size is given (positive), constrain boxes to the given
    * max_size.  If not given, skip the enforcement step to save some
    * communications.
    */

   if (max_size > hier::IntVector::getZero(d_dim)) {

      t_constrain_size->start();

      hier::Connector unconstrained_to_constrained;
      mapOversizedBoxes(
         tmp_mapped_box_level,
         unconstrained_to_constrained,
         balance_mapped_box_level );

      if (anchor_to_balance.isInitialized()) {
         const hier::MappingConnectorAlgorithm mca;
         mca.modify(anchor_to_balance,
            balance_to_anchor,
            unconstrained_to_constrained,
            &balance_mapped_box_level,
            &tmp_mapped_box_level);
      } else {
         BoxLevel::swap(balance_mapped_box_level, tmp_mapped_box_level);
      }

      t_constrain_size->stop();
      if (d_print_steps) {
         tbox::plog << " TreeLoadBalancer completed applying unconstrained_to_constrained map"
                    << "\n";
      }

   }


   /*
    * Finished load balancing.  Clean up and wrap up.
    */

   unsetShadowData();

   t_load_balance_mapped_box_level->stop();

   local_load = computeLocalLoads(balance_mapped_box_level);
   d_load_stat.push_back(local_load);
   d_box_count_stat.push_back(
      static_cast<int>(balance_mapped_box_level.getBoxes().size()));

   if (d_report_load_balance) {
      t_report_loads->start();
      tbox::plog
      << "TreeLoadBalancer::loadBalanceBoxLevel results after "
      << number_of_cycles << " cycles:" << std::endl;
      TreeLoadBalancer::gatherAndReportLoadBalance(local_load,
         balance_mapped_box_level.getMPI());
      t_report_loads->stop();
   }

   if (d_check_connectivity && anchor_to_balance.isInitialized()) {
      tbox::plog << "TreeLoadBalancer checking balance-anchor connectivity."
                 << std::endl;
      int errs = 0;
      if (oca.checkOverlapCorrectness(anchor_to_balance, false, true, true)) {
         ++errs;
         tbox::perr << "Error found in anchor_to_balance!\n";
      }
      if (oca.checkOverlapCorrectness(balance_to_anchor, false, true, true)) {
         ++errs;
         tbox::perr << "Error found in balance_to_anchor!\n";
      }
      if (anchor_to_balance.checkTransposeCorrectness(
             balance_to_anchor)) {
         ++errs;
         tbox::perr << "Error found in balance-anchor transpose!\n";
      }
      if (errs != 0) {
         TBOX_ERROR(
            "Errors in load balance mapping found."
            << "anchor_mapped_box_level:\n" << anchor_to_balance.getBase().format("", 2)
            << "balance_mapped_box_level:\n" << balance_mapped_box_level.format("", 2)
            << "anchor_to_balance:\n" << anchor_to_balance.format("", 2)
            << "balance_to_anchor:\n" << balance_to_anchor.format("", 2));
      }
      tbox::plog << "TreeLoadBalancer checked balance-anchor connectivity."
                 << std::endl;
   }

   if (d_barrier_after) {
      t_barrier_after->start();
      d_mpi.Barrier();
      t_barrier_after->stop();
   }

   d_mpi.setCommunicator(tbox::SAMRAI_MPI::commNull);
}



/*
 *************************************************************************
 * Compute BoxLevel conforming to max size constraint and the mapping
 * to that BoxLevel.
 *************************************************************************
 */
void TreeLoadBalancer::mapOversizedBoxes(
   hier::BoxLevel& constrained,
   hier::Connector& unconstrained_to_constrained,
   const hier::BoxLevel& unconstrained ) const
{
   TBOX_DIM_ASSERT_CHECK_DIM_ARGS2(d_dim, unconstrained, constrained);

   t_map_big_boxes->start();

   if (d_print_break_steps) {
      tbox::plog << "Mapping oversized boxes starting with "
                 << unconstrained.getBoxes().size() << " boxes."
                 << std::endl;
   }

   const hier::IntVector& zero_vector(hier::IntVector::getZero(d_dim));

   constrained.initialize(
      unconstrained.getRefinementRatio(),
      unconstrained.getGridGeometry(),
      unconstrained.getMPI());
   unconstrained_to_constrained.initialize(
      unconstrained,
      constrained,
      zero_vector);

   const hier::BoxContainer& unconstrained_mapped_boxes = unconstrained.getBoxes();

   hier::LocalId next_available_index = unconstrained.getLastLocalId() + 1;

   for (hier::BoxContainer::ConstIterator ni = unconstrained_mapped_boxes.begin();
        ni != unconstrained_mapped_boxes.end(); ++ni) {

      const hier::Box& mapped_box = *ni;

      const hier::IntVector mapped_box_size = mapped_box.numberCells();

      /*
       * If mapped_box already conform to max size constraint, keep it.
       * Else chop it up and keep the parts.
       */

      if (mapped_box_size <= d_max_size) {

         if (d_print_break_steps) {
            tbox::plog << "    Not oversized: " << mapped_box
                       << mapped_box.numberCells() << "\n";
         }
         constrained.addBox(mapped_box);

      } else {

         if (d_print_break_steps) {
            tbox::plog << "    Breaking oversized " << mapped_box
                       << mapped_box.numberCells() << " ->";
         }
<<<<<<< HEAD
         hier::BoxContainer chopped(mapped_box);
         hier::BoxUtilities::chopBoxes(chopped,
=======
         hier::BoxList chopped(mapped_box);
         hier::BoxUtilities::chopBoxes(
            chopped,
>>>>>>> 0c4b1aa0
            d_max_size,
            d_min_size,
            d_cut_factor,
            d_bad_interval,
            d_block_domain_boxes[mapped_box.getBlockId().getBlockValue()]);
         TBOX_ASSERT( chopped.size() != 0 );

         if (chopped.size() != 1) {

            unconstrained_to_constrained.makeEmptyLocalNeighborhood(
               mapped_box.getId());

            for (hier::BoxContainer::Iterator li(chopped);
                 li != chopped.end(); ++li) {

               const hier::Box new_box = *li;

               const hier::Box new_mapped_box(new_box,
                                              next_available_index++,
                                              d_mpi.getRank(),
                                              (*ni).getBlockId());

               if (d_print_break_steps) {
                  tbox::plog << "  " << new_mapped_box
                             << new_mapped_box.numberCells();
               }

               constrained.addBox(new_mapped_box);

               unconstrained_to_constrained.insertLocalNeighbor(new_mapped_box,
                  mapped_box.getId());

            }

            if (d_print_break_steps) {
               tbox::plog << "\n";
            }

         } else {
            TBOX_ASSERT( mapped_box.isSpatiallyEqual( chopped.front() ) );
            if (d_print_break_steps) {
               tbox::plog << " Unbreakable!" << "\n";
            }
            constrained.addBox(mapped_box);
         }

      }

   }

   unconstrained_to_constrained.setConnectorType(hier::Connector::MAPPING);

   if (d_print_steps) {
      tbox::plog
      << " TreeLoadBalancer::mapOversizedBoxes completed building unconstrained_to_constrained"
      << "\n";
   }
   t_map_big_boxes->stop();
}



/*
 *************************************************************************
 * Given an "unbalanced" BoxLevel, compute the BoxLevel that is
 * load-balanced within the given rank_group and compute the mapping
 * between the unbalanced and balanced BoxLevels.
 *
 * If the local process is not a member of the rank_group, it does not
 * participate in the work and just sets the output objects to be
 * locally empty.
 *
 * This method balances within the given rank_group, or subgroup it
 * based on the cycle number.  If given a rank_group with less than
 * all ranks, we treat it as a specific user request and just use it
 * as is.  Otherwise, we may generate sub-groups based on the cycle
 * number and balance within the generated sub-group.
 *
 * The objective of balancing over multiple cycles is to avoid
 * unscalable performance in the cases where just a few processes own
 * all the initial load.  By slowly spreading out the load, no process
 * has to set up Connector unbalanced_to_balanced with number of
 * relationships that scales with the machine size.
 *************************************************************************
 */
void TreeLoadBalancer::computeLoadBalancingMapWithinRankGroup(
   hier::BoxLevel& balanced_mapped_box_level,
   hier::Connector& unbalanced_to_balanced,
   hier::Connector& balanced_to_unbalanced,
   const hier::BoxLevel& unbalanced_mapped_box_level,
   const tbox::RankGroup& rank_group,
   const int cycle_number,
   const int number_of_cycles,
   const double local_load,
   const double global_sum_load ) const
{
   TBOX_DIM_ASSERT_CHECK_DIM_ARGS2(d_dim,
      unbalanced_mapped_box_level,
      balanced_mapped_box_level);

   if ( !rank_group.isMember(d_mpi.getRank()) ) {
      // initialize empty last 3 args
      balanced_mapped_box_level.initialize(
         unbalanced_mapped_box_level.getRefinementRatio(),
         unbalanced_mapped_box_level.getGridGeometry(),
         unbalanced_mapped_box_level.getMPI());
      balanced_to_unbalanced.initialize(
         balanced_mapped_box_level,
         unbalanced_mapped_box_level,
         hier::IntVector::getZero(d_dim));
      unbalanced_to_balanced.initialize(
         unbalanced_mapped_box_level,
         balanced_mapped_box_level,
         hier::IntVector::getZero(d_dim));
      return;
   }

   const bool last_cycle = (cycle_number == number_of_cycles-1);


   /*
    * The RankGroup describes the subset of processes in d_mpi within
    * which we are to load balance.
    */

   const tbox::RankGroup *rank_group_in_use = &rank_group;
   int number_of_groups = 1;
   int group_num = 0;

   tbox::RankGroup cycle_rank_group(d_mpi);
   if ( !last_cycle && rank_group.containsAllRanks() ) {
      createBalanceRankGroupBasedOnCycles(
         cycle_rank_group,
         number_of_groups,
         group_num,
         cycle_number,
         number_of_cycles);
      rank_group_in_use = &cycle_rank_group;
   }


   /*
    * Determine the parent and children processes (on the tree) of the
    * local process and set up the objects for communicating with
    * those processes.
    */
   tbox::AsyncCommStage comm_stage;
   tbox::AsyncCommPeer<int>* child_comms = NULL;
   tbox::AsyncCommPeer<int>* parent_send = NULL;
   tbox::AsyncCommPeer<int>* parent_recv = NULL;
   int num_children = 0;

   setupAsyncCommObjects(
      num_children,
      child_comms,
      parent_send,
      parent_recv,
      comm_stage,
      *rank_group_in_use);



   /*
    * Compute the load for the group.  If this is the last cycle,
    * the group must include all processes, and the group's load
    * is the global sum load.  Else, use all-reduce to get the
    * group load.
    */
   t_compute_tree_load->start();

   double group_sum_load, group_avg_load;

   if (cycle_number == number_of_cycles - 1) {

      group_sum_load = global_sum_load;

   } else {

      switch (cycle_number) {
         case 0: t_compute_tree_load0->start();
            break;
         case 1: t_compute_tree_load1->start();
            break;
         case 2: t_compute_tree_load2->start();
            break;
      }

      /*
       * Use MPI's vector all-reduce to get individual group loads.
       * This gives more info than the process needs, but because the
       * number of groups << number of procs, it is still faster
       * (probably) than hand coded conmunication.
       */
      std::vector<double> group_loads(number_of_groups, 0.0);
      group_loads[group_num] = local_load;
      if (d_mpi.getSize() > 1) {
         d_mpi.AllReduce(&group_loads[0],
            static_cast<int>(group_loads.size()),
            MPI_SUM);
      }
      group_sum_load = group_loads[group_num];

      switch (cycle_number) {
         case 0: t_compute_tree_load0->stop();
            break;
         case 1: t_compute_tree_load1->stop();
            break;
         case 2: t_compute_tree_load2->stop();
            break;
      }

   }

   group_avg_load = group_sum_load / rank_group.size();

   t_compute_tree_load->stop();

   if (d_print_steps) {
      tbox::plog << "Initial local,group_sum,group_avg loads:"
                 << "  " << local_load
                 << "  " << group_sum_load
                 << "  " << group_avg_load
                 << std::endl;
   }


   /*
    * Before the last cycle, it is possible for the group average load
    * to be below the global average, if the group just happens to have
    * underloaded processors.  However, there is no point in driving the
    * processor loads down below the global average just to have it
    * brought back up by the last cycle.  It just unnecessarily fragments
    * the boxes and costs more to do.  To prevent this, reset the group
    * average to the global average if it is below.
    */
   group_avg_load =
      tbox::MathUtilities<double>::Max(group_avg_load, d_global_avg_load);


   /*
    * Outline of the tree load balancing algorithm as implemented:
    *
    * 1. For each child:
    * Receive data from subtree rooted at child (number in
    * subtree, excess work, remaining work in subtree, etc.).
    *
    * 2. Compute data for subtree rooted at self by combining
    * local data with children subtree data.
    *
    * 3. If parent exists:
    * Send subtree info (number in subtree, excess work,
    * remaining work in subtree, etc.) to parent.
    *
    * 4. If not root:
    * Receive additional work (if any) from parent.
    *
    * 5. Partition additional work among children and self.
    *
    * 6. For each child:
    * Send additional work (if any).
    */

   tbox::AsyncCommStage::MemberVec completed;

   /*
    * Post receive for data from subtree rooted at children.
    * We have to do a few local setups, but post the receive
    * now to overlap communication.
    */
   t_get_load_from_children->start();
   for (int c = 0; c < num_children; ++c) {
      child_comms[c].beginRecv();
      if (child_comms[c].isDone()) {
         completed.insert(completed.end(), &child_comms[c]);
      }
   }
   t_get_load_from_children->stop();


   /*
    * Data for storing and transfering subtree info.
    */
   SubtreeLoadData* child_load_data = new SubtreeLoadData[num_children];
   SubtreeLoadData my_load_data;


   /*
    * The local process must generate indices for new and imported
    * boxes.  To do it deterministically, no generated index should
    * depend on message arrival order.  To achieve this, we maintain
    * 2+d_degree values in next_available_index: one for the local
    * process, one for the parent and one for each child.  The first
    * index given to a locally generated Box is some index unused by
    * unbalanced_mapped_box_level.  The first index given to a Box
    * from the parent is the same value plus 1.  The first index given
    * to a box from child 0 is the same value plus 2.  And so on.
    * Each time a value from next_available_index is used, we
    * increment it by 2+d_degree so that the 2+d_degree available
    * values can never be the same.  Moreover, boxes from a certain
    * source always take indices from its own set, independent of when
    * boxes from other sources arrive.
    */
   std::vector<hier::LocalId> next_available_index(2 + d_degree);
   next_available_index[0] = unbalanced_mapped_box_level.getLastLocalId() + 1;
   /*
    * The next line makes next_available_index[0] divisible by 2+d_degree.
    * It is not strictly necessary but makes debugging much easier because
    * we can quickly associate any value with the source of its Box.
    */
   next_available_index[0] += hier::LocalId(2+d_degree) - (next_available_index[0] % (2 + d_degree));
   for (int c = 1; c < d_degree + 2; ++c) {
      next_available_index[c] = next_available_index[0] + c;
   }


   /*
    * Initialize output objects.
    */
   balanced_mapped_box_level.initialize(
      unbalanced_mapped_box_level.getRefinementRatio(),
      unbalanced_mapped_box_level.getGridGeometry(),
      unbalanced_mapped_box_level.getMPI());
   balanced_to_unbalanced.initialize(
      balanced_mapped_box_level,
      unbalanced_mapped_box_level,
      hier::IntVector::getZero(d_dim));
   unbalanced_to_balanced.initialize(
      unbalanced_mapped_box_level,
      balanced_mapped_box_level,
      hier::IntVector::getZero(d_dim));


   /*
    * Compute local proc's Boxes and loads and store in
    * my_load_data.  This will eventually include data for the subtree.
    * We will add the rest of the subtree's work when we receive that
    * data from the children.
    */
   my_load_data.num_procs = 1;
   my_load_data.total_work = (int)computeLocalLoads(unbalanced_mapped_box_level);


   /*
    * Decide whether local parts of unbalanced_mapped_box_level should
    * be reassigned.  Populate balanced_mapped_box_level from local loads.
    */

   t_local_balancing->start();


   /*
    * unassigned is a container NodeInTransit that has been released
    * by a process and has not yet been assigned to another.  First,
    * put excess local work (if any) in unassigned.  Imported
    * NodeInTransits are placed here before deterining whether to keep
    * them or send them to another part of the tree.
    */
   TransitSet unassigned;


   if (my_load_data.total_work /* currently excluding children */ <=
       group_avg_load) {
      /*
       * Local process is underloaded, so put all of unbalanced_mapped_box_level into
       * the balanced_mapped_box_level (and add more later).
       */
      const hier::BoxContainer& unbalanced_mapped_boxes =
         unbalanced_mapped_box_level.getBoxes();
      for (hier::BoxContainer::ConstIterator ni = unbalanced_mapped_boxes.begin();
           ni != unbalanced_mapped_boxes.end(); ++ni) {
         balanced_mapped_box_level.addBox(*ni);
      }
   } else {
      /*
       * Local process is overloaded, so remove excess loads:
       * - sort NodeInTransit by load
       * - reassignLoads (put excess loads in unassigned container) and
       * - put remainder in balanced_mapped_box_level.
       *
       * Note: This algorithm would also work if we put all local
       * Boxes into unassigned (instead of just the excess load).
       * In the end,
       * all remaining unassigned Boxes get assigned to the local
       * process anyway.  In fact, having more Boxes in unassigned
       * may let reassignLoads do a better job in reassigning loads
       * to children and parents, because it would have more choices.
       * The reason we place only the excess load into unassigned
       * is to help preserve locality, assuming that current local
       * Boxes may have more local neighbors.  However, practical
       * evidence so far suggest that locality is not that
       * important to performance, at least for explicit solvers.
       * Transfering all local Boxes
       * into unassigned at the start may affect the performance
       * of this algorithms though, because it bypasses one
       * reassignLoads call but makes the unassigned Box set
       * bigger, which may make other calls to reassignLoads
       * work harder.  Which one is a bigger effect and whether
       * there are any significant effects at all remains to
       * be seen.
       */

      const hier::BoxContainer& unbalanced_mapped_boxes =
         unbalanced_mapped_box_level.getBoxes();

      int ideal_transfer = int(0.5 + my_load_data.total_work - group_avg_load);

      if (d_print_steps) {
         tbox::plog << "  Reassigning initial overload of " << ideal_transfer
                    << " to unassigned.\n";
      }

      TransitSet
      local_loads(unbalanced_mapped_boxes.begin(), unbalanced_mapped_boxes.end());
      int actual_transfer;
      reassignLoads(
         local_loads,
         unassigned,
         actual_transfer,
         next_available_index[d_degree],
         ideal_transfer );

      for (TransitSet::const_iterator
           ni = local_loads.begin(); ni != local_loads.end(); ++ni) {
         const BoxInTransit& mapped_box_in_transit = *ni;
         balanced_mapped_box_level.addBox(mapped_box_in_transit.box);
         /*
          * Create local edges only for mapped_box_in_transit that
          * changed.  Semilocal edges are created by owner who decides
          * to keep the box.
          */
         if (mapped_box_in_transit.box.getLocalId() !=
             mapped_box_in_transit.orig_box.getLocalId()) {
            balanced_to_unbalanced.insertLocalNeighbor(
               mapped_box_in_transit.orig_box,
               mapped_box_in_transit.box.getId());
            unbalanced_to_balanced.insertLocalNeighbor(
               mapped_box_in_transit.box,
               mapped_box_in_transit.orig_box.getId());
         }
      }

      if (d_print_steps) {
         tbox::plog << "    Unassigning " << unassigned.size()
                    << " boxes (" << actual_transfer << " / "
                    << ideal_transfer << " units) "
                    << "for " << (number_of_groups - 1) << " procs:";
         for (TransitSet::const_iterator
              ni = unassigned.begin(); ni != unassigned.end(); ++ni) {
            tbox::plog << "  " << *ni;
         }
         tbox::plog << std::endl;
      }
   }

   t_local_balancing->stop();



   /*
    * Complete load-receive communications with children.
    * Add imported BoxInTransit to unassigned bin.
    */
   t_get_load_from_children->start();
   do {

      for (unsigned int i = 0; i < completed.size(); ++i) {

         tbox::AsyncCommPeer<int>* peer_comm =
            dynamic_cast<tbox::AsyncCommPeer<int> *>(completed[i]);
         TBOX_ASSERT(peer_comm >= child_comms);
         TBOX_ASSERT(peer_comm <= child_comms + num_children);
         const int* received_data = peer_comm->getRecvData();
         int received_data_length = peer_comm->getRecvSize();
         const int cindex = static_cast<int>(peer_comm - child_comms);

         TBOX_ASSERT(cindex >= 0 && cindex < num_children);

         /*
          * Extract data from the child cindex, storing it in
          * child_load_data[cindex].  If child sent up any excess Box,
          * put them in unassigned.
          */
         int old_size = static_cast<int>(unassigned.size());
         unpackSubtreeLoadData(
            child_load_data[cindex],
            unassigned,
            next_available_index[cindex],
            received_data,
            received_data_length );

         child_load_data[cindex].ideal_work =
            int(group_avg_load * child_load_data[cindex].num_procs + 0.5);

         if (d_print_steps) {
            TransitSet::const_iterator
               ni = unassigned.begin();
            for (int ii = 0; ii < old_size; ++ii) { ++ni; }
            if (d_print_steps) {
               tbox::plog << "    Got " << unassigned.size() - old_size
                          << " boxes (" << child_load_data[cindex].load_imported
                          << " units) from child "
                          << peer_comm->getPeerRank() << ":";
               for ( ; ni != unassigned.end(); ++ni) {
                  const BoxInTransit& mapped_box_in_transit = *ni;
                  tbox::plog << "  " << mapped_box_in_transit;
               }
               tbox::plog << std::endl;
            }
         }

         // Sum children load into my_load_data.
         my_load_data.num_procs += child_load_data[cindex].num_procs;
         my_load_data.total_work +=
            child_load_data[cindex].total_work
            + child_load_data[cindex].load_imported;

      }

      completed.clear();
      t_children_load_comm->start();
      comm_stage.advanceSome(completed);
      t_children_load_comm->stop();

   } while (!completed.empty());



   // We should have received everything at this point.
   TBOX_ASSERT(!comm_stage.hasPendingRequests());

   my_load_data.ideal_work = int(group_avg_load * my_load_data.num_procs + 0.5);

   if (d_print_steps) {
      tbox::plog << "Received children subtree data." << std::endl;
      for (int c = 0; c < num_children; ++c) {
         tbox::plog << "Child " << child_comms[c].getPeerRank()
                    << " subtree data: " << child_load_data[c].total_work
                    << "/" << child_load_data[c].ideal_work
                    << " for " << child_load_data[c].num_procs << " procs averaging "
                    << child_load_data[c].total_work / child_load_data[c].num_procs
                    << " after sending up " << child_load_data[c].load_imported
                    << std::endl;
      }
      tbox::plog << "Initial subtree data: " << my_load_data.total_work
                 << " / " << my_load_data.ideal_work
                 << " for " << my_load_data.num_procs << " procs averaging "
                 << my_load_data.total_work / my_load_data.num_procs
                 << " before sending up anything."
                 << std::endl;
   }

   t_get_load_from_children->stop();



   /*
    * Send subtree info and excess work (if any) up to parent.
    */
   t_send_load_to_parent->start();
   if (parent_send != NULL) {

      /*
       * Compute the excess work we want to send to parent.
       * If it's positive, compute the boxes to send to parent.
       */
      int ideal_transfer = my_load_data.total_work > my_load_data.ideal_work ?
         my_load_data.total_work - my_load_data.ideal_work : 0;

      if (ideal_transfer > 0) {

         if (d_print_steps) {
            tbox::plog << "  Attempting to reassign " << ideal_transfer
                       << " of unassigned load to parent.\n";
         }

         int actual_transfer;
         reassignLoads(unassigned,
            my_load_data.for_export /* to parent */,
            actual_transfer,
            next_available_index[d_degree],
            ideal_transfer );
         my_load_data.load_exported = actual_transfer;
         my_load_data.total_work -= actual_transfer;

         if (d_print_steps) {
            tbox::plog << "  Giving " << my_load_data.for_export.size()
                       << " boxes (" << actual_transfer << " / "
                       << ideal_transfer << " units) to parent "
                       << parent_send->getPeerRank() << " for "
                       << (number_of_groups - my_load_data.num_procs) << " procs:";
            for (TransitSet::const_iterator
                 ni = my_load_data.for_export.begin();
                 ni != my_load_data.for_export.end(); ++ni) {
               tbox::plog << "  " << *ni;
            }
            tbox::plog << std::endl;
         }

      }

      /*
       * Send local process's load info, along with any exported work,
       * up to parent.
       */
      std::vector<int> msg;
      packSubtreeLoadData(msg, my_load_data);
      parent_send->beginSend(&msg[0], static_cast<int>(msg.size()));

   }
   t_send_load_to_parent->stop();



   /*
    * Finish the send-up.
    * To preclude sending work in both directions, the parent
    * will *not* send a work message down if we sent work up.
    */
   if (parent_send != NULL && my_load_data.load_exported == 0) {
      t_parent_load_comm->start();
      t_get_load_from_parent->start();

      parent_recv->beginRecv();

      t_get_load_from_parent->stop();
      t_parent_load_comm->stop();
   }


   /*
    * May do some things here that do not depend on message from
    * parents.  Steve Smith suggested sending work down to underloaded
    * children at this point, even if it makes the local process
    * underloaded as a result.  The local process can recover the
    * correct amount of work when it comes down from the parent.  This
    * would allow some children subtrees to wait less, but it has
    * other consequences.
    */


   if (parent_recv != NULL && my_load_data.load_exported == 0) {
      /*
       * Receive and unpack message from parent.  Since we did not
       * export work to parent, parent may import some to us.  Put
       * imported work in unassigned.
       */
      t_get_load_from_parent->start();

      t_parent_load_comm->start();
      parent_recv->completeCurrentOperation();
      t_parent_load_comm->stop();

      int old_size = static_cast<int>(unassigned.size());
      SubtreeLoadData parent_load_data;
      unpackSubtreeLoadData(
         parent_load_data,
         unassigned,
         next_available_index[1 + d_degree],
         parent_recv->getRecvData(),
         parent_recv->getRecvSize() );
      my_load_data.load_imported = parent_load_data.load_imported;
      my_load_data.total_work += parent_load_data.load_imported;

      if (d_print_steps) {
         TransitSet::const_iterator
            ni = unassigned.begin();
         for (int i = 0; i < old_size; ++i) {
            ++ni;
         }
         if (d_print_steps) {
            tbox::plog << "    Got " << unassigned.size() - old_size
                       << " boxes (" << parent_load_data.load_imported
                       << " units) from parent "
                       << parent_recv->getPeerRank() << ":";
            for ( ; ni != unassigned.end(); ++ni) {
               const BoxInTransit& mapped_box_in_transit = *ni;
               tbox::plog << "  " << mapped_box_in_transit;
            }
            tbox::plog << std::endl;
         }
      }

      t_get_load_from_parent->stop();
   }

   if (d_print_steps) {
      tbox::plog << "  After parent/children, my total work is "
                 << my_load_data.total_work << " / "
                 << my_load_data.ideal_work << std::endl;
   }


   /*
    * Reassign unassigned load to children subtrees as needed.
    * If local process is underloaded, it will take what is left
    * in unassigned after reassigning to children.
    */

   t_send_load_to_children->start();

   for (int ichild = 0; ichild < num_children; ++ichild) {

      SubtreeLoadData& recip_data = child_load_data[ichild];

      /*
       * Note: To preclude unneeded messages, we do *not* send a work
       * message down if the child sent work up to us.
       */
      if (recip_data.load_imported == 0) {

         int ideal_transfer = recip_data.ideal_work - recip_data.total_work;
         int actual_transfer = 0;

         if (d_print_steps) {
            tbox::plog << "  Attempting to reassign " << ideal_transfer
                       << " of unassigned load to child "
                       << child_comms[ichild].getPeerRank() << "\n";
         }

         if (ideal_transfer > 0) {
            reassignLoads(unassigned,
               recip_data.for_export,
               actual_transfer,
               next_available_index[d_degree],
               ideal_transfer );
            recip_data.load_exported += actual_transfer;
            recip_data.total_work += actual_transfer;
         }

         if (d_print_steps) {
            tbox::plog << "  Giving " << recip_data.for_export.size()
                       << " boxes (" << actual_transfer << " / " << ideal_transfer
                       << " units) to child " << ichild << ':'
                       << child_comms[ichild].getPeerRank() << " for "
                       << recip_data.num_procs
                       << " procs:";
            for (TransitSet::const_iterator
                 ni = recip_data.for_export.begin();
                 ni != recip_data.for_export.end(); ++ni) {
               tbox::plog << "  " << *ni;
            }
            tbox::plog << std::endl;
         }

         std::vector<int> msg;
         packSubtreeLoadData(msg, recip_data);
         child_comms[ichild].beginSend(&msg[0], static_cast<int>(msg.size()));

      }

   }

   t_send_load_to_children->stop();


   /*
    * All unassigned boxes should go into balanced_mapped_box_level.
    *
    * Put unassigned boxes into balanced_mapped_box_level and generate
    * relationships in balanced<==>unbalanced mapping Connectors where
    * required.
    *
    * We remove boxes from unassigned when we no longer need to keep
    * track of them.  We do leave behind boxes originating remotely so
    * we can later notify the originating processes about where the
    * box finally ended up.
    */
   t_local_balancing->start();

   for (TransitSet::iterator
        ni = unassigned.begin();
        ni != unassigned.end(); /* incremented in loop */) {

      const BoxInTransit& mapped_box_in_transit = *ni;
      balanced_mapped_box_level.addBox(mapped_box_in_transit.box);

      if (mapped_box_in_transit.box.isIdEqual(mapped_box_in_transit.orig_box)) {
         // Unchanged box requires no edge.  Nothing else need to be done.
         unassigned.erase(ni++);
      } else {

         balanced_to_unbalanced.insertLocalNeighbor(
            mapped_box_in_transit.orig_box,
            mapped_box_in_transit.box.getId());

         if (mapped_box_in_transit.orig_box.getOwnerRank() == d_mpi.getRank()) {
            unbalanced_to_balanced.insertLocalNeighbor(
               mapped_box_in_transit.box,
               mapped_box_in_transit.orig_box.getId());
            unassigned.erase(ni++);
         }
         else {
            // Leave this box in unassigned for notifying originating
            // process of where it landed.
            ++ni;
         }
      }

   }


   balanced_to_unbalanced.setConnectorType(hier::Connector::MAPPING);
   unbalanced_to_balanced.setConnectorType(hier::Connector::MAPPING);

   t_local_balancing->stop();

   /*
    * Finish messages before starting edge info exchange.
    * We have only sends to complete, so it should not take
    * long to advance them all to completion.
    */
   t_finish_comms->start();
   comm_stage.advanceAll(completed);
   t_finish_comms->stop();
   completed.clear();
#ifdef DEBUG_CHECK_ASSERTIONS
   for (int i = 0; i < num_children; ++i) {
      TBOX_ASSERT(child_comms[i].isDone());
   }
   if (parent_send != NULL) {
      TBOX_ASSERT(parent_send->isDone());
      TBOX_ASSERT(parent_recv->isDone());
   }
#endif


   /*
    *
    */
   std::vector<int> exported_to;
   std::vector<int> imported_from;

   for ( int ichild=0; ichild<num_children; ++ichild ) {
      if ( child_load_data[ichild].load_imported > 0 ) {
         imported_from.push_back(child_comms[ichild].getPeerRank());
      }
      if ( child_load_data[ichild].load_exported > 0 ) {
         exported_to.push_back(child_comms[ichild].getPeerRank());
      }
   }

   if ( my_load_data.load_imported > 0 ) {
      imported_from.push_back(parent_send->getPeerRank());
   }
   if ( my_load_data.load_exported > 0 ) {
      exported_to.push_back(parent_send->getPeerRank());
   }

   constructSemilocalUnbalancedToBalanced(
      unbalanced_to_balanced,
      exported_to,
      imported_from,
      unassigned );


   if (d_check_connectivity) {
      const hier::OverlapConnectorAlgorithm oca;
      tbox::plog
      << "TreeLoadBalancer checking unbalanced-balanced connectivity."
      << std::endl;
      int errs = 0;
      if (oca.checkOverlapCorrectness(unbalanced_to_balanced, true, true)) {
         ++errs;
         tbox::perr << "Error found in unbalanced_to_balanced!\n";
      }
      if (oca.checkOverlapCorrectness(balanced_to_unbalanced, true, true)) {
         ++errs;
         tbox::perr << "Error found in balanced_to_unbalanced!\n";
      }
      if (unbalanced_to_balanced.checkTransposeCorrectness(
             balanced_to_unbalanced)) {
         ++errs;
         tbox::perr << "Error found in balanced-unbalanced transpose!\n";
      }
      if (errs != 0) {
         TBOX_ERROR(
            "Errors in load balance mapping found."
            << "unbalanced_mapped_box_level:\n" << unbalanced_mapped_box_level.format("", 2)
            << "balanced_mapped_box_level:\n" << balanced_mapped_box_level.format("", 2)
            << "unbalanced_to_balanced:\n" << unbalanced_to_balanced.format("", 2)
            << "balanced_to_unbalanced:\n" << balanced_to_unbalanced.format("", 2));
      }
   }

   if (d_check_map) {
      const hier::MappingConnectorAlgorithm mca;
      if (mca.findMappingErrors(unbalanced_to_balanced) != 0) {
         TBOX_ERROR(
            "TreeLoadBalancer::loadBalanceBoxLevel_rootCycle Mapping errors found in unbalanced_to_balanced!");
      }
      if (unbalanced_to_balanced.checkTransposeCorrectness(
             balanced_to_unbalanced)) {
         TBOX_ERROR(
            "TreeLoadBalancer::loadBalanceBoxLevel_rootCycle Transpose errors found!");
      }
   }


   delete[] child_load_data;
   destroyAsyncCommObjects(child_comms, parent_send, parent_recv);

   return;
}



/*
 *************************************************************************
 *
 * The tree load balancer's reassignment method, essentially a two-bin
 * load balancer.  Given two sets of BoxInTransit (the bins) and
 * an amount of work to move from one set to the other, this method
 * makes a best effort to effect the work transfer between the two
 * bins.  This can move BoxInTransit between given sets and, if
 * needed, break some NodeInTransit up to move part of the work.
 *
 * Reassign some BoxInTransit from one set into another by moving
 * them between src and dst containers of BoxInTransit objects.
 * This method is purely local--it reassigns the load but does not
 * communicate the change to any remote process.
 *
 * Effectiveness of reassignLoads is key to getting good balance.
 * Any deviation from the ideal can accumulate each generation in
 * the tree.
 *
 *************************************************************************
 */
void TreeLoadBalancer::reassignLoads(
   TransitSet& src,
   TransitSet& dst,
   int& actual_transfer,
   hier::LocalId& next_available_index,
   int ideal_transfer ) const
{
   if (d_print_steps) {
      tbox::plog << "  reassignLoads attempting to reassign "
                 << ideal_transfer << " from src to dst."
                 << std::endl;
   }

   actual_transfer = 0;

   if ((ideal_transfer >= 0 && src.empty()) ||
       (ideal_transfer <= 0 && dst.empty())) {
      return;
   }

   t_reassign_loads->start();

   /*
    * The algorithm cycles through a do-loop.  Each time around, we try
    * to swap some BoxInTransit between src and dst until we cannot improve the
    * actual_transfer any further.  Then, we try breaking up some BoxInTransit to
    * improve the results.  If we break some BoxInTransit, we generate some more
    * swapping options that were not there before, so we loop back to
    * try swapping again.
    *
    * If a break phase does not break any Box (and does not generate more
    * swap options), the loop will stop making changes.  We exit the loop
    * at that point (and whenever we reached the ideal transfer).
    */
   do {

      /*
       * Try to balance load through swapping.
       */
      int swap_transfer;
      shiftLoadsBySwapping(
         src,
         dst,
         swap_transfer,
         ideal_transfer - actual_transfer );
      actual_transfer += swap_transfer;

      if (d_print_steps) {
         double balance_penalty = computeBalancePenalty(
            src,
            dst,
            actual_transfer - ideal_transfer);
         tbox::plog << "  Balance penalty after shiftLoadsBySwapping = "
                    << balance_penalty
                    << ", needs " << (ideal_transfer - actual_transfer)
                    << " more with " << src.size() << " source and "
                    << dst.size() << " dst Boxes remaining."
                    << std::endl;
      }

      if (actual_transfer == ideal_transfer) break;

      /*
       * Assuming that we did the best we could, swapping
       * some BoxInTransit without breaking any, we now break up a Box
       * in the overloaded side for partial transfer to the
       * underloaded side.
       */
      int brk_transfer;
      shiftLoadsByBreaking(
         src,
         dst,
         brk_transfer,
         next_available_index,
         ideal_transfer - actual_transfer );
      actual_transfer += brk_transfer;

      if (d_print_steps) {
         double balance_penalty = computeBalancePenalty(
            src,
            dst,
            actual_transfer - ideal_transfer);
         tbox::plog << "    Balance penalty after shiftLoadsByBreaking = "
                    << balance_penalty
                    << ", needs " << (ideal_transfer - actual_transfer)
                    << " more with " << src.size() << " source and "
                    << dst.size() << " dst Boxes remaining."
                    << std::endl;
      }
      if (brk_transfer == 0) {
         /*
          * If no Box can be broken to improve the actual_transfer,
          * there is nothing further we can do.  (The swap phase, tried
          * before the break phase, also generated no transfer.)
          */
         break;
      }

      /*
       * Now that we have broken up a Box, redo this loop to
       * see if swapping can produce a better result.
       */
   } while (ideal_transfer != actual_transfer);

   t_reassign_loads->stop();
}



/*
 *************************************************************************
 *************************************************************************
 */
void TreeLoadBalancer::packSubtreeLoadData(
   std::vector<int>& msg,
   const SubtreeLoadData& load_data) const
{
   t_pack_load->start();
   msg.insert(msg.end(), load_data.num_procs);
   msg.insert(msg.end(), load_data.total_work);
   msg.insert(msg.end(), load_data.load_exported);
   const TransitSet& for_export = load_data.for_export;
   msg.insert(msg.end(), static_cast<int>(for_export.size()));
   for (TransitSet::const_iterator
        ni = for_export.begin(); ni != for_export.end(); ++ni) {
      const BoxInTransit& box_in_transit = *ni;
      int i0 = static_cast<int>(msg.size());
      msg.insert(msg.end(), box_in_transit.commBufferSize(), 0);
      box_in_transit.putToIntBuffer(&msg[i0]);
   }
   t_pack_load->stop();
}



/*
 *************************************************************************
 *************************************************************************
 */
void TreeLoadBalancer::unpackSubtreeLoadData(
   SubtreeLoadData& load_data,
   TransitSet& receiving_bin,
   hier::LocalId& next_available_index,
   const int* received_data,
   int received_data_length ) const
{
   (void)received_data_length;
   t_unpack_load->start();
   load_data.num_procs = *(received_data++);
   load_data.total_work = *(received_data++);
   load_data.load_imported = *(received_data++);
   const int num_boxes = *(received_data++);
   BoxInTransit received_box(d_dim);
   for (int i = 0; i < num_boxes; ++i) {
      received_box.getFromIntBuffer(received_data);
      BoxInTransit renamed_box(received_box,
                               received_box.getBox(),
                               d_mpi.getRank(),
                               next_available_index);
      next_available_index += 2 + d_degree;
      receiving_bin.insert(renamed_box);
      received_data += received_box.commBufferSize();
   }
   t_unpack_load->stop();
}





/*
 *************************************************************************
 * Construct semilocal relationships in unbalanced--->balanced
 * Connector.  Constructing these relationships require communication
 * to determine where exported work ended up.
 *************************************************************************
 */
void TreeLoadBalancer::constructSemilocalUnbalancedToBalanced(
   hier::Connector &unbalanced_to_balanced,
   const std::vector<int> &export_dsts,
   const std::vector<int> &import_srcs,
   const TreeLoadBalancer::TransitSet &kept_imports ) const
{
   /*
    * Determine edges from unbalanced to balanced BoxLevels by sending
    * balanced Boxes back to the owners of the unbalanced Boxes that
    * originated them.  Use the proc_hist data from each balanced
    * BoxInTransit to send it back along the path it took to get to
    * the process that eventually kept it.
    *
    * Any process we exported work to should send back a message about
    * where that work went.  Any process we imported work from expects
    * us to send a message about what happened to that work.  So we
    * receive messages from procs in export_dsts and send messages to
    * procs in import_srcs.
    *
    * For work that originated locally, construct relationships when
    * an incoming message tells us where that work ended up.  For work
    * that originated elsewhere, forward the information to the
    * process that sent it to us.
    *
    * TODO: Implement alternate edge generation method where terminal
    * owners send edge info directly back to initial owners.  No need
    * for trails.  Initial owners receive from MPI_ANY and stops
    * receiving when it can account for the number of cells it started
    * with.  We should retain both methods for edge generation because
    * we don't know which is faster on any given machine.  BTNG.
    */


   /*
    * Set up objects for asynchronous communication.
    */
   tbox::AsyncCommStage comm_stage;
   tbox::AsyncCommPeer<int> *importer_comms = import_srcs.empty() ? NULL : new tbox::AsyncCommPeer<int>[import_srcs.size()];
   tbox::AsyncCommPeer<int> *exporter_comms = export_dsts.empty() ? NULL : new tbox::AsyncCommPeer<int>[export_dsts.size()];
   tbox::AsyncCommStage::MemberVec completed;

   for ( size_t i=0; i<export_dsts.size(); ++i ) {
      exporter_comms[i].initialize(&comm_stage);
      exporter_comms[i].setPeerRank(export_dsts[i]);
      exporter_comms[i].setMPI(d_mpi);
      exporter_comms[i].setMPITag(TreeLoadBalancer_EDGETAG0,
                                  TreeLoadBalancer_EDGETAG1);
      exporter_comms[i].limitFirstDataLength(TreeLoadBalancer_FIRSTDATALEN);
      exporter_comms[i].beginRecv();
      if ( exporter_comms[i].isDone() ) {
         completed.push_back(&exporter_comms[i]);
      }
   }

   for ( size_t i=0; i<import_srcs.size(); ++i ) {
      importer_comms[i].initialize(&comm_stage);
      importer_comms[i].setPeerRank(import_srcs[i]);
      importer_comms[i].setMPI(d_mpi);
      importer_comms[i].setMPITag(TreeLoadBalancer_EDGETAG0,
                                  TreeLoadBalancer_EDGETAG1);
      importer_comms[i].limitFirstDataLength(TreeLoadBalancer_FIRSTDATALEN);
   }


   // Buffers for staging data to send.  Indexed by recipient rank.
   std::map<int,std::vector<int> > outgoing_messages;


   /*
    * Prepare messages to tell processes that sent work to us about
    * the work that we kept.
    */
   t_local_edges->start();
   for (TransitSet::const_iterator ni = kept_imports.begin();
        ni != kept_imports.end(); ++ni) {
      const BoxInTransit &box_in_transit = *ni;
      TBOX_ASSERT(!box_in_transit.proc_hist.empty());
      TBOX_ASSERT(box_in_transit.orig_box.getOwnerRank() != d_mpi.getRank());
      box_in_transit.packForPreviousOwner(outgoing_messages);
   }
   t_local_edges->stop();

   /*
    * Receive and unpack incoming messages.
    */
   do {
      for (unsigned int i = 0; i < completed.size(); ++i) {

         tbox::AsyncCommPeer<int>* peer_comm =
            dynamic_cast<tbox::AsyncCommPeer<int> *>(completed[i]);
         const int peer_rank = peer_comm->getPeerRank();

#ifdef DEBUG_CHECK_ASSERTIONS
         int j;
         for ( j=0; j<export_dsts.size(); ++j ) {
            if ( export_dsts[j] == peer_rank ) break;
         }
         TBOX_ASSERT( j < export_dsts.size() );
#endif

         const int* received_data = peer_comm->getRecvData();
         int received_data_length = peer_comm->getRecvSize();
         unpackAndRouteNeighborhoodSets(
            outgoing_messages,
            unbalanced_to_balanced,
            received_data,
            received_data_length );
      }

      completed.clear();
      t_children_edge_comm->start();
      comm_stage.advanceSome(completed);
      t_children_edge_comm->stop();

   } while (!completed.empty());


   /*
    * Send outgoing messages.
    */
   TBOX_ASSERT( outgoing_messages.size() == import_srcs.size() );
   for ( int i=0; i<import_srcs.size(); ++i ) {
      tbox::AsyncCommPeer<int> &peer_comm = importer_comms[i];
      const int peer_rank = peer_comm.getPeerRank();
      std::map<int,std::vector<int> >::const_iterator recip =
         outgoing_messages.find(peer_rank);
      TBOX_ASSERT( recip != outgoing_messages.end() );
      const std::vector<int> &message = recip->second;
      peer_comm.beginSend( &message[0], message.size() );
   }

   t_finish_comms->start();
   comm_stage.advanceAll(completed);
   t_finish_comms->stop();

   delete [] importer_comms;
   delete [] exporter_comms;

   return;
}




/*
 *************************************************************************
 * Unpack BoxInTransit objects from relationship message and either
 * use data to set up local edges in unbalanced--->balanced or route
 * data in the direction of the origin of the BoxInTransit.
 *************************************************************************
 */
void TreeLoadBalancer::unpackAndRouteNeighborhoodSets(
   std::map<int,std::vector<int> > &outgoing_messages,
   hier::Connector& unbalanced_to_balanced,
   const int* received_data,
   int received_data_length ) const
{
   t_unpack_edge->start();

   const int* beg = received_data;
   const int* end = received_data + received_data_length;

   while (beg < end) {

      const BoxInTransit box_in_transit(beg, d_dim);
      if (d_print_edge_steps) {
         tbox::plog << "Unpacked edge " << box_in_transit << std::endl;
      }

      TBOX_ASSERT(beg <= end);

      // Empty proc_hist must mean that local process is the originator.
      TBOX_ASSERT(box_in_transit.proc_hist.empty() ==
                  ( box_in_transit.orig_box.getOwnerRank() ==
                    d_mpi.getRank() ) );

      /*
       * If the local process originated this box, generate the
       * relationship here.  Else, pack the box to forward to its
       * previous owner (and eventually to its originator).
       */

      if (box_in_transit.orig_box.getOwnerRank() == d_mpi.getRank()) {

         if (d_print_edge_steps) {
            tbox::plog << "Keeping edge " << box_in_transit << std::endl;
         }

         unbalanced_to_balanced.insertLocalNeighbor(
            box_in_transit.box,
            box_in_transit.orig_box.getId());

      } else {
         box_in_transit.packForPreviousOwner(outgoing_messages);
      }
   }
   t_unpack_edge->stop();
}



/*
 *************************************************************************
 * Set the MPI commuicator.  If there's a private communicator, free
 * it first.  It's safe to free the private communicator because no
 * other code have access to it.
 *************************************************************************
 */
void TreeLoadBalancer::setSAMRAI_MPI(
   const tbox::SAMRAI_MPI& samrai_mpi)
{
   if (samrai_mpi.getCommunicator() == tbox::SAMRAI_MPI::commNull) {
      TBOX_ERROR("TreeLoadBalancer::setMPICommunicator error: Given\n"
         << "communicator is invalid.");
   }

   d_mpi_dup.freeCommunicator();

   // Enable private communicator.
   d_mpi_dup.dupCommunicator(samrai_mpi);
}



/*
 *************************************************************************
 * Set the MPI commuicator.
 *************************************************************************
 */
void TreeLoadBalancer::freeMPICommunicator()
{
   // Free the private communicator (if MPI has not been finalized).
   int flag;
   tbox::SAMRAI_MPI::Finalized(&flag);
   if (!flag) {
      d_mpi_dup.freeCommunicator();
   }
}



/*
 *************************************************************************
 * RankGroups load-balances within their membership and ignore other
 * groups.  When we balance over multiple cycles, the RankGroup for
 * the local process depends on the cycle, as computed by this method.
 *
 * The RankGroup size increases exponentially with the cycle number
 * such that for the last cycle the rank group includes all processes
 * in d_mpi.  It's a heuristic formula, as follows:
 *
 * Partition all ranks into similar sized groups.  With each cycle,
 * the group size grows exponentially while the number of groups
 * shrinks.  The last cycle_number has a single group of
 * d_mpi.getSize() processors.
 *
 * Let m = number of cycles
 * i = cycle number, [0,m)
 * p = communicator size
 *
 * The group size is p^((i+1)/m)
 *************************************************************************
 */
void TreeLoadBalancer::createBalanceRankGroupBasedOnCycles(
   tbox::RankGroup &rank_group,
   int &number_of_groups,
   int &group_num,
   const int cycle_number,
   const int number_of_cycles) const
{

   /*
    * Compute the number of group and, implicitly, the group sizes.
    * Tiny groups tend to leave the members with possibly large
    * overloads.  In order to make all groups similar in size we round
    * down the number of groups (and round up the group size).
    */
   number_of_groups =
      (int)pow((double)d_mpi.getSize(),
               1.0 - double(cycle_number + 1) / number_of_cycles);

   /*
    * All groups will have a nominal population count of
    * d_mpi.getSize()/number_of_groups.  The remainder from the integer
    * division is distributed to a subset of groups, starting from
    * group 0, so these groups will have one more than nominal.
    */
   const int nominal_group_size = d_mpi.getSize() / number_of_groups;
   const int first_nominal_sized_group = d_mpi.getSize() % number_of_groups;
   const int first_rank_in_nominal_sized_group = first_nominal_sized_group * (1 + nominal_group_size);

   if (d_mpi.getRank() < first_rank_in_nominal_sized_group) {
      group_num = d_mpi.getRank() / (1 + nominal_group_size);
      const int group_first_rank = group_num * (1 +nominal_group_size);
      rank_group.setMinMax( group_first_rank,
                            group_first_rank + nominal_group_size );
   } else {
      group_num = first_nominal_sized_group
         + (d_mpi.getRank() - first_rank_in_nominal_sized_group) / nominal_group_size;
      const int group_first_rank = first_rank_in_nominal_sized_group +
         (group_num - first_nominal_sized_group)*(1+nominal_group_size);
      rank_group.setMinMax( group_first_rank,
                            group_first_rank + nominal_group_size - 1 );
   }

   return;
}



/*
 *************************************************************************
 * Set up the asynchronous communication objects for the process tree
 * containing ranks defined by the RankGroup.
 *
 * The process tree lay-out is defined by the BalancedDepthFirstTree
 * class, thus defining parent and children of the local process.
 * This method sets the AsyncCommPeer objects for communication with
 * children and parent.
 *************************************************************************
 */
void TreeLoadBalancer::setupAsyncCommObjects(
   int& num_children,
   tbox::AsyncCommPeer<int> *& child_comms,
   tbox::AsyncCommPeer<int> *& parent_send,
   tbox::AsyncCommPeer<int> *& parent_recv,
   tbox::AsyncCommStage& comm_stage,
   const tbox::RankGroup &rank_group ) const
{
   comm_stage.setCommunicationWaitTimer(t_MPI_wait);

   child_comms = parent_send = parent_recv = NULL;

   /*
    * Arrange the group ranks in a BalancedDepthFirstTree in order to get
    * the parent/children in the group.
    *
    * By the way, the BalancedDepthFirstTree currently assumes a binary
    * tree, d_degree = 2.
    */
   TBOX_ASSERT(d_degree == 2);
   // FIXME: BalancedDepthFirstTree could use a constructor that takes a RankGroup.
   tbox::BalancedDepthFirstTree bdfs(0,
                                     rank_group.size()-1,
                                     rank_group.getMapIndex(d_mpi.getRank()),
                                     true);

   num_children = bdfs.getNumberOfChildren();

   if ( num_children > 0 ) {
      child_comms = new tbox::AsyncCommPeer<int>[num_children];
      for (int child_num = 0; child_num < num_children; ++child_num) {
         const int child_rank_in_grp = bdfs.getChildRank(child_num);
         const int child_true_rank = rank_group.getMappedRank(child_rank_in_grp);
         child_comms[child_num].initialize(&comm_stage);
         child_comms[child_num].setPeerRank(child_true_rank);
         child_comms[child_num].setMPI(d_mpi);
         child_comms[child_num].setMPITag(TreeLoadBalancer_LOADTAG0,
                                          TreeLoadBalancer_LOADTAG1);
         child_comms[child_num].limitFirstDataLength(TreeLoadBalancer_FIRSTDATALEN);
      }
   }

   if (bdfs.getParentRank() != bdfs.getInvalidRank()) {

      const int parent_rank_in_grp = bdfs.getParentRank();
      int parent_true_rank = rank_group.getMappedRank(parent_rank_in_grp);

      parent_send = new tbox::AsyncCommPeer<int>;
      parent_send->initialize(&comm_stage);
      parent_send->setPeerRank(parent_true_rank);
      parent_send->setMPI(d_mpi);
      parent_send->setMPITag(TreeLoadBalancer_LOADTAG0,
         TreeLoadBalancer_LOADTAG1);
      parent_send->limitFirstDataLength(TreeLoadBalancer_FIRSTDATALEN);

      parent_recv = new tbox::AsyncCommPeer<int>;
      parent_recv->initialize(&comm_stage);
      parent_recv->setPeerRank(parent_true_rank);
      parent_recv->setMPI(d_mpi);
      parent_recv->setMPITag(TreeLoadBalancer_LOADTAG0,
         TreeLoadBalancer_LOADTAG1);
      parent_recv->limitFirstDataLength(TreeLoadBalancer_FIRSTDATALEN);

   }

   return;
}



/*
 *************************************************************************
 *************************************************************************
 */
void TreeLoadBalancer::destroyAsyncCommObjects(
   tbox::AsyncCommPeer<int> *& child_comms,
   tbox::AsyncCommPeer<int> *& parent_send,
   tbox::AsyncCommPeer<int> *& parent_recv) const
{
   if (d_mpi.getSize() == 1) {
      TBOX_ASSERT(child_comms == NULL);
      TBOX_ASSERT(parent_send == NULL);
      TBOX_ASSERT(parent_recv == NULL);
   } else {
      if ( child_comms != NULL ) {
         delete[] child_comms;
      }
      if ( parent_send != NULL ) {
         delete parent_send;
         delete parent_recv;
      }
      child_comms = parent_send = parent_recv = NULL;
   }
}



/*
 *************************************************************************
 * Sort the sizes of an IntVector from smallest to largest value.
 *************************************************************************
 */
void TreeLoadBalancer::sortIntVector(
   hier::IntVector& ordered_dims,
   const hier::IntVector& vector) const
{
   const hier::IntVector num_cells = vector;

   for (int d = 0; d < d_dim.getValue(); d++) {
      ordered_dims(d) = d;
   }
   for (int d0 = 0; d0 < d_dim.getValue() - 1; d0++) {
      for (int d1 = d0 + 1; d1 < d_dim.getValue(); d1++) {
         if (vector(ordered_dims(d0)) > vector(ordered_dims(d1))) {
            int tmp_d = ordered_dims(d0);
            ordered_dims(d0) = ordered_dims(d1);
            ordered_dims(d1) = tmp_d;
         }
      }
   }
#ifdef DEBUG_CHECK_ASSERTIONS
   for (int d = 0; d < d_dim.getValue() - 1; d++) {
      TBOX_ASSERT(vector(ordered_dims(d)) <= vector(ordered_dims(d + 1)));
   }
#endif
}



/*
 *************************************************************************
 * Attempt to shift a specified ammount of load from one TransitSet to
 * another by breaking a single box from the overloaded set.  Examine
 * multiple NodeInTransit and breakages to
 *
 * - filter out the ones that worsens the balance (see breakOffLoad) for
 * reasons why this can happen.
 *
 * - find the one that results in the smallest combinedBreakingPenalty.
 *
 * Return whether any changes were made.
 *************************************************************************
 */
bool TreeLoadBalancer::shiftLoadsByBreaking(
   TransitSet& src,
   TransitSet& dst,
   int& actual_transfer,
   hier::LocalId& next_available_index,
   const int ideal_transfer ) const
{
   if (ideal_transfer < 0) {
      bool rval = shiftLoadsByBreaking(dst,
            src,
            actual_transfer,
            next_available_index,
            -ideal_transfer );
      actual_transfer = -actual_transfer;
      return rval;
   }

   TBOX_ASSERT(src.size() + dst.size() > 0);

   t_shift_loads_by_breaking->start();

   if (d_print_steps) {
      tbox::plog << "    shiftLoadsByBreaking asked to break off "
                 << ideal_transfer
                 << " from one of " << src.size()
                 << " source Boxes to add to set of " << dst.size()
                 << " Boxes."
                 << std::endl;
   }

   actual_transfer = 0;

   /*
    * The best results so far (from not transfering anything).
    */
   TransitSet best_src = src;
   TransitSet best_dst = dst;
   int best_actual_transfer = 0;

   double best_combined_penalty = combinedBreakingPenalty(
         computeBalancePenalty(best_src, best_dst, (double)ideal_transfer
            - best_actual_transfer),
         computeSurfacePenalty(best_src, best_dst),
         computeSlenderPenalty(best_src, best_dst));

   /*
    * Scale the pre-cut penalty.  Scaling makes this method more
    * agressive about producing a cut.  Sometimes the uncut penalty can
    * be low enough to prevent a cut, but the cut may be required for
    * reasonable balancing.  The down side of agressive cutting is that
    * it tends to produce more slivers (but not terribly many).
    * This exchange of load balance and slivers may not be easily
    * eliminated by the weights in the penalty functions.
    */
   if (d_print_steps) {
      tbox::plog.unsetf(std::ios::fixed | std::ios::scientific);
      tbox::plog.precision(6);
      tbox::plog << "    Uncut penalty: " << best_combined_penalty
                 << " scaled by " << d_precut_penalty_wt << " to "
                 << best_combined_penalty * d_precut_penalty_wt
                 << std::endl;
   }
   best_combined_penalty *= d_precut_penalty_wt;

   bool found_breakage = false;

   std::vector<hier::Box> breakoff;
   std::vector<hier::Box> leftover;
   double breakoff_amt;
   for (TransitSet::iterator si = src.begin();
        si != src.end() &&
        (!found_breakage || si->load >= ideal_transfer); ++si) {

      const BoxInTransit& candidate = *si;

      breakOffLoad(
         breakoff,
         leftover,
         breakoff_amt,
         candidate.box,
         ideal_transfer );

      if (!breakoff.empty()) {

         const BoxInTransit& brk_mapped_box_in_transit = *si;

         const bool improves_balance =
            tbox::MathUtilities<double>::Abs(
               (double)ideal_transfer - breakoff_amt) <
            (ideal_transfer - tbox::MathUtilities<double>::getEpsilon());

         if (d_print_steps) {
            tbox::plog << "    Potential to replace " << brk_mapped_box_in_transit << " with "
                       << breakoff.size() << " breakoff Boxes and "
                       << leftover.size() << " leftover Boxes."
                       << "  improves_balance=" << improves_balance
                       << std::endl;
         }

         if (!improves_balance) {
            // Reject.
            continue;
         }

         /*
          * Trial modifications of src and dst, for evaluating
          * combined penalties.
          */
         TransitSet trial_src = src;
         TransitSet trial_dst = dst;
         TBOX_ASSERT(trial_src.size() + trial_dst.size() > 0);
         int trial_actual_transfer = actual_transfer;
         trial_src.erase(candidate);

         /*
          * Put breakoff in trial_dst and leftover back into trial_src.
          */
         for (std::vector<hier::Box>::const_iterator bi = breakoff.begin();
              bi != breakoff.end();
              ++bi) {
            BoxInTransit give_mapped_box_in_transit(
               brk_mapped_box_in_transit,
               *bi,
               d_mpi.getRank(),
               next_available_index);
            give_mapped_box_in_transit.load = (int)computeLoad(
               give_mapped_box_in_transit.orig_box,
               give_mapped_box_in_transit.getBox());
            next_available_index += 2 + d_degree;
            trial_dst.insert(give_mapped_box_in_transit);
            trial_actual_transfer += give_mapped_box_in_transit.load;
            if (d_print_steps) {
               tbox::plog << "    Breakoff box " << *bi << " -> " << give_mapped_box_in_transit
                          << std::endl;
            }
         }
         TBOX_ASSERT(trial_src.size() + trial_dst.size() > 0);
         for (std::vector<hier::Box>::const_iterator bi = leftover.begin();
              bi != leftover.end();
              ++bi) {
            BoxInTransit keep_mapped_box_in_transit(
               brk_mapped_box_in_transit,
               *bi,
               d_mpi.getRank(),
               next_available_index);
            keep_mapped_box_in_transit.load = (int)computeLoad(
                  keep_mapped_box_in_transit.orig_box,
                  keep_mapped_box_in_transit.getBox());
            next_available_index += 2 + d_degree;
            trial_src.insert(keep_mapped_box_in_transit);
            if (d_print_steps) {
               tbox::plog << "    Leftover box " << *bi << " -> " << keep_mapped_box_in_transit
                          << std::endl;
            }
         }
         TBOX_ASSERT(trial_src.size() + trial_dst.size() > 0);
         trial_src.erase(brk_mapped_box_in_transit);

         /*
          * Compute the new penalty to see if it improves our best result so far.
          */
         TBOX_ASSERT(trial_src.size() + trial_dst.size() > 0);
         double trial_balance_penalty = computeBalancePenalty(trial_src,
               trial_dst,
               (double)ideal_transfer - trial_actual_transfer);
         double trial_surface_penalty = computeSurfacePenalty(trial_src,
               trial_dst);
         double trial_slender_penalty = computeSlenderPenalty(trial_src,
               trial_dst);
         double trial_combined_penalty = combinedBreakingPenalty(
               trial_balance_penalty,
               trial_surface_penalty,
               trial_slender_penalty);
         if (d_print_steps) {
            tbox::plog.unsetf(std::ios::fixed | std::ios::scientific);
            tbox::plog.precision(6);
            tbox::plog << "    Trial's imbalance: "
                       << (ideal_transfer - trial_actual_transfer)
                       << " balance,surface,slender,combined penalty: "
                       << trial_balance_penalty << ' '
                       << trial_surface_penalty << ' '
                       << trial_slender_penalty << ' '
                       << trial_combined_penalty
                       << std::endl;
         }

         if (trial_combined_penalty < best_combined_penalty) {
            if (d_print_steps) {
               tbox::plog << "    Keeping this trial." << std::endl;
            }
            found_breakage = true;
            best_actual_transfer = (int)breakoff_amt;
            best_src = trial_src;
            best_dst = trial_dst;
            best_combined_penalty = trial_combined_penalty;
         } else {
            if (d_print_steps) {
               tbox::plog << "    Rejecting this trial." << std::endl;
            }
         }

      } else {
         if (d_print_steps) {
            tbox::plog << "    Break step could not break " << ideal_transfer
                       << std::endl;
         }
      }

   }

   if (found_breakage) {
      src.swap(best_src);
      dst.swap(best_dst);
      actual_transfer = best_actual_transfer;
   }

   t_shift_loads_by_breaking->stop();
   return found_breakage;
}



/*
 *************************************************************************
 * Attempt to swap some NodesInTransit between 2 sets of
 * NodesInTransit (src and dst) to shift ideal_transfer work units.
 *
 * Transfering a BoxInTransit from one TransitSet to another
 * is considered a degenerate "swap" (a BoxInTransit is
 * swapped for nothing) handled by this function.
 *
 * This method can transfer load both ways.
 * ideal_transfer > 0 means to raise the load of dst
 * ideal_transfer < 0 means to raise the load of src
 * The iterative do loop may overshoot the ideal_transfer
 * and may have to swap to shift some of the load
 * back.
 *
 * Return whether any changes were made.
 *************************************************************************
 */
bool TreeLoadBalancer::shiftLoadsBySwapping(
   TransitSet& src,
   TransitSet& dst,
   int& actual_transfer,
   int ideal_transfer ) const
{
   t_shift_loads_by_swapping->start();

   if (d_print_steps) {
      tbox::plog << "  Attempting to swap " << ideal_transfer << std::endl;
   }

   bool return_value = false;
   bool found_swap;

   actual_transfer = 0;

   do {

      /*
       * Ammount we seek to transfer from hi to lo
       * (the "ideal" for this particular iteration).
       * Unlike ideal_transfer and actual_transfer, this quantity is positive.
       */
      int rem_transfer = ideal_transfer - actual_transfer;
      if (d_print_steps) {
         tbox::plog << "    Swap progress: " << actual_transfer
                    << " / " << ideal_transfer << " remaining transfer = "
                    << rem_transfer << std::endl;
      }

      found_swap = false;

      TransitSet::iterator isrc;
      TransitSet::iterator idst;
      int swap_transfer;
      found_swap = findLoadSwapPair(
         src,
         dst,
         swap_transfer,
         isrc,
         idst,
         rem_transfer );

      if (found_swap) {

         // We can improve balance_penalty by swapping isrc with idst.
         if (d_print_steps) {
            tbox::plog << "    Swapping " << swap_transfer << " units using ";
            if (isrc != src.end()) tbox::plog << *isrc;
            else tbox::plog << "X";
            tbox::plog << " <--> ";
            if (idst != dst.end()) tbox::plog << *idst;
            else tbox::plog << "X";
            tbox::plog << std::endl;
         }

         if (isrc != src.end()) {
            dst.insert(*isrc);
            src.erase(isrc);
         }
         if (idst != dst.end()) {
            src.insert(*idst);
            dst.erase(idst);
         }

         actual_transfer += swap_transfer;
         return_value = true;

      } else {
         if (d_print_steps) {
            tbox::plog << "    Cannot find swap pair for " << rem_transfer
                       << " units." << std::endl;
         }
      }

   } while (found_swap && (actual_transfer != ideal_transfer));

   if (d_print_steps) {
      tbox::plog << "  Final imbalance for swap " << ideal_transfer
      - actual_transfer << std::endl;
   }

   t_shift_loads_by_swapping->stop();

   return return_value;
}



/*
 *************************************************************************
 * Find a BoxInTransit in src and a BoxInTransit in dst which when swapped
 * results in shifting close to ideal_shift from src to dst.
 * Return whether a swap pair was found.
 *
 * If isrc is set but idst is not, it means that isrc should
 * be moved to dst, but no dst should be moved back.  This is
 * the degenerate case of swapping isrc for a BoxInTransit with zero
 * load.
 *************************************************************************
 */
bool TreeLoadBalancer::findLoadSwapPair(
   TransitSet& src,
   TransitSet& dst,
   int& actual_transfer,
   TransitSet::iterator& isrc,
   TransitSet::iterator& idst,
   int ideal_transfer ) const
{
   if (ideal_transfer < 0) {
      // The logic below does not handle bi-directional so handle it here.
      bool rval = findLoadSwapPair(
         dst,
         src,
         actual_transfer,
         idst,
         isrc,
         -ideal_transfer );
      actual_transfer = -actual_transfer;
      return rval;
   }

   t_find_swap_pair->start();

   if (d_print_steps) {
      tbox::plog << "  findLoadSwapPair looking for transfer of "
                 << ideal_transfer
                 << " between " << src.size() << "-BoxInTransit src and "
                 << dst.size() << "-BoxInTransit dst." << std::endl;
   }
   if (d_print_swap_steps) {
      tbox::plog << "    src (" << src.size() << "):" << std::endl;
      for (TransitSet::iterator si = src.begin(); si != src.end(); ++si) {
         tbox::plog << *si << std::endl;
      }
      tbox::plog << "    dst (" << dst.size() << "):" << std::endl;
      for (TransitSet::iterator si = dst.begin(); si != dst.end(); ++si) {
         tbox::plog << *si << std::endl;
      }
   }

   /*
    * Look for a high and a low NodeInTransit to swap, subject to condition
    *
    * 0 < load(high) - load(low) < lim_transfer.
    *
    * Compute the
    * balance_penalty if high and low were swapped.  Keep looking
    * until we find the pair giving the lowest balance_penalty on swapping.
    *
    * isrc and idst point to the current best pair to swap.  new_balance_penalty
    * is the balance_penalty if we swap them.
    *
    * jsrc and jdst are trial pairs to check to see if we can improve on
    * new_balance_penalty.
    *
    * We will look for two "best" pairs:
    *
    * On the high side, swapping more than ideal_transfer:
    * (jsrc_hiside , jdst_hiside) are the best swap pair such that
    * jsrc_hiside->load - jdst_hiside->load >= ideal_transfer
    *
    * On the low side, swapping less than ideal_transfer:
    * (jsrc_loside, jdst_loside are the best swap pair such that
    * jsrc_loside->load - jdst_loside->load < ideal_transfer
    *
    * Then we decide on whether to choose the hig-hside swap or the
    * low-side swap based on balance_penalty of each candidate swap.
    */

   // Initialization indicating no swap pair found.
   TransitSet::iterator jsrc_hiside = src.end();
   TransitSet::iterator jdst_hiside = dst.end();
   TransitSet::iterator jsrc_loside = src.end();
   TransitSet::iterator jdst_loside = dst.end();

   // A dummy BoxInTransit for set searches.
   hier::Box dummy_box(d_dim);
   BoxInTransit dummy_search_target(d_dim);

   // Distance between ideal and candidate, >= 0
   int imbalance_loside = tbox::MathUtilities<int>::getMax();
   int imbalance_hiside = tbox::MathUtilities<int>::getMax();

   if (dst.empty()) {
      /*
       * There is no dst BoxInTransit, so the swap would
       * degnerate to moving a src BoxInTransit to dst.  Find
       * the best src BoxInTransit to move.
       */
      dummy_search_target = BoxInTransit(hier::Box(dummy_box, hier::LocalId::getZero(), 0));
      dummy_search_target.load = ideal_transfer;
      TransitSet::iterator jsrc = src.lower_bound(dummy_search_target);

      if (d_print_swap_steps) {
         tbox::plog << "  findLoadSwapPair with empty dst: ";
      }
      if (jsrc != src.begin()) {
         jsrc_hiside = jsrc;
         --jsrc_hiside;
         imbalance_hiside = jsrc_hiside->load - ideal_transfer;
         if (d_print_swap_steps) {
            tbox::plog << "  hi src: " << (*jsrc_hiside)
                       << " with transfer " << (*jsrc_hiside).load
                       << " missing by " << imbalance_hiside;
         }
      }

      if (jsrc != src.end()) {
         jsrc_loside = jsrc;
         imbalance_loside = ideal_transfer - jsrc_loside->load;
         if (d_print_swap_steps) {
            tbox::plog << "  lo src: " << (*jsrc_loside)
                       << " with transfer " << (*jsrc_loside).load
                       << " missing by " << imbalance_loside;
         }
      }
      if (d_print_swap_steps) {
         tbox::plog << std::endl;
      }

   } else {

      /*
       * Start search through src beginning with the NodeInTransit
       * whose load exceed the biggest dst BoxInTransit by at
       * least ideal_transfer.
       */
      dummy_search_target = *dst.begin();
      dummy_search_target.load += ideal_transfer;
      TransitSet::iterator jsrc_beg = src.lower_bound(dummy_search_target);

      for (TransitSet::iterator jsrc = jsrc_beg; jsrc != src.end(); ++jsrc) {

         /*
          * Set jdst pointing to where we should start looking in dst.
          * Look for a load less than the load of jsrc by
          * ideal_transfer.
          */
         dummy_search_target = BoxInTransit(hier::Box(dummy_box, hier::LocalId::getZero(), 0));
         dummy_search_target.load = tbox::MathUtilities<int>::Max(
               jsrc->load - ideal_transfer,
               0);
         TransitSet::iterator jdst = dst.lower_bound(dummy_search_target);

         if (jdst != dst.end()) {

            /*
             * lower_bound returns jdst that gives >= ideal_transfer
             * when swapped with jsrc.  Check transfererence between
             * jsrc and two dst NodeInTransit on either side of the
             * ideal dst BoxInTransit to swap.
             */
            int tmp_miss = (jsrc->load - jdst->load) - ideal_transfer;
            TBOX_ASSERT(tmp_miss >= 0);
            if ((tmp_miss < imbalance_hiside)) {
               jsrc_hiside = jsrc;
               jdst_hiside = jdst;
               imbalance_hiside = tmp_miss;
               if (d_print_swap_steps) {
                  tbox::plog << "    new hi-swap pair: " << (*jsrc_hiside)
                             << " & " << (*jdst_hiside) << " with transfer "
                             << (jsrc_hiside->load - jdst_hiside->load)
                             << " missing by " << imbalance_hiside
                             << std::endl;
               }
            }

            if (jdst != dst.begin()) {
               --jdst; // Now, jsrc and jdst transferer by *less* than ideal_transfer.
               tmp_miss = ideal_transfer - (jsrc->load - jdst->load);
               TBOX_ASSERT(tmp_miss >= 0);
               if (tmp_miss < imbalance_loside) {
                  jsrc_loside = jsrc;
                  jdst_loside = jdst;
                  imbalance_loside = tmp_miss;
                  if (d_print_swap_steps) {
                     tbox::plog << "    new lo-swap pair: " << (*jsrc_loside)
                                << " & " << (*jdst_loside) << " with transfer "
                                << (jsrc_loside->load - jdst_loside->load)
                                << " missing by " << imbalance_loside
                                << std::endl;
                  }
               }
            }

         } else {

            /*
             * The ideal dst to swap is smaller than the smallest dst
             * BoxInTransit.  Check the transfererence between
             * jsrc and smallest BoxInTransit, the case of
             * moving jsrc in whole.
             */
            if (jsrc->load > ideal_transfer) {
               // Moving jsrc to src is moving too much--hiside.
               int tmp_miss = jsrc->load - ideal_transfer;
               TBOX_ASSERT(tmp_miss >= 0);
               if (tmp_miss < imbalance_hiside) {
                  jsrc_hiside = jsrc;
                  jdst_hiside = dst.end();
                  imbalance_hiside = tmp_miss;
                  if (d_print_swap_steps) {
                     tbox::plog << "    new hi-swap source: " << (*jsrc_hiside)
                                << " & " << "no dst" << " with transfer "
                                << (jsrc_hiside->load)
                                << " missing by " << imbalance_hiside
                                << std::endl;
                  }
               }
            } else {
               // Moving jsrc to src is moving (just right or) too little--loside.
               int tmp_miss = ideal_transfer - jsrc->load;
               TBOX_ASSERT(tmp_miss >= 0);
               if (tmp_miss < imbalance_loside) {
                  jsrc_loside = jsrc;
                  jdst_loside = dst.end();
                  imbalance_loside = tmp_miss;
                  if (d_print_swap_steps) {
                     tbox::plog << "    new lo-swap source: " << (*jsrc_loside)
                                << " & " << "no dst" << " with transfer "
                                << (jsrc_loside->load)
                                << " missing by " << imbalance_loside
                                << std::endl;
                  }
               }
               /*
                * Break out of the loop early because there is no
                * point checking smaller src NodeInTransit.
                */
               break;
            }
         }
      }

   }

   /*
    * Swapping does not produce new cuts, so it is ok to omit the penalties
    * arising from cutting.
    */
   double current_balance_penalty = (double)ideal_transfer;
   double balance_penalty_loside = (double)imbalance_loside;
   double balance_penalty_hiside = (double)imbalance_hiside;

   if (d_print_swap_steps) {
      tbox::plog << "    Swap candidates give penalties (unswap,lo,hi): "
                 << current_balance_penalty << " , " << balance_penalty_loside
                 << " , " << balance_penalty_hiside << std::endl;
   }

   bool return_value = false;
   if (balance_penalty_loside < current_balance_penalty &&
       balance_penalty_loside <= balance_penalty_hiside) {
      isrc = jsrc_loside;
      idst = jdst_loside;
      return_value = true;
      if (d_print_swap_steps) {
         tbox::plog << "    Taking loside." << std::endl;
      }
   } else if (balance_penalty_hiside < current_balance_penalty &&
              balance_penalty_hiside <= balance_penalty_loside) {
      isrc = jsrc_hiside;
      idst = jdst_hiside;
      return_value = true;
      if (d_print_swap_steps) {
         tbox::plog << "    Taking hiside." << std::endl;
      }
   } else {
      if (d_print_swap_steps) {
         tbox::plog << "    Keeping original (no swap)." << std::endl;
      }
   }

   if (return_value) {
      actual_transfer = (*isrc).load;
      if (idst != dst.end()) {
         actual_transfer -= (*idst).load;
      }
   }

   t_find_swap_pair->stop();
   return return_value;
}



/*
 *************************************************************************
 * Master method for breaking off a load.
 *
 * Try different heuristics and pick the "best" way to break off a
 * load.  The best is defined as the one with the lowest combined
 * penalty.
 *
 * This method always return a breakage if at all possible, without
 * considering whether the break should be used.  For example,
 * requesting breakage of 1 cell in a 100x100 box might return a
 * breakage of a 100-cells sliver!
 *
 * Return whether a successful break was made.
 *************************************************************************
 */
bool TreeLoadBalancer::breakOffLoad(
   std::vector<hier::Box>& breakoff,
   std::vector<hier::Box>& leftover,
   double& brk_load,
   const hier::Box& mapped_box,
   double ideal_load_to_break ) const
{
   TBOX_ASSERT(ideal_load_to_break > 0);

   /*
    * NOTE: We need in this method a way to weigh the
    * value of proximity to the ideal breakoff vs the
    * increased area of the cuts.  However, the weight
    * given to area-optimized cuts should be considered
    * only with real application performance data.
    *
    * NOTE: We can compute the amount of new box boundaries
    * generated by computing the box boundary before and
    * after, and subtracting.  Easier than reconstructing
    * the cuts from the box definitions.
    *
    * NOTE: We should weight negatively the production of
    * high surface-to-volume boxes.
    */

   t_break_off_load->start();

   breakoff.clear();
   leftover.clear();

   if (ideal_load_to_break < d_min_size.getProduct()) {
      /*
       * Assuming uniform load balancing, there is no hope
       * if breaking off a piece of the desired size.
       */
      if (d_print_break_steps) {
         tbox::plog << "      ideal_load_to_break " << ideal_load_to_break
                    << " < " << d_min_size.getProduct() << d_min_size
                    << ":  Cannot break Box " << mapped_box << std::endl;
      }
      t_break_off_load->stop();
      return false;
   }

   /*
    * To avoid repeated computations of bad cuts,
    * we precompute bad_cuts here to provide to
    * methods that actually use the information.
    */
   tbox::Array<tbox::Array<bool> > bad_cuts(d_dim.getValue());
   t_find_bad_cuts->start();
   hier::BoxUtilities::findBadCutPoints(bad_cuts,
      mapped_box,
      d_block_domain_boxes[mapped_box.getBlockId().getBlockValue()],
      d_bad_interval);
   t_find_bad_cuts->stop();

   // Penalty for not transfering ideal load.
   double best_balance_penalty = computeBalancePenalty(mapped_box,
         ideal_load_to_break);
   // Penalty for new surfaces generated (none generated yet).
   double best_surface_penalty = computeSurfacePenalty(mapped_box);
   // Penalty for slender boxes.
   double best_slender_penalty = computeSlenderPenalty(mapped_box);

   double best_combined_penalty = tbox::MathUtilities<double>::getMax();

   if (d_print_break_steps) {
      tbox::plog.unsetf(std::ios::fixed | std::ios::scientific);
      tbox::plog.precision(6);
      tbox::plog << "      pre-break imbalance: " << ideal_load_to_break
                 << " balance,surface,slender,combined penalties: "
                 << best_balance_penalty << ", " << best_surface_penalty
                 << ", "
                 << best_slender_penalty << ", " << best_combined_penalty
                 << std::endl;
   }

   brk_load = 0;
   bool found_any_break = false;

   {
      std::vector<hier::Box> planar_breakoff;
      std::vector<hier::Box> planar_leftover;
      double planar_brk_load;

      bool found_this_break = breakOffLoad_planar(
            planar_breakoff,
            planar_leftover,
            planar_brk_load,
            mapped_box,
            ideal_load_to_break,
            bad_cuts );

      if (found_this_break) {
         found_any_break = true;
         double planar_balance_penalty = computeBalancePenalty(planar_breakoff,
               planar_leftover,
               (double)(planar_brk_load - ideal_load_to_break));
         double planar_surface_penalty = computeSurfacePenalty(planar_breakoff,
               planar_leftover);
         double planar_slender_penalty = computeSlenderPenalty(planar_breakoff,
               planar_leftover);
         double planar_combined_penalty =
            combinedBreakingPenalty(planar_balance_penalty,
               planar_surface_penalty,
               planar_slender_penalty);
         if (d_print_break_steps) {
            tbox::plog.unsetf(std::ios::fixed | std::ios::scientific);
            tbox::plog.precision(6);
            tbox::plog << "      Planar-break broke off "
                       << planar_brk_load << " / " << ideal_load_to_break
                       << " from " << mapped_box << '|'
                       << mapped_box.numberCells() << '|'
                       << mapped_box.size() << " into "
                       << planar_breakoff.size()
                       << " breakoff: ";
            for (std::vector<hier::Box>::const_iterator bi =
                    planar_breakoff.begin();
                 bi != planar_breakoff.end();
                 ++bi) {
               tbox::plog << " " << *bi << '|' << bi->numberCells() << '|'
                          << bi->size();
            }
            tbox::plog << "\n        and " << planar_leftover.size()
                       << " leftover boxes:";
            for (std::vector<hier::Box>::const_iterator bi =
                    planar_leftover.begin();
                 bi != planar_leftover.end();
                 ++bi) {
               tbox::plog << " " << *bi << '|' << bi->numberCells() << '|'
                          << bi->size();
            }
            tbox::plog << "\n        imbalance: "
                       << (planar_brk_load - ideal_load_to_break)
                       << " balance,surface,slender,combined penalties: "
                       << planar_balance_penalty << ", "
                       << planar_surface_penalty << ", "
                       << planar_slender_penalty
                       << ", " << planar_combined_penalty << std::endl;
         }
         if (planar_combined_penalty < best_combined_penalty) {
            if (d_print_break_steps) {
               tbox::plog << "      Keeping planar cut result." << std::endl;
            }
            breakoff.swap(planar_breakoff);
            leftover.swap(planar_leftover);
            brk_load = planar_brk_load;
            best_balance_penalty = planar_balance_penalty;
            best_surface_penalty = planar_surface_penalty;
            best_slender_penalty = planar_slender_penalty;
            best_combined_penalty = planar_combined_penalty;
         } else {
            if (d_print_break_steps) {
               tbox::plog << "      Rejecting planar cut result." << std::endl;
            }
         }
      }
   }

   /*
    * If above cut algorithms fail to break or improve the penalty, try
    * more cutting algorithms.
    */
   {

      std::vector<hier::Box> cubic1_breakoff;
      std::vector<hier::Box> cubic1_leftover;
      double cubic1_brk_load;

      bool found_this_break = breakOffLoad_cubic1(
            cubic1_breakoff,
            cubic1_leftover,
            cubic1_brk_load,
            mapped_box,
            ideal_load_to_break,
            bad_cuts );

      if (found_this_break) {
         found_any_break = true;
         double cubic1_balance_penalty = computeBalancePenalty(
               cubic1_breakoff,
               cubic1_leftover,
               (double)(cubic1_brk_load - ideal_load_to_break));
         double cubic1_surface_penalty = computeSurfacePenalty(cubic1_breakoff,
               cubic1_leftover);
         double cubic1_slender_penalty = computeSlenderPenalty(cubic1_breakoff,
               cubic1_leftover);
         double cubic1_combined_penalty =
            combinedBreakingPenalty(cubic1_balance_penalty,
               cubic1_surface_penalty,
               cubic1_slender_penalty);
         if (d_print_break_steps) {
            tbox::plog.unsetf(std::ios::fixed | std::ios::scientific);
            tbox::plog.precision(6);
            tbox::plog << "      Cubic-break broke off "
                       << cubic1_brk_load << " / " << ideal_load_to_break
                       << " from " << mapped_box << '|'
                       << mapped_box.numberCells() << '|'
                       << mapped_box.size() << " into "
                       << cubic1_breakoff.size()
                       << " breakoff: ";
            for (std::vector<hier::Box>::const_iterator bi =
                    cubic1_breakoff.begin();
                 bi != cubic1_breakoff.end();
                 ++bi) {
               tbox::plog << " " << *bi << '|' << bi->numberCells() << '|'
                          << bi->size();
            }
            tbox::plog << "\n        and " << cubic1_leftover.size()
                       << " leftover boxes:";
            for (std::vector<hier::Box>::const_iterator bi =
                    cubic1_leftover.begin();
                 bi != cubic1_leftover.end();
                 ++bi) {
               tbox::plog << " " << *bi << '|' << bi->numberCells() << '|'
                          << bi->size();
            }
            tbox::plog << "\n        imbalance: "
                       << (cubic1_brk_load - ideal_load_to_break)
                       << " balance,surface,slender,combined penalties: "
                       << cubic1_balance_penalty << ", "
                       << cubic1_surface_penalty << ", "
                       << cubic1_slender_penalty
                       << ", " << cubic1_combined_penalty << std::endl;
         }
         if (cubic1_combined_penalty < best_combined_penalty) {
            if (d_print_break_steps) {
               tbox::plog << "      choosing breakOffLoad_cubic1 result."
                          << std::endl;
            }
            breakoff.swap(cubic1_breakoff);
            leftover.swap(cubic1_leftover);
            brk_load = cubic1_brk_load;
            best_balance_penalty = cubic1_balance_penalty;
            best_surface_penalty = cubic1_surface_penalty;
            best_slender_penalty = cubic1_slender_penalty;
            best_combined_penalty = cubic1_combined_penalty;
         } else {
            if (d_print_break_steps) {
               tbox::plog << "      Rejecting cubic1 cut result." << std::endl;
            }
         }
      } else {
         if (d_print_break_steps) {
            tbox::plog << "      breakOffLoad_cubic1 could not break "
                       << ideal_load_to_break << " from " << mapped_box
                       << '/' << mapped_box.numberCells()
                       << '/' << mapped_box.numberCells().getProduct()
                       << std::endl;
         }
      }

   }

   t_break_off_load->stop();

   return found_any_break;
}



/*
 *************************************************************************
 * Measuring surface area of boxes is used in penalizing
 * the creation of new surfaces.
 *************************************************************************
 */

double TreeLoadBalancer::computeBoxSurfaceArea(
   const std::vector<hier::Box>& boxes) const
{
   int surface_area = 0;
   for (std::vector<hier::Box>::const_iterator bi = boxes.begin();
        bi != boxes.end();
        ++bi) {
      const hier::Box& box = *bi;
      int volume = box.size();
      for (int d = 0; d < d_dim.getValue(); ++d) {
         surface_area += volume / box.numberCells(d);
      }
   }
   surface_area *= 2;
   return surface_area;
}



/*
 *************************************************************************
 * Measuring surface area of boxes is used in penalizing
 * the creation of new surfaces.
 *************************************************************************
 */

int TreeLoadBalancer::computeBoxSurfaceArea(
   const hier::Box& box) const
{
   int surface_area = 0;
   int volume = box.size();
   for (int d = 0; d < d_dim.getValue(); ++d) {
      surface_area += volume / box.numberCells(d);
   }
   surface_area *= 2;
   return surface_area;
}



/*
 *************************************************************************
 * Compute the total combined penalty associated with box cutting.
 * Any kind of binary function can be used.  I am just experimenting
 * with various types and weights.
 *
 * All input penalties should all be non-dimensional.
 *************************************************************************
 */

double TreeLoadBalancer::combinedBreakingPenalty(
   double balance_penalty,
   double surface_penalty,
   double slender_penalty) const
{
   double combined_penalty =
      d_balance_penalty_wt * balance_penalty * balance_penalty
      + d_surface_penalty_wt * surface_penalty * surface_penalty
      + d_slender_penalty_wt * slender_penalty * slender_penalty;
   return combined_penalty;
}



/*
 *************************************************************************
 * Return non-dimensional volume-weighted balance penalty for
 * two containers of boxes and how imbalanced they are.
 *************************************************************************
 */

double TreeLoadBalancer::computeBalancePenalty(
   const std::vector<hier::Box>& a,
   const std::vector<hier::Box>& b,
   double imbalance) const
{
   NULL_USE(a);
   NULL_USE(b);
   return tbox::MathUtilities<double>::Abs(imbalance);
}



/*
 *************************************************************************
 * Return non-dimensional volume-weighted balance penalty for
 * two containers of boxes and how imbalanced they are.
 *************************************************************************
 */

double TreeLoadBalancer::computeBalancePenalty(
   const TransitSet& a,
   const TransitSet& b,
   double imbalance) const
{
   NULL_USE(a);
   NULL_USE(b);
   return tbox::MathUtilities<double>::Abs(imbalance);
}



/*
 *************************************************************************
 * Return non-dimensional volume-weighted balance penalty for
 * a box and how imbalanced it is.
 *************************************************************************
 */

double TreeLoadBalancer::computeBalancePenalty(
   const hier::Box& a,
   double imbalance) const
{
   NULL_USE(a);
   return tbox::MathUtilities<double>::Abs(imbalance);
}



/*
 *************************************************************************
 * Return non-dimensional volume-weighted surface penalty for a box.  The
 * reference zero penalty is for a box of equal sides having the same
 * volume.
 *************************************************************************
 */

double TreeLoadBalancer::computeSurfacePenalty(
   const std::vector<hier::Box>& a,
   const std::vector<hier::Box>& b) const
{
   double surface_penalty = 0;
   for (std::vector<hier::Box>::const_iterator bi = a.begin();
        bi != a.end();
        ++bi) {
      surface_penalty += computeSurfacePenalty(*bi);
   }
   for (std::vector<hier::Box>::const_iterator bi = b.begin();
        bi != b.end();
        ++bi) {
      surface_penalty += computeSurfacePenalty(*bi);
   }
   return surface_penalty;
}



/*
 *************************************************************************
 * Return non-dimensional volume-weighted surface penalty for a box.  The
 * reference zero penalty is for a box of equal sides having the same
 * volume.
 *************************************************************************
 */

double TreeLoadBalancer::computeSurfacePenalty(
   const TransitSet& a,
   const TransitSet& b) const
{
   double surface_penalty = 0;
   for (TransitSet::const_iterator bi = a.begin(); bi != a.end(); ++bi) {
      surface_penalty += computeSurfacePenalty(bi->box);
   }
   for (TransitSet::const_iterator bi = b.begin(); bi != b.end(); ++bi) {
      surface_penalty += computeSurfacePenalty(bi->box);
   }
   return surface_penalty;
}



/*
 *************************************************************************
 * Return non-dimensional volume-weighted surface penalty for a box.  The
 * reference zero penalty is for a box of equal sides having the same
 * volume.
 *************************************************************************
 */

double TreeLoadBalancer::computeSurfacePenalty(
   const hier::Box& a) const
{
   int boxvol = a.size();
   double surface_area = computeBoxSurfaceArea(a);
   double best_surface = 2 * d_dim.getValue() * pow((double)boxvol,
         (double)(d_dim.getValue() - 1) / d_dim.getValue());
   double surface_penalty = surface_area / best_surface - 1.0;
   surface_penalty = surface_penalty * surface_penalty; // Make it blow up.
   return surface_penalty;
}



/*
 *************************************************************************
 * Return non-dimensional volume-weighted slenderness penalty for two
 * containers of boxes.  The reference zero penalty refers to a box with
 * all sides the same length.
 *************************************************************************
 */

double TreeLoadBalancer::computeSlenderPenalty(
   const std::vector<hier::Box>& a,
   const std::vector<hier::Box>& b) const
{
   double slender_penalty = 0;
   for (std::vector<hier::Box>::const_iterator bi = a.begin();
        bi != a.end();
        ++bi) {
      slender_penalty += computeSlenderPenalty(*bi);
   }
   for (std::vector<hier::Box>::const_iterator bi = b.begin();
        bi != b.end();
        ++bi) {
      slender_penalty += computeSlenderPenalty(*bi);
   }
   return slender_penalty;
}



/*
 *************************************************************************
 * Return non-dimensional volume-weighted slenderness penalty for two
 * containers of boxes.  The reference zero penalty refers to a box with
 * all sides the same length.
 *************************************************************************
 */

double TreeLoadBalancer::computeSlenderPenalty(
   const TransitSet& a,
   const TransitSet& b) const
{
   double slender_penalty = 0;
   for (TransitSet::const_iterator bi = a.begin(); bi != a.end(); ++bi) {
      slender_penalty += computeSlenderPenalty(bi->box);
   }
   for (TransitSet::const_iterator bi = b.begin(); bi != b.end(); ++bi) {
      slender_penalty += computeSlenderPenalty(bi->box);
   }
   return slender_penalty;
}



/*
 *************************************************************************
 * Return non-dimensional volume-weighted slenderness penalty for two
 * containers of boxes.  The reference zero penalty refers to a box with
 * all sides the same length.
 *************************************************************************
 */

double TreeLoadBalancer::computeSlenderPenalty(
   const hier::Box& a) const
{
   const hier::IntVector boxdim = a.numberCells();
   double slender_penalty = (double)boxdim.max() / boxdim.min() - 1.0;
   slender_penalty = slender_penalty * slender_penalty; // Make it blow up.
   return slender_penalty;
}



/*
 *************************************************************************
 * Break up box bursty against box solid and adds the pieces to list.
 * This version differs from that in BoxContainer in that it tries to minimize
 * slivers.
 *************************************************************************
 */

void TreeLoadBalancer::burstBox(
   std::vector<hier::Box>& boxes,
   const hier::Box& bursty,
   const hier::Box& solid ) const
{
   /*
    * This method lacks logic to handle the case of solid not being
    * completely inside bursty.  That feature is not currently needed.
    */
   TBOX_ASSERT(bursty.contains(solid));

   const hier::IntVector solid_size = solid.numberCells();

   boxes.clear();
   hier::Box cutme = bursty;
   while (!cutme.isSpatiallyEqual(solid)) {

      int cut_dir = 999999;
      bool cut_above_solid = false; // Whether to slice off the piece above solid (vs below).
      /*
       * Find direction and place to cut.  To minimize slivers, cut
       * from cutme the thickest slab (in direction normal to cut)
       * possible.
       */
      int slab_thickness = 0;
      for (int d = 0; d < d_dim.getValue(); ++d) {
         if (cutme.numberCells(d) > solid_size(d)) {
            const int thickness_from_upper_cut = cutme.upper() (d)
               - solid.upper() (d);
            if (thickness_from_upper_cut > slab_thickness) {
               slab_thickness = thickness_from_upper_cut;
               cut_dir = d;
               cut_above_solid = true;
            }
            const int thickness_from_lower_cut = solid.lower() (d)
               - cutme.lower() (d);
            if (thickness_from_lower_cut > slab_thickness) {
               slab_thickness = thickness_from_lower_cut;
               cut_dir = d;
               cut_above_solid = false;
            }
         }
      }
      TBOX_ASSERT(cut_dir >= 0 && cut_dir < d_dim.getValue());

      hier::Box removeme = cutme;
      if (cut_above_solid) {
         cutme.upper() (cut_dir) = solid.upper() (cut_dir);
         removeme.lower() (cut_dir) = solid.upper() (cut_dir) + 1;
      } else {
         cutme.lower() (cut_dir) = solid.lower() (cut_dir);
         removeme.upper() (cut_dir) = solid.lower() (cut_dir) - 1;
      }

      boxes.push_back(removeme);

   }

   if (d_print_break_steps) {
      tbox::plog << "      burstBox: " << bursty << " = " << solid;
      for (std::vector<hier::Box>::const_iterator bi = boxes.begin();
           bi != boxes.end();
           bi++) {
         tbox::plog << " + " << *bi;
      }
      tbox::plog << std::endl;
   }
#ifdef DEBUG_CHECK_ASSERTIONS
   for (std::vector<hier::Box>::const_iterator bi = boxes.begin();
        bi != boxes.end();
        bi++) {
      for (std::vector<hier::Box>::const_iterator bj = boxes.begin();
           bj != boxes.end();
           bj++) {
         if (bi != bj) {
            TBOX_ASSERT(!bi->intersects(*bj));
         }
      }
   }
   hier::BoxContainer l1(bursty);
   hier::BoxContainer l2(solid);
   for (std::vector<hier::Box>::const_iterator bi = boxes.begin();
        bi != boxes.end();
        bi++) {
      l2.pushFront(*bi);
   }
   l1.removeIntersections(l2);
   TBOX_ASSERT(l1.size() == 0);
   l2.removeIntersections(bursty);
   TBOX_ASSERT(l2.size() == 0);
#endif
}



/*
 *************************************************************************
 *************************************************************************
 */
double TreeLoadBalancer::computeLocalLoads(
   const hier::BoxLevel& mapped_box_level) const
{
   // Count up workload.
   double load = 0.0;
   const hier::BoxContainer& mapped_boxes = mapped_box_level.getBoxes();
   for (hier::BoxContainer::ConstIterator ni = mapped_boxes.begin();
        ni != mapped_boxes.end();
        ++ni) {
      double mapped_box_load = computeLoad(*ni);
      load += mapped_box_load;
   }
   return (double)load;
}



/*
 *************************************************************************
 *
 * Print out all attributes of class instance for debugging.
 *
 *************************************************************************
 */

void TreeLoadBalancer::printClassData(
   std::ostream& os) const
{
   os << "\nTreeLoadBalancer::printClassData..." << std::endl;
   os << "\nTreeLoadBalancer: this = "
      << (TreeLoadBalancer *)this << std::endl;
   os << "d_object_name = " << d_object_name << std::endl;

   int ln;

   os << "d_workload_data_id..." << std::endl;
   for (ln = 0; ln < d_workload_data_id.getSize(); ln++) {
      os << "    d_workload_data_id[" << ln << "] = "
         << d_workload_data_id[ln] << std::endl;
   }
}



/*
 *************************************************************************
 *
 * Read values (described in the class header) from input database.
 *
 *************************************************************************
 */

void TreeLoadBalancer::getFromInput(
   tbox::Pointer<tbox::Database> db)
{

   if (!db.isNull()) {

      d_print_steps =
         db->getBoolWithDefault("print_steps",
            d_print_steps);
      d_print_break_steps =
         db->getBoolWithDefault("print_break_steps",
            d_print_break_steps);
      d_print_swap_steps =
         db->getBoolWithDefault("print_swap_steps",
            d_print_swap_steps);
      d_print_edge_steps =
         db->getBoolWithDefault("print_edge_steps",
            d_print_edge_steps);
      d_check_connectivity =
         db->getBoolWithDefault("check_connectivity",
            d_check_connectivity);
      d_check_map =
         db->getBoolWithDefault("check_map",
            d_check_map);

      d_report_load_balance = db->getBoolWithDefault("report_load_balance",
            d_report_load_balance);
      d_barrier_before = db->getBoolWithDefault("barrier_before",
            d_barrier_before);
      d_barrier_after = db->getBoolWithDefault("barrier_after",
            d_barrier_after);

      d_n_root_cycles = db->getIntegerWithDefault("n_root_cycles",
            d_n_root_cycles);

      d_balance_penalty_wt = db->getDoubleWithDefault("balance_penalty_wt",
            d_balance_penalty_wt);
      d_surface_penalty_wt = db->getDoubleWithDefault("surface_penalty_wt",
            d_surface_penalty_wt);
      d_slender_penalty_wt = db->getDoubleWithDefault("slender_penalty_wt",
            d_slender_penalty_wt);
      d_precut_penalty_wt = db->getDoubleWithDefault("precut_penalty_wt",
            d_precut_penalty_wt);

   }
}



/*
 *************************************************************************
 *
 * Private utility functions to determine parameter values for level.
 *
 *************************************************************************
 */

int TreeLoadBalancer::getWorkloadDataId(
   int level_number) const
{

   TBOX_ASSERT(level_number >= 0);

   int wrk_id = (level_number < d_workload_data_id.getSize() ?
                 d_workload_data_id[level_number] :
                 d_master_workload_data_id);

   return wrk_id;
}



/*
 ***************************************************************************
 *
 ***************************************************************************
 */
void TreeLoadBalancer::assertNoMessageForPrivateCommunicator() const
{
   /*
    * If using a private communicator, double check to make sure
    * there are no remaining messages.  This is not a guarantee
    * that there is no messages in transit, but it can find
    * messages that have arrived but not received.
    */
   if (d_mpi_dup.getCommunicator() != tbox::SAMRAI_MPI::commNull) {
      int flag;
      tbox::SAMRAI_MPI::Status mpi_status;
      int mpi_err = d_mpi_dup.Iprobe(MPI_ANY_SOURCE,
            MPI_ANY_TAG,
            &flag,
            &mpi_status);
      if (mpi_err != MPI_SUCCESS) {
         TBOX_ERROR("Error probing for possible lost messages.");
      }
      if (flag == true) {
         int count = -1;
         mpi_err = tbox::SAMRAI_MPI::Get_count(&mpi_status, MPI_INT, &count);
         TBOX_ERROR(
            "Library error!\n"
            << "TreeLoadBalancer detected before or\n"
            << "after using a private communicator that there\n"
            << "is a message yet to be received.  This is\n"
            << "an error because all messages using the\n"
            << "private communicator should have been\n"
            << "accounted for.  Message status:\n"
            << "source " << mpi_status.MPI_SOURCE << '\n'
            << "tag " << mpi_status.MPI_TAG << '\n'
            << "count " << count << " (assuming integers)\n"
            << "current tags: "
            << ' ' << TreeLoadBalancer_LOADTAG0 << ' '
            << TreeLoadBalancer_LOADTAG1
            );
      }
   }
}



/*
 *************************************************************************
 * Break off a load from a box by making a single planar cut across
 * the box's longest dimension.
 *
 * Currently assuming uniform load of one unit per cell.
 *
 * Return whether a successful break was made.
 *************************************************************************
 */
bool TreeLoadBalancer::breakOffLoad_planar(
   std::vector<hier::Box>& breakoff,
   std::vector<hier::Box>& leftover,
   double& brk_load,
   const hier::Box& mapped_box,
   double ideal_load_to_break,
   const tbox::Array<tbox::Array<bool> >& bad_cuts ) const
{

   const tbox::Dimension dim(d_dim);

   if (d_print_break_steps) {
      tbox::plog << "      breakOffLoad_planar attempting to break "
                 << ideal_load_to_break << " from Box " << mapped_box
                 << " min_size=" << d_min_size << std::endl;
   }

   brk_load = 0;
   breakoff.clear();
   leftover.clear();

   const hier::IntVector& box_dims = mapped_box.numberCells();

   const int box_vol = box_dims.getProduct();

   if (box_vol <= ideal_load_to_break) {
      // Easy: break off everything.
      breakoff.push_back(mapped_box);
      brk_load = box_vol;
      if (d_print_break_steps) {
         tbox::plog << "      breakOffload_planar broke off entire Box "
                    << mapped_box
                    << std::endl;
      }
      return true;
   }

   /*
    * Determine ordering of box_dims from shortest to longest.
    */
   hier::IntVector ordered_dims(dim);
   sortIntVector(ordered_dims, box_dims);

   /*
    * best_difference is the difference between the best cut found and
    * ideal_load_to_break.  Initialize it for zero breakoff.
    */
   double best_difference = (double)ideal_load_to_break;
   hier::Box best_breakoff_box(dim);
   hier::Box best_leftover_box(dim);

   for (int d = d_dim.getValue() - 1; d >= 0; --d) {

      /*
       * Search directions from longest to shortest
       * because we prefer to break across longest dir.
       */
      const int brk_dir = ordered_dims(d_dim.getValue() - 1);

      const int brk_area = box_vol / box_dims(brk_dir);

      const tbox::Array<bool>& bad = bad_cuts[brk_dir];

      /*
       * Try rounding the break length down (round==0) and up (round==1),
       * looking for the best place to cut.
       */
      for (int round = 0; round <= 1; ++round) {

         /*
          * Rounding up or down must heed d_cut_factor,
          * so brk_len must be an integer multiple of d_cut_factor.
          */
         const int brk_len =
            (((int)(ideal_load_to_break / brk_area))
             / d_cut_factor(brk_dir) + round)
            * d_cut_factor(brk_dir);

         if (brk_len < d_min_size(brk_dir)) {
            // Breakoff box violates minimum size.
            continue;
         }

         if (box_dims(brk_dir) - brk_len > 0 &&
             box_dims(brk_dir) - brk_len < d_min_size(brk_dir)) {
            // Leftover box violates minimum size.
            continue;
         }

         const int brk_volume = brk_area * brk_len;

         /*
          * Compute the difference between the current breakage
          * and the ideal.
          */
         const double difference = brk_volume <= ideal_load_to_break ?
            ((double)ideal_load_to_break - brk_volume) :
            ((double)brk_volume - ideal_load_to_break);

         if (difference < best_difference) {
            // This cut gives better difference, if it can be done.

#ifdef DEBUG_CHECK_ASSERTIONS
            TBOX_ASSERT(brk_len >= 0 && brk_len <= bad.size());
#endif
            if (brk_len == box_dims(brk_dir) ||
                bad[brk_len] == false) {
               // Cutting brk_len from low side is ok.
               best_difference = difference;
               best_breakoff_box = mapped_box;
               best_breakoff_box.upper() (brk_dir) =
                  best_breakoff_box.lower() (brk_dir) + brk_len - 1;
               best_leftover_box = mapped_box;
               best_leftover_box.lower() (brk_dir) =
                  best_breakoff_box.upper() (brk_dir) + 1;
               break;
            } else if (bad[box_dims(brk_dir) - brk_len] == false) {
               // Cutting brk_len from high side is ok.
               best_difference = difference;
               best_breakoff_box = mapped_box;
               best_breakoff_box.lower() (brk_dir) =
                  best_breakoff_box.upper() (brk_dir) - brk_len + 1;
               best_leftover_box = mapped_box;
               best_leftover_box.upper() (brk_dir) =
                  best_breakoff_box.lower() (brk_dir) - 1;
               break;
            }
         }
      }

   }

   bool successful_break = false;

   if (!best_breakoff_box.empty()) {
      breakoff.push_back(best_breakoff_box);
      brk_load = best_breakoff_box.size();
      successful_break = true;
      if (d_print_break_steps) {
         tbox::plog << "      breakOffload_planar broke off box " << mapped_box
                    << " for breakoff box " << best_breakoff_box
                    << " and leftover " << best_leftover_box << std::endl;
      }
   } else {
      if (d_print_break_steps) {
         tbox::plog << "      breakOffload_planar could not break "
                    << ideal_load_to_break << " from Box " << mapped_box
                    << std::endl;
      }
   }
   if (!best_leftover_box.empty()) {
      leftover.push_back(best_leftover_box);
   }

#ifdef DEBUG_CHECK_ASSERTIONS
   for (std::vector<hier::Box>::iterator bi = breakoff.begin();
        bi != breakoff.end();
        ++bi) {
      const hier::Box& b = *bi;
      const hier::IntVector s = b.numberCells();
      for (int d = 0; d < d_dim.getValue(); ++d) {
         if (((s(d) < d_min_size(d)) && (s(d) != box_dims(d))) ||
             (s(d) > box_dims(d))) {
            TBOX_ERROR("TreeLoadBalancer library error:\n"
               << "breakoff box " << b << ", size " << s
               << "\nis not between the min size " << d_min_size
               << "\nand the original box size " << box_dims << "\n"
               << "break box size " << best_breakoff_box.numberCells() << "\n"
               << "ideal brk load " << ideal_load_to_break);
         }
      }
   }
   for (std::vector<hier::Box>::iterator bi = leftover.begin();
        bi != leftover.end();
        ++bi) {
      const hier::Box& b = *bi;
      const hier::IntVector s = b.numberCells();
      for (int d = 0; d < d_dim.getValue(); ++d) {
         if (((s(d) < d_min_size(d)) && (s(d) != box_dims(d))) ||
             (s(d) > box_dims(d))) {
            TBOX_ERROR("TreeLoadBalancer library error:\n"
               << "leftover box " << b << ", size " << s
               << "\nis not between the min size " << d_min_size
               << "\nand the original box size " << box_dims << "\n"
               << "break box size " << best_breakoff_box.numberCells() << "\n"
               << "ideal brk load " << ideal_load_to_break);
         }
      }
   }
#endif

   return successful_break;
}



/*
 *************************************************************************
 * Break off a load from a box by making a box cut that is as close
 * to cubic as feasible.
 *
 * Currently assuming uniform load of one unit per cell.
 *
 * Return whether a successful break was made.
 *
 * Differs from breakOffLoad in that it will always
 * performs a break and if needed, break off more than
 * the ideal.  The calling method should take this into
 * account.
 *************************************************************************
 */
bool TreeLoadBalancer::breakOffLoad_cubic1(
   std::vector<hier::Box>& breakoff,
   std::vector<hier::Box>& leftover,
   double& brk_load,
   const hier::Box& mapped_box,
   double ideal_load_to_break,
   const tbox::Array<tbox::Array<bool> >& bad_cuts ) const
{

   const hier::IntVector box_dims(mapped_box.numberCells());

   const double mapped_box_load(box_dims.getProduct());

   if (ideal_load_to_break >= mapped_box_load) {
      // Easy: break off everything.
      leftover.clear();
      breakoff.clear();
      breakoff.push_back(mapped_box);
      brk_load = mapped_box_load;
      if (d_print_break_steps) {
         tbox::plog << "      breakOffload_cubic1 broke off entire Box "
                    << mapped_box
                    << std::endl;
      }
      return true;
   }

   if (ideal_load_to_break > 0.5 * mapped_box_load) {
      /*
       * This algorithm is better when breaking off a small portion.
       * Since the ideal is a bigger portion, switch breakoff with leftover.
       */
      if (d_print_break_steps) {
         tbox::plog
         << "      breakOffload_cubic1 reversing direction to break "
         << (box_dims.getProduct() - ideal_load_to_break)
         << " instead of " << ideal_load_to_break << " / "
         << box_dims.getProduct() << std::endl;
      }
      bool success =
         breakOffLoad_cubic1(
            leftover,
            breakoff,
            brk_load,
            mapped_box,
            box_dims.getProduct() - ideal_load_to_break,
            bad_cuts );
      if (success) {
         brk_load = box_dims.getProduct() - brk_load;
      }
      return success;
   }

   if (d_print_break_steps) {
      tbox::plog << "      breakOffload_cubic1 attempting to break "
                 << ideal_load_to_break << " from Box " << mapped_box
                 << " min_size=" << d_min_size << std::endl;
   }

   breakoff.clear();
   leftover.clear();

   /*
    * brk_size is the size of the box we want to break off of
    * mapped_box.  We start with the smallest allowed brk_size that
    * will not create remainders that violate size constraints.
    *
    * In the do loop below, we increase brk_size to bring brk_load
    * closer to ideal_oad_to_break.
    */
   hier::IntVector brk_size(d_min_size);
   brk_size.max(d_cut_factor);
   brk_size.min(box_dims);
   /*
    * If remainder is too small, zero it out to avoid
    * having non-zero remainder smaller than d_min_size.
    */
   for (int d = 0; d < d_dim.getValue(); ++d) {
      if ((box_dims(d) - brk_size(d) > 0) &&
          (box_dims(d) - brk_size(d) < d_min_size(d))) {
         brk_size(d) = box_dims(d);
      }
   }
   brk_load = brk_size.getProduct();

   if (d_print_break_steps) {
      tbox::plog << "      brk: " << std::flush;
      tbox::plog << "  " << brk_size << "->" << brk_load << std::flush;
   }

   /*
    * stop_growing: whether dimensions of brk_size is already
    * big engough so that it cannot not be grown without breaking
    * off too much.
    */
   hier::IntVector stop_growing(d_dim, 0);
   for (int d = 0; d < d_dim.getValue(); ++d) {
      if (brk_size[d] == box_dims[d]) stop_growing[d] = 1;
   }

   if (brk_load < ideal_load_to_break) {
      /*
       * The do loop gradually increases brk_size to bring brk_load
       * closer to ideal_load_to_break.
       *
       * Select dimension to increase in size, inc_dim.  Use the
       * smallest dimension that is still allowed to grow.
       *
       * Try a new break size that is bigger than the current brk_size
       * by the minimal allowed amount.  If this brings us closer to
       * the ideal break amount, mark it.
       *
       * Exit the loop when we cannot grow anymore or we are already
       * breaking off more than the ideal.
       */
      do {

         int inc_dim = -1;
         for (int d = 0; d < d_dim.getValue(); ++d) {
            if (!stop_growing(d) &&
                (inc_dim == -1 || brk_size(inc_dim) > brk_size(d))) inc_dim = d;
         }
         if (inc_dim == -1) break; // No growable dimension.

         TBOX_ASSERT(brk_size(inc_dim) < box_dims(inc_dim));

         hier::IntVector new_brk_size(brk_size);
         new_brk_size(inc_dim) += d_cut_factor(inc_dim);
         if (d_print_break_steps) {
            tbox::plog << "  " << brk_size << "=>" << brk_load << std::flush;
         }

         // Prevent remainder being smaller than d_min_size.
         if (box_dims(inc_dim) - new_brk_size(inc_dim) < d_min_size(inc_dim)) {
            new_brk_size(inc_dim) = box_dims(inc_dim);
            if (d_print_break_steps) {
               tbox::plog << "  " << brk_size << "==>" << brk_load
                          << std::flush;
            }
         }

         if (new_brk_size(inc_dim) == box_dims(inc_dim)) {
            stop_growing(inc_dim) = 1;
         }

         int new_brk_load = new_brk_size.getProduct();

         if (new_brk_load <= ideal_load_to_break) {
            /*
             * new_brk_load is closer to ideal than current brk_load.
             * Don't break out of the loop yet.  We will grow it again
             * and check.
             */
            brk_size = new_brk_size;
            brk_load = new_brk_load;
            if (d_print_break_steps) {
               tbox::plog << "  " << brk_size << "===>" << brk_load
                          << std::flush;
            }
         } else if ((new_brk_load - ideal_load_to_break) <
                    ((double)ideal_load_to_break - brk_load)) {
            /*
             * new_brk_load is bigger than ideal but is still an
             * improvement over brk_load.  Accept it, but break out of
             * the loop because further growing will not improve
             * result.
             */
            brk_size = new_brk_size;
            brk_load = new_brk_load;
            if (d_print_break_steps) {
               tbox::plog << "  " << brk_size << "====>" << brk_load
                          << std::flush;
            }
            break;
         } else {
            /*
             * Even though dimension inc_dim has not reached the box
             * dimension, stop growing it because any further growth
             * leads to too big a load.
             */
            stop_growing(inc_dim) = 1;
         }

      } while (true);
   }

   if (d_print_break_steps) {
      tbox::plog << std::endl;
   }

   /*
    * Find a place to put the break-off box so that it does not lie
    * across a bad cut.  If no such placement is found, set
    * placement_impossible to true.
    */
   hier::Box breakoff_box(d_dim);
   const hier::IntVector& lower(mapped_box.lower());
   const hier::IntVector& upper(mapped_box.upper());
   bool placement_impossible = false;
   if (d_print_break_steps) {
      tbox::plog << "      Placing " << brk_size
                 << " to avoid bad cut points" << std::flush;
   }
   for (int d = 0; d < d_dim.getValue(); ++d) {
      /*
       * To minimize the number of boxes remaining after breakoff_box
       * is removed, prefer to place breakoff_box against the upper or
       * lower side of the Box.  First try putting the breakoff_box
       * along the upper side of dimension d.  If it cuts the box at a
       * bad point, try the lower side.  If it still cuts at a bad
       * points, slide the box toward the upper side until it does not
       * cut at any bad points, being careful not to be so close to
       * the box boundaries that we generate remainder boxes violating
       * the minimum size.  If no place can be found to put
       * breakoff_box, set placement_impossible and give up.  (We
       * could go back and reshape the box at this point, but we won't
       * because there is probably another box that would work without
       * reshaping.)
       */
      const tbox::Array<bool>& bad = bad_cuts[d];

      int& gl = breakoff_box.lower()[d];
      int& gu = breakoff_box.upper()[d];

      gu = upper[d];
      gl = gu - (brk_size[d] - 1);
      if (!bad[gl - lower[d]]) {
         if (d_print_break_steps) {
            tbox::plog << "  d=" << d << " upper" << std::flush;
         }
         continue;
      }

      gl = lower[d];
      gu = gl + (brk_size[d] - 1);
      if (gu + 1 - lower[d] < bad.size() && !bad[gu + 1 - lower[d]]) {
         if (d_print_break_steps) {
            tbox::plog << "  d=" << d << " lower" << std::flush;
         }
         continue;
      }

      gl = lower[d] + d_min_size[d];
      gu = gl + (brk_size[d] - 1);
      while (gu <= upper[d] - d_min_size[d] &&
             (bad[gl - lower[d]] || bad[gu + 1 - lower[d]])) {
         ++gl;
         ++gu;
      }
      if (gu <= upper[d] - d_min_size[d]) {
         if (d_print_break_steps) {
            tbox::plog << "  d=" << d << " middle" << std::flush;
         }
         continue;
      }

      if (d_print_break_steps) {
         tbox::plog << "  cannot place dim " << d
                    << " without creating bad cuts."
                    << std::flush;
      }
      placement_impossible = true;
      /*
       * Cannot find place for breakoff_box along dimension d.
       * No point in looking at higher dimensions.
       */
      break;
   }
   if (d_print_break_steps) {
      tbox::plog << std::endl;
   }
   if (placement_impossible) {
      return false;
   }

   breakoff.clear();
   breakoff.push_back(breakoff_box);

   burstBox(
      leftover,
      mapped_box,
      breakoff_box );

#ifdef DEBUG_CHECK_ASSERTIONS
   for (std::vector<hier::Box>::iterator bi = breakoff.begin();
        bi != breakoff.end();
        ++bi) {
      const hier::Box& b = *bi;
      const hier::IntVector s = b.numberCells();
      for (int d = 0; d < d_dim.getValue(); ++d) {
         if (((s(d) < d_min_size(d)) && (s(d) != box_dims(d))) ||
             (s(d) > box_dims(d))) {
            TBOX_ERROR("TreeLoadBalancer library error:\n"
               << "breakoff box " << b << ", with size " << s
               << "\nis not between the min size " << d_min_size
               << "\nand the original box size " << box_dims << "\n"
               << "orig box " << mapped_box << "\n"
               << "break box " << breakoff_box << "\n"
               << "break box size " << brk_size << "\n"
               << "ideal brk load " << ideal_load_to_break);
         }
      }
   }
   for (std::vector<hier::Box>::iterator bi = leftover.begin();
        bi != leftover.end();
        ++bi) {
      const hier::Box& b = *bi;
      const hier::IntVector s = b.numberCells();
      for (int d = 0; d < d_dim.getValue(); ++d) {
         if (((s(d) < d_min_size(d)) && (s(d) != box_dims(d))) ||
             (s(d) > box_dims(d))) {
            TBOX_ERROR("TreeLoadBalancer library error:\n"
               << "leftover box " << b << ", with size " << s
               << "\nis not between the min size " << d_min_size
               << "\nand the original box size " << box_dims << "\n"
               << "orig box " << mapped_box << "\n"
               << "break box " << breakoff_box << "\n"
               << "break box size " << brk_size << "\n"
               << "ideal brk load " << ideal_load_to_break);
         }
      }
   }
#endif

   return true;
}



/*
**************************************************************************
**************************************************************************
*/

void TreeLoadBalancer::setShadowData(
   const hier::IntVector& min_size,
   const hier::IntVector& max_size,
   const hier::BoxLevel& domain_mapped_box_level,
   const hier::IntVector& bad_interval,
   const hier::IntVector& cut_factor,
   const hier::IntVector& refinement_ratio) const
{
   d_min_size = min_size;
   d_max_size = max_size;
   d_bad_interval = bad_interval;
   d_cut_factor = cut_factor;
   /*
    * Domain boxes are used by breakOffLoad to determine where
    * the bad cuts are.  Computing domain_boxes from domain_mapped_box_level
    * should be moved above the this method.
    */

   /*
    * We expect the domain mapped_box_level to be in globalized state.
    */
   TBOX_ASSERT(
      domain_mapped_box_level.getParallelState() ==
      hier::BoxLevel::GLOBALIZED);

   d_block_domain_boxes.clear();
   int nblocks =
      domain_mapped_box_level.getGridGeometry()->getNumberBlocks();
   d_block_domain_boxes.resize(nblocks);

   if (nblocks == 1) {
      domain_mapped_box_level.getGlobalBoxes(d_block_domain_boxes[0]);
      d_block_domain_boxes[0].refine(refinement_ratio);
   } else {
      for (int b = 0; b < nblocks; ++b) {
         d_block_domain_boxes[b] = hier::BoxContainer(
            domain_mapped_box_level.getGlobalBoxes(), hier::BlockId(b));

         d_block_domain_boxes[b].refine(refinement_ratio);
      }
   }
}



/*
**************************************************************************
**************************************************************************
*/

void TreeLoadBalancer::unsetShadowData() const {
   d_min_size = hier::IntVector(d_dim, -1);
   d_max_size = hier::IntVector(d_dim, -1);
   d_block_domain_boxes.clear();
   d_bad_interval = hier::IntVector(d_dim, -1);
   d_cut_factor = hier::IntVector(d_dim, -1);
}



/*
**************************************************************************
* Move Boxes in balance_mapped_box_level from ranks outside of
* rank_group to ranks inside rank_group.  Modify the given connectors
* to make them correct following this moving of boxes.
**************************************************************************
*/

void TreeLoadBalancer::prebalanceBoxLevel(
   hier::BoxLevel& balance_mapped_box_level,
   hier::Connector& balance_to_anchor,
   hier::Connector& anchor_to_balance,
   const tbox::RankGroup& rank_group) const
{
   hier::OverlapConnectorAlgorithm oca;

   if (balance_to_anchor.isInitialized()) {
      TBOX_ASSERT(anchor_to_balance.checkTransposeCorrectness(balance_to_anchor) == 0);
      TBOX_ASSERT(balance_to_anchor.checkTransposeCorrectness(anchor_to_balance) == 0);
   }

   /*
    * tmp_mapped_box_level will contain the same boxes as
    * balance_mapped_box_level, but all will live on the processors
    * specified in rank_group.
    */
   hier::BoxLevel tmp_mapped_box_level(d_dim);
   tmp_mapped_box_level.initialize(
      balance_mapped_box_level.getRefinementRatio(),
      balance_mapped_box_level.getGridGeometry(),
      balance_mapped_box_level.getMPI());

   /*
    * If a rank is not in rank_group it is called a "sending" rank, as
    * it will send any Boxes it has to a rank in rank_group.
    */
   bool is_sending_rank = rank_group.isMember(d_mpi.getRank()) ? false : true;

   int output_nproc = rank_group.size();

   /*
    * the send and receive comm objects
    */
   tbox::AsyncCommStage comm_stage;
   tbox::AsyncCommPeer<int>* box_send = NULL;
   tbox::AsyncCommPeer<int>* box_recv = NULL;
   tbox::AsyncCommPeer<int>* id_send = NULL;
   tbox::AsyncCommPeer<int>* id_recv = NULL;

   /*
    * A sending rank will send its Boxes to a receiving rank, and
    * that receiving processor will add it to its local set of Boxes.
    * When the box is added on the receiving processor, it will receive
    * a new LocalId.  This LocalId value needs to be sent back to
    * the sending processor, in order to construct the mapping connectors.
    *
    * Therefore the sending ranks construct comm objects for sending boxes
    * and receiving LocalIdes.
    *
    * Sending processors send to ranks in the rank_group determined by
    * a modulo heuristic.
    */
   if (is_sending_rank) {
      box_send = new tbox::AsyncCommPeer<int>;
      box_send->initialize(&comm_stage);
      box_send->setPeerRank(rank_group.getMappedRank(d_mpi.getRank() % output_nproc));
      box_send->setMPI(d_mpi);
      box_send->setMPITag(TreeLoadBalancer_PREBALANCE0 + 2 * d_mpi.getRank(),
         TreeLoadBalancer_PREBALANCE1 + 2 * d_mpi.getRank());

      id_recv = new tbox::AsyncCommPeer<int>;
      id_recv->initialize(&comm_stage);
      id_recv->setPeerRank(rank_group.getMappedRank(d_mpi.getRank() % output_nproc));
      id_recv->setMPI(d_mpi);
      id_recv->setMPITag(TreeLoadBalancer_PREBALANCE0 + 2 * d_mpi.getRank(),
         TreeLoadBalancer_PREBALANCE1 + 2 * d_mpi.getRank());
   }

   /*
    * The receiving ranks construct comm objects for receiving boxes
    * and sending LocalIdes.
    */
   int num_recvs = 0;
   if (rank_group.isMember(d_mpi.getRank())) {
      tbox::List<int> recv_ranks;
      for (int i = 0; i < d_mpi.getSize(); i++) {
         if (!rank_group.isMember(i) &&
             rank_group.getMappedRank(i % output_nproc) == d_mpi.getRank()) {
            recv_ranks.appendItem(i);
         }
      }
      num_recvs = recv_ranks.size();
      if (num_recvs > 0) {
         box_recv = new tbox::AsyncCommPeer<int>[num_recvs];
         id_send = new tbox::AsyncCommPeer<int>[num_recvs];
         int recv_count = 0;
         for (tbox::List<int>::Iterator ri(recv_ranks); ri; ri++) {
            box_recv[recv_count].initialize(&comm_stage);
            box_recv[recv_count].setPeerRank(ri());
            box_recv[recv_count].setMPI(d_mpi);
            box_recv[recv_count].setMPITag(TreeLoadBalancer_PREBALANCE0 + 2 * ri(),
               TreeLoadBalancer_PREBALANCE1 + 2 * ri());

            id_send[recv_count].initialize(&comm_stage);
            id_send[recv_count].setPeerRank(ri());
            id_send[recv_count].setMPI(d_mpi);
            id_send[recv_count].setMPITag(TreeLoadBalancer_PREBALANCE0 + 2 * ri(),
               TreeLoadBalancer_PREBALANCE1 + 2 * ri());

            recv_count++;
         }
         TBOX_ASSERT(num_recvs == recv_count);
      }
   }

   /*
    * Construct the mapping Connectors which describe the mapping from the box
    * configuration of the given balance_mapped_box_level, to the new
    * configuration stored in tmp_mapped_box_level.  These mapping Connectors
    * are necessary to modify the two Connectors given in the argument list,
    * so that on return from this method, they will be correct for the new
    * balance_mapped_box_level.
    */
   hier::Connector balance_to_tmp(balance_mapped_box_level,
                                  tmp_mapped_box_level,
                                  hier::IntVector::getZero(d_dim));

   hier::Connector tmp_to_balance(tmp_mapped_box_level,
                                  balance_mapped_box_level,
                                  hier::IntVector::getZero(d_dim));

   /*
    * Where Boxes already exist on ranks in rank_group,
    * move them directly to tmp_mapped_box_level.
    */
   if (!is_sending_rank) {
      const hier::BoxContainer& unchanged_mapped_boxes =
         balance_mapped_box_level.getBoxes();

      for (hier::BoxContainer::ConstIterator ni =
              unchanged_mapped_boxes.begin();
           ni != unchanged_mapped_boxes.end(); ++ni) {

         const hier::Box& mapped_box = *ni;
         tmp_mapped_box_level.addBox(mapped_box);
      }
   }

   const int buf_size = hier::Box::commBufferSize(d_dim);

   /*
    * On sending ranks, pack the Boxes into buffers and send.
    */
   if (is_sending_rank) {
      const hier::BoxContainer& sending_mapped_boxes =
         balance_mapped_box_level.getBoxes();
      const int num_sending_boxes =
         static_cast<int>(sending_mapped_boxes.size());

      int* buffer = new int[buf_size * num_sending_boxes];
      int box_count = 0;
      for (hier::BoxContainer::ConstIterator ni = sending_mapped_boxes.begin();
           ni != sending_mapped_boxes.end(); ++ni) {

         const hier::Box& mapped_box = *ni;

         mapped_box.putToIntBuffer(&buffer[box_count * buf_size]);
         box_count++;
      }
      box_send->beginSend(buffer, buf_size * num_sending_boxes);

      delete[] buffer;
   }

   /*
    * On receiving ranks, complete the receives, add the boxes to local
    * tmp_mapped_box_level, insert boxes into tmp_to_balance, and then
    * send the new LocalIdes back to the sending processors.
    */
   if (!is_sending_rank && num_recvs > 0) {
      for (int i = 0; i < num_recvs; i++) {
         box_recv[i].beginRecv();
      }
      int num_completed_recvs = 0;
      tbox::Array<bool> completed(num_recvs, false);
      while (num_completed_recvs < num_recvs) {
         for (int i = 0; i < num_recvs; i++) {
            if (!completed[i] && box_recv[i].checkRecv()) {
               num_completed_recvs++;
               completed[i] = true;
               const int num_boxes = box_recv[i].getRecvSize() / buf_size;
               const int* buffer = box_recv[i].getRecvData();
               int* id_buffer = new int[num_boxes];

               for (int b = 0; b < num_boxes; b++) {
                  hier::Box mapped_box(d_dim);

                  mapped_box.getFromIntBuffer(&buffer[b * buf_size]);

                  hier::BoxContainer::ConstIterator tmp_iter =
                     tmp_mapped_box_level.addBox(mapped_box,
                        mapped_box.getBlockId());

                  hier::BoxId tmp_mapped_box_id = (*tmp_iter).getId();

                  tmp_to_balance.insertLocalNeighbor(mapped_box,
                     tmp_mapped_box_id);

                  id_buffer[b] = tmp_mapped_box_id.getLocalId().getValue();
               }
               id_send[i].beginSend(id_buffer, num_boxes);

               delete[] id_buffer;
            }
         }
      }
      for (int i = 0; i < num_recvs; i++) {
         if (!id_send[i].checkSend()) {
            id_send[i].completeCurrentOperation();
         }
      }
   }

   /*
    * On sending ranks, receive the LocalIds, and add the edges
    * to balance_to_tmp.
    */
   if (is_sending_rank) {
      if (!box_send->checkSend()) {
         box_send->completeCurrentOperation();
      }

      id_recv->beginRecv();

      if (!id_recv->checkRecv()) {
         id_recv->completeCurrentOperation();
      }
      const int* buffer = id_recv->getRecvData();

      const hier::BoxContainer& sending_mapped_boxes =
         balance_mapped_box_level.getBoxes();
      TBOX_ASSERT(static_cast<unsigned int>(id_recv->getRecvSize()) == sending_mapped_boxes.size());

      int box_count = 0;
      for (hier::BoxContainer::ConstIterator ni =
              sending_mapped_boxes.begin();
           ni != sending_mapped_boxes.end(); ++ni) {

         hier::Box new_mapped_box(
            (*ni),
            (hier::LocalId)buffer[box_count],
            rank_group.getMappedRank(d_mpi.getRank() % output_nproc),
            (*ni).getBlockId());

         balance_to_tmp.insertLocalNeighbor(new_mapped_box, (*ni).getId());
         box_count++;
      }
   }

   if (anchor_to_balance.isInitialized()) {
      /*
       * This modify operation copies tmp_mapped_box_level to
       * balance_mapped_box_level, and changes anchor_to_balance and
       * balance_to_anchor such that they are correct for the new state
       * of balance_mapped_box_level.
       */
      const hier::MappingConnectorAlgorithm mca;
      mca.modify(anchor_to_balance,
         balance_to_anchor,
         balance_to_tmp,
         tmp_to_balance,
         &balance_mapped_box_level,
         &tmp_mapped_box_level);

      TBOX_ASSERT(anchor_to_balance.checkTransposeCorrectness(balance_to_anchor) == 0);
      TBOX_ASSERT(balance_to_anchor.checkTransposeCorrectness(anchor_to_balance) == 0);
   } else {
      hier::BoxLevel::swap(balance_mapped_box_level, tmp_mapped_box_level);
   }

   /*
    * Clean up raw pointer allocation.
    */
   if (is_sending_rank) {
      delete box_send;
      delete id_recv;
   }
   if (num_recvs) {
      delete[] box_recv;
      delete[] id_send;
   }
}



/*
**************************************************************************
**************************************************************************
*/

std::ostream& operator << (
   std::ostream& co,
   const BoxInTransit& r)
{
   co << r.box
   << r.box.numberCells() << '|'
   << r.box.numberCells().getProduct();
   for (int i = static_cast<int>(r.proc_hist.size()) - 1; i >= 0; --i) {
      co << '-' << r.proc_hist[i];
   }
   co << '-' << r.orig_box
   << r.box.numberCells() << '|'
   << r.box.numberCells().getProduct();
   return co;
}



/*
 ***********************************************************************
 ***********************************************************************
 */
void TreeLoadBalancer::setTimers()
{
   /*
    * The first constructor gets timers from the TimerManager.
    * and sets up their deallocation.
    */
   if (t_load_balance_mapped_box_level.isNull()) {
      t_load_balance_mapped_box_level = tbox::TimerManager::getManager()->
         getTimer(d_object_name + "::loadBalanceBoxLevel()");
      t_get_map = tbox::TimerManager::getManager()->
         getTimer(d_object_name + "::get_map");
      t_use_map = tbox::TimerManager::getManager()->
         getTimer(d_object_name + "::use_map");
      t_constrain_size = tbox::TimerManager::getManager()->
         getTimer(d_object_name + "::constrain_size");
      t_map_big_boxes = tbox::TimerManager::getManager()->
         getTimer(d_object_name + "::mapOversizedBoxes()");
      t_compute_local_load = tbox::TimerManager::getManager()->
         getTimer(d_object_name + "::compute_local_load");
      t_compute_global_load = tbox::TimerManager::getManager()->
         getTimer(d_object_name + "::compute_global_load");
      t_compute_tree_load = tbox::TimerManager::getManager()->
         getTimer(d_object_name + "::compute_tree_load");
      t_compute_tree_load0 = tbox::TimerManager::getManager()->
         getTimer(d_object_name + "::compute_tree_load0");
      t_compute_tree_load1 = tbox::TimerManager::getManager()->
         getTimer(d_object_name + "::compute_tree_load1");
      t_compute_tree_load2 = tbox::TimerManager::getManager()->
         getTimer(d_object_name + "::compute_tree_load2");
      t_break_off_load = tbox::TimerManager::getManager()->
         getTimer(d_object_name + "::breakOffLoad()");
      t_find_bad_cuts = tbox::TimerManager::getManager()->
         getTimer(d_object_name + "::find_bad_cuts");
      t_reassign_loads = tbox::TimerManager::getManager()->
         getTimer(d_object_name + "::reassignLoads()");
      t_shift_loads_by_swapping = tbox::TimerManager::getManager()->
         getTimer(d_object_name + "::shiftLoadsBySwapping()");
      t_shift_loads_by_breaking = tbox::TimerManager::getManager()->
         getTimer(d_object_name + "::shiftLoadsByBreaking()");
      t_find_swap_pair = tbox::TimerManager::getManager()->
         getTimer(d_object_name + "::findLoadSwapPair()");
      t_send_load_to_children = tbox::TimerManager::getManager()->
         getTimer(d_object_name + "::send_load_to_children");
      t_send_load_to_parent = tbox::TimerManager::getManager()->
         getTimer(d_object_name + "::send_load_to_parent");
      t_get_load_from_children = tbox::TimerManager::getManager()->
         getTimer(d_object_name + "::get_load_from_children");
      t_get_load_from_parent = tbox::TimerManager::getManager()->
         getTimer(d_object_name + "::get_load_from_parent");
      t_send_edge_to_children = tbox::TimerManager::getManager()->
         getTimer(d_object_name + "::send_edge_to_children");
      t_send_edge_to_parent = tbox::TimerManager::getManager()->
         getTimer(d_object_name + "::send_edge_to_parent");
      t_get_edge_from_children = tbox::TimerManager::getManager()->
         getTimer(d_object_name + "::get_edge_from_children");
      t_get_edge_from_parent = tbox::TimerManager::getManager()->
         getTimer(d_object_name + "::get_edge_from_parent");
      t_report_loads = tbox::TimerManager::getManager()->
         getTimer(d_object_name + "::report_loads");
      t_misc1 = tbox::TimerManager::getManager()->
         getTimer(d_object_name + "::misc1");
      t_misc2 = tbox::TimerManager::getManager()->
         getTimer(d_object_name + "::misc2");
      t_misc3 = tbox::TimerManager::getManager()->
         getTimer(d_object_name + "::misc3");
      t_finish_comms = tbox::TimerManager::getManager()->
         getTimer(d_object_name + "::finish_comms");
      t_local_balancing = tbox::TimerManager::getManager()->
         getTimer(d_object_name + "::local_balancing");
      t_local_edges = tbox::TimerManager::getManager()->
         getTimer(d_object_name + "::local_edges");
      t_pack_load = tbox::TimerManager::getManager()->
         getTimer(d_object_name + "::pack_load");
      t_unpack_load = tbox::TimerManager::getManager()->
         getTimer(d_object_name + "::unpack_load");
      t_unpack_edge = tbox::TimerManager::getManager()->
         getTimer(d_object_name + "::unpack_edge");
      t_parent_load_comm = tbox::TimerManager::getManager()->
         getTimer(d_object_name + "::parent_load_comm");
      t_children_load_comm = tbox::TimerManager::getManager()->
         getTimer(d_object_name + "::children_load_comm");
      t_parent_edge_comm = tbox::TimerManager::getManager()->
         getTimer(d_object_name + "::parent_edge_comm");
      t_children_edge_comm = tbox::TimerManager::getManager()->
         getTimer(d_object_name + "::children_edge_comm");
      t_barrier_before = tbox::TimerManager::getManager()->
         getTimer(d_object_name + "::barrier_before");
      t_barrier_after = tbox::TimerManager::getManager()->
         getTimer(d_object_name + "::barrier_after");
      t_MPI_wait = tbox::TimerManager::getManager()->
         getTimer(d_object_name + "::MPI_wait");
   }
}



/*
 *************************************************************************
 *************************************************************************
 */
void TreeLoadBalancer::printStatistics(
   std::ostream& s) const
{
   gatherAndReportLoadBalance(d_load_stat,
      tbox::SAMRAI_MPI::getSAMRAIWorld(),
      s);
}

}
}

#if !defined(__BGL_FAMILY__) && defined(__xlC__)
/*
 * Suppress XLC warnings
 */
#pragma report(enable, CPPC5334)
#pragma report(enable, CPPC5328)
#endif

#endif<|MERGE_RESOLUTION|>--- conflicted
+++ resolved
@@ -681,14 +681,9 @@
             tbox::plog << "    Breaking oversized " << mapped_box
                        << mapped_box.numberCells() << " ->";
          }
-<<<<<<< HEAD
          hier::BoxContainer chopped(mapped_box);
-         hier::BoxUtilities::chopBoxes(chopped,
-=======
-         hier::BoxList chopped(mapped_box);
          hier::BoxUtilities::chopBoxes(
             chopped,
->>>>>>> 0c4b1aa0
             d_max_size,
             d_min_size,
             d_cut_factor,
