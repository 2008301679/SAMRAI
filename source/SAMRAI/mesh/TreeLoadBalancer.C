--- conflicted
+++ resolved
@@ -515,14 +515,10 @@
    if (d_report_load_balance) {
       t_report_loads->start();
       tbox::plog
-      << d_object_name << "::loadBalanceBoxLevel results after "
-      << number_of_cycles << " cycles:" << std::endl;
-<<<<<<< HEAD
-      BalanceUtilities::reduceAndReportLoadBalance(std::vector<double>(1,local_load),
-=======
+         << d_object_name << "::loadBalanceBoxLevel results after "
+         << number_of_cycles << " cycles:" << std::endl;
       BalanceUtilities::reduceAndReportLoadBalance(
          std::vector<double>(1,local_load),
->>>>>>> 21a99b1d
          balance_box_level.getMPI());
       t_report_loads->stop();
    }
