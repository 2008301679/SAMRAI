--- conflicted
+++ resolved
@@ -66,13 +66,8 @@
    d_object_name(name),
    d_mpi(tbox::SAMRAI_MPI::commNull),
    d_mpi_is_dupe(false),
-<<<<<<< HEAD
    d_tile_size(dim,1),
    d_max_spread_procs(500),
-=======
-   d_tile_size(dim, 1),
-   d_max_cycle_spread_procs(500),
->>>>>>> 509a723b
    d_voucher_mode(false),
    d_allow_box_breaking(true),
    d_rank_tree(rank_tree ? rank_tree : boost::shared_ptr<tbox::RankTreeStrategy>(new tbox::
@@ -238,11 +233,7 @@
          }
       }
       if (d_print_steps) {
-<<<<<<< HEAD
          tbox::plog << d_object_name << "::loadBalanceBoxLevel effective_cut_factor = "
-=======
-         tbox::plog << "TreeLoadBalancer::loadBalanceBoxLevel effective_cut_factor = "
->>>>>>> 509a723b
                     << effective_cut_factor << std::endl;
       }
    }
@@ -363,26 +354,16 @@
    const double fanout_size = d_global_avg_load > d_pparams->getLoadComparisonTol() ?
       max_local_load / d_global_avg_load : 1.0;
    const int number_of_cycles = !rank_group.containsAllRanks() ? 1 :
-<<<<<<< HEAD
       int(ceil( log(fanout_size)/log(static_cast<double>(d_max_spread_procs)) ));
    if (d_print_steps) {
       tbox::plog << d_object_name << "::loadBalanceBoxLevel"
                  << " max_spread_procs=" << d_max_spread_procs
-=======
-      int(ceil(log(fanout_size) / log(static_cast<double>(d_max_cycle_spread_procs))));
-   if (d_print_steps) {
-      tbox::plog << "TreeLoadBalancer::loadBalanceBoxLevel"
-                 << " max_cycle_spread_procs=" << d_max_cycle_spread_procs
->>>>>>> 509a723b
                  << " fanout_size=" << fanout_size
                  << " number_of_cycles=" << number_of_cycles
                  << std::endl;
    }
-<<<<<<< HEAD
-
-
-=======
->>>>>>> 509a723b
+
+
 
    /*
     * The icycle loop spreads out the work each time through.  If
@@ -654,55 +635,31 @@
       d_mpi.Barrier();
       t_post_load_distribution_barrier->stop();
 
-<<<<<<< HEAD
       if ( d_print_steps ) {
          tbox::plog << d_object_name << "::loadBalanceWithinRankGroup constructing unbalanced<==>balanced.\n";
-=======
-      if (d_print_steps) {
-         tbox::plog
-         << "TreeLoadBalancer::loadBalanceWithinRankGroup constructing unbalanced<==>balanced.\n";
->>>>>>> 509a723b
       }
       t_assign_to_local_and_populate_maps->start();
       balanced_work->assignToLocalAndPopulateMaps(
          balanced_box_level,
          balanced_to_unbalanced,
          unbalanced_to_balanced,
-<<<<<<< HEAD
          d_flexible_load_tol,
          d_mpi );
       t_assign_to_local_and_populate_maps->stop();
       if ( d_print_steps ) {
          tbox::plog << d_object_name << "::loadBalanceWithinRankGroup finished constructing unbalanced<==>balanced.\n";
-=======
-         d_flexible_load_tol);
-      t_assign_to_local_and_populate_maps->stop();
-      if (d_print_steps) {
-         tbox::plog
-         <<
-         "TreeLoadBalancer::loadBalanceWithinRankGroup finished constructing unbalanced<==>balanced.\n";
->>>>>>> 509a723b
       }
 
    }
 
    t_get_map->stop();
 
-<<<<<<< HEAD
    if ( d_summarize_map ) {
       tbox::plog << d_object_name << "::loadBalanceWithinRankGroup unbalanced--->balanced map:\n"
                  << unbalanced_to_balanced.format("\t",0)
                  << "Map statistics:\n" << unbalanced_to_balanced.formatStatistics("\t")
                  << d_object_name << "::loadBalanceWithinRankGroup balanced--->unbalanced map:\n"
                  << balanced_to_unbalanced.format("\t",0)
-=======
-   if (d_summarize_map) {
-      tbox::plog << "TreeLoadBalancer::loadBalanceWithinRankGroup unbalanced--->balanced map:\n"
-                 << unbalanced_to_balanced.format("\t", 0)
-                 << "Map statistics:\n" << unbalanced_to_balanced.formatStatistics("\t")
-                 << "TreeLoadBalancer::loadBalanceWithinRankGroup balanced--->unbalanced map:\n"
-                 << balanced_to_unbalanced.format("\t", 0)
->>>>>>> 509a723b
                  << "Map statistics:\n" << balanced_to_unbalanced.formatStatistics("\t")
                  << '\n';
    }
@@ -719,7 +676,6 @@
       }
    }
 
-<<<<<<< HEAD
 
    if ( d_summarize_map ) {
       tbox::plog << d_object_name << "::loadBalanceWithinRankGroup: unbalanced--->balanced map:\n"
@@ -727,14 +683,6 @@
                  << "Map statistics:\n" << unbalanced_to_balanced.formatStatistics("\t")
                  << d_object_name << "::loadBalanceWithinRankGroup: balanced--->unbalanced map:\n"
                  << balanced_to_unbalanced.format("\t",0)
-=======
-   if (d_summarize_map) {
-      tbox::plog << "TreeLoadBalancer::loadBalanceWithinRankGroup: unbalanced--->balanced map:\n"
-                 << unbalanced_to_balanced.format("\t", 0)
-                 << "Map statistics:\n" << unbalanced_to_balanced.formatStatistics("\t")
-                 << "TreeLoadBalancer::loadBalanceWithinRankGroup: balanced--->unbalanced map:\n"
-                 << balanced_to_unbalanced.format("\t", 0)
->>>>>>> 509a723b
                  << "Map statistics:\n" << balanced_to_unbalanced.formatStatistics("\t")
                  << '\n';
    }
@@ -804,18 +752,10 @@
 
    // Set parameters governing box breaking.
    balanced_work.setAllowBoxBreaking(d_allow_box_breaking);
-<<<<<<< HEAD
    const double ideal_box_width = pow(group_avg_load, 1.0/d_dim.getValue());
    balanced_work.setThresholdWidth( 1.0*ideal_box_width );
    if ( d_print_steps ) {
       tbox::plog << d_object_name << "::distributeLoadAcrossRankGroup: ideal_box_width = " << ideal_box_width
-=======
-   const double ideal_box_width = pow(group_avg_load, 1.0 / d_dim.getValue());
-   balanced_work.setThresholdWidth(1.0 * ideal_box_width);
-   if (d_print_steps) {
-      tbox::plog << "TreeLoadBalancer::distributeLoadAcrossRankGroup: ideal_box_width = "
-                 << ideal_box_width
->>>>>>> 509a723b
                  << "\n  Set threshold width to " << balanced_work.getThresholdWidth()
                  << std::endl;
    }
@@ -1223,14 +1163,8 @@
     * We have only sends to complete, so it should not take
     * long to advance them all to completion.
     */
-<<<<<<< HEAD
    if ( d_print_steps ) {
       tbox::plog << d_object_name << "::loadBalanceWithinRankGroup: waiting for sends to complete.\n";
-=======
-   if (d_print_steps) {
-      tbox::plog
-      << "TreeLoadBalancer::loadBalanceWithinRankGroup: waiting for sends to complete.\n";
->>>>>>> 509a723b
    }
 
    t_finish_sends->start();
@@ -1250,13 +1184,8 @@
       TBOX_ASSERT(parent_recv->isDone());
    }
 #endif
-<<<<<<< HEAD
    if ( d_print_steps ) {
       tbox::plog << d_object_name << "::loadBalanceWithinRankGroup: completed sends.\n";
-=======
-   if (d_print_steps) {
-      tbox::plog << "TreeLoadBalancer::loadBalanceWithinRankGroup: completed sends.\n";
->>>>>>> 509a723b
    }
 
    if (d_comm_graph_writer) {
@@ -1693,15 +1622,9 @@
       if (input_db->isInteger("tile_size")) {
          input_db->getIntegerArray("tile_size", &d_tile_size[0], d_tile_size.getDim().getValue());
          for (int i = 0; i < d_dim.getValue(); ++i) {
-<<<<<<< HEAD
             if ( !(d_tile_size[i] >= 1) ) {
                TBOX_ERROR("TreeLoadBalancer tile_size must be >= 1 in all directions.\n"
                           << "Input tile_size is " << d_tile_size );
-=======
-            if (!(d_tile_size[i] >= 1)) {
-               TBOX_ERROR("TreeLoadBalancer tile_size must be >= 1 in all directions.\n"
-                  << "Input tile_size is " << d_tile_size);
->>>>>>> 509a723b
             }
          }
       }
