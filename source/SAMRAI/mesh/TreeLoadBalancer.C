--- conflicted
+++ resolved
@@ -231,7 +231,6 @@
    }
 
    // Set effective_cut_factor to least common multiple of cut_factor and d_tile_size.
-<<<<<<< HEAD
    const int nblocks = balance_box_level.getGridGeometry()->getNumberBlocks();
    hier::IntVector effective_cut_factor(cut_factor, nblocks);
    if ( d_tile_size != hier::IntVector::getOne(d_dim) ) {
@@ -240,14 +239,6 @@
             while ( effective_cut_factor(b,d)/d_tile_size[d]*d_tile_size[d] != effective_cut_factor(b,d) ) {
                effective_cut_factor(b,d) += cut_factor[d];
             }
-=======
-   hier::IntVector effective_cut_factor = cut_factor;
-   if (d_tile_size != hier::IntVector::getOne(d_dim)) {
-      for (int d = 0; d < d_dim.getValue(); ++d) {
-         while (effective_cut_factor[d] / d_tile_size[d] * d_tile_size[d] !=
-                effective_cut_factor[d]) {
-            effective_cut_factor[d] += cut_factor[d];
->>>>>>> 7a24c1cd
          }
       } 
       if (d_print_steps) {
@@ -596,25 +587,16 @@
     * Initialize empty balanced_box_level and mappings so they are
     * ready to be populated.
     */
-   hier::IntVector zero_vector(hier::IntVector::getZero(d_dim));
    hier::BoxLevel balanced_box_level(
       balance_box_level.getRefinementRatio(),
       balance_box_level.getGridGeometry(),
       balance_box_level.getMPI());
    hier::MappingConnector balanced_to_unbalanced(balanced_box_level,
-<<<<<<< HEAD
          balance_box_level,
-         zero_vector);
+         hier::IntVector::getZero(d_dim));
    hier::MappingConnector unbalanced_to_balanced(balance_box_level,
          balanced_box_level,
-         zero_vector);
-=======
-                                                 balance_box_level,
-                                                 hier::IntVector::getZero(d_dim));
-   hier::MappingConnector unbalanced_to_balanced(balance_box_level,
-                                                 balanced_box_level,
-                                                 hier::IntVector::getZero(d_dim));
->>>>>>> 7a24c1cd
+         hier::IntVector::getZero(d_dim));
    unbalanced_to_balanced.setTranspose(&balanced_to_unbalanced, false);
 
    t_get_map->start();
