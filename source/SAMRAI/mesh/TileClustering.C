--- conflicted
+++ resolved
@@ -138,11 +138,7 @@
 
    d_object_timers->t_cluster_setup->start();
 
-<<<<<<< HEAD
-   const hier::IntVector zero_vector(hier::IntVector::getZero(tag_level->getDim()));
-=======
    const hier::IntVector& zero_vector = hier::IntVector::getZero(tag_level->getDim());
->>>>>>> 7a24c1cd
 
    for (hier::BoxContainer::const_iterator bb_itr = bound_boxes.begin();
         bb_itr != bound_boxes.end(); ++bb_itr) {
@@ -493,15 +489,9 @@
       tbox::plog << "TileClustering::clusterWholeTiles: entered." << std::endl;
    }
 
-<<<<<<< HEAD
-   const hier::BoxLevel &tag_box_level = *tag_level->getBoxLevel();
-   const hier::Connector &tag_to_tag = tag_box_level.findConnector(
-      tag_box_level, hier::IntVector(d_tile_size), hier::CONNECTOR_IMPLICIT_CREATION_RULE, true);
-=======
    const hier::BoxLevel& tag_box_level = *tag_level->getBoxLevel();
    const hier::Connector& tag_to_tag = tag_box_level.findConnector(
          tag_box_level, d_tile_size, hier::CONNECTOR_IMPLICIT_CREATION_RULE, true);
->>>>>>> 7a24c1cd
 
    hier::BoxContainer visible_tag_boxes(true); // Ordering is precondition for removePeriodicImageBoxes.
    tag_to_tag.getLocalNeighbors(visible_tag_boxes);
@@ -833,11 +823,7 @@
 
    const hier::BoxLevel& tag_box_level = tag_to_tile->getBase();
    hier::Connector tag_to_tag = tag_box_level.findConnector(
-<<<<<<< HEAD
-      tag_box_level, hier::IntVector(d_tile_size), hier::CONNECTOR_IMPLICIT_CREATION_RULE, true);
-=======
          tag_box_level, d_tile_size, hier::CONNECTOR_IMPLICIT_CREATION_RULE, true);
->>>>>>> 7a24c1cd
    /*
     * We don't want to introduce periodic relationships yet, so remove
     * them from the tag<==>tag leg of the bridge.  tag_to_tag doesn't
@@ -1164,11 +1150,7 @@
    /*
     * Build a map that represents the changes from pre- to post-coalesce.
     */
-<<<<<<< HEAD
-   const hier::IntVector zero_vector(hier::IntVector::getZero(d_dim));
-=======
    const hier::IntVector& zero_vector = hier::IntVector::getZero(d_dim);
->>>>>>> 7a24c1cd
    hier::BoxLevel tmp_tile_box_level(
       tile_box_level.getRefinementRatio(),
       tile_box_level.getGridGeometry(),
@@ -1291,18 +1273,6 @@
        * Coalesce changed the tiles, so rebuild tile_box_level and
        * Connectors.
        */
-<<<<<<< HEAD
-      hier::IntVector zero_vector(hier::IntVector::getZero(d_dim));
-      tile_box_level.initialize( tile_box_level.getRefinementRatio(),
-                                 tile_box_level.getGridGeometry(),
-                                 tile_box_level.getMPI() );
-      tag_to_tile.reset( new hier::Connector( tag_to_tile->getBase(),
-                                              tile_box_level,
-                                              zero_vector ) );
-      hier::Connector *tile_to_tag = new hier::Connector( tile_box_level,
-                                                          tag_to_tile->getBase(),
-                                                          zero_vector );
-=======
       const hier::IntVector& zero_vector = hier::IntVector::getZero(d_dim);
       tile_box_level.initialize(tile_box_level.getRefinementRatio(),
          tile_box_level.getGridGeometry(),
@@ -1313,7 +1283,6 @@
       hier::Connector* tile_to_tag = new hier::Connector(tile_box_level,
             tag_to_tile->getBase(),
             zero_vector);
->>>>>>> 7a24c1cd
       tag_to_tile->setTranspose(tile_to_tag, true);
 
       const hier::BoxContainer& tag_boxes = tag_to_tile->getBase().getBoxes();
