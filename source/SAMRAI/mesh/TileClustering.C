/*************************************************************************
 *
 * This file is part of the SAMRAI distribution.  For full copyright
 * information, see COPYRIGHT and COPYING.LESSER.
 *
 * Copyright:     (c) 1997-2013 Lawrence Livermore National Security, LLC
 * Description:   Asynchronous Berger-Rigoutsos algorithm wrapper
 *
 ************************************************************************/
#ifndef included_mesh_TileClustering_C
#define included_mesh_TileClustering_C

#include <stdlib.h>

#include "SAMRAI/mesh/TileClustering.h"

#include "SAMRAI/hier/OverlapConnectorAlgorithm.h"
#include "SAMRAI/pdat/CellData.h"
#include "SAMRAI/tbox/SAMRAI_MPI.h"
#include "SAMRAI/tbox/TimerManager.h"

namespace SAMRAI {
namespace mesh {

/*
 ************************************************************************
 * Constructor stores parameters of options for ussing
 * the asynchronous Berger-Rigoutsos implementation.
 ************************************************************************
 */
TileClustering::TileClustering(
   const tbox::Dimension& dim,
   const boost::shared_ptr<tbox::Database>& input_db):
   d_dim(dim),
   d_box_size(hier::IntVector(d_dim, 8)),
   d_log_cluster_summary(false),
   d_barrier_and_time(false),
   d_print_steps(false)
{
   getFromInput(input_db);
   setTimers();
   d_oca.setTimerPrefix("hier::TileClustering");
}

TileClustering::~TileClustering()
{
}

void
TileClustering::getFromInput(
   const boost::shared_ptr<tbox::Database>& input_db)
{
   if (input_db) {

      if (input_db->isInteger("box_size")) {
         input_db->getIntegerArray("box_size",
            &d_box_size[0],
            d_dim.getValue());
      }

      d_coalesce_boxes =
         input_db->getBoolWithDefault("coalesce_boxes",
            d_coalesce_boxes);

      d_barrier_and_time =
         input_db->getBoolWithDefault("DEV_barrier_and_time",
            d_barrier_and_time);

      d_log_cluster =
         input_db->getBoolWithDefault("DEV_log_cluster",
            d_log_cluster);

      d_log_cluster_summary =
         input_db->getBoolWithDefault("DEV_log_cluster_summary",
            d_log_cluster_summary);

      d_print_steps =
         input_db->getBoolWithDefault("DEV_print_steps",
            d_print_steps);
   }
}

/*
 ************************************************************************
 * Implement the BoxGeneratorStrategy interface method using
 * the asynchronous Berger-Rigoutsos implementation.
 ************************************************************************
 */
void
TileClustering::findBoxesContainingTags(
   boost::shared_ptr<hier::BoxLevel>& new_box_level,
   boost::shared_ptr<hier::Connector>& tag_to_new,
   const boost::shared_ptr<hier::PatchLevel>& tag_level,
   const int tag_data_index,
   const int tag_val,
   const hier::BoxContainer& bound_boxes,
   const hier::IntVector& min_box,
   const double efficiency_tol,
   const double combine_tol,
   const hier::IntVector& max_gcw)
{
   NULL_USE(efficiency_tol);
   NULL_USE(combine_tol);
   NULL_USE(min_box);
   NULL_USE(max_gcw);

   TBOX_ASSERT(!bound_boxes.isEmpty());
   TBOX_ASSERT_OBJDIM_EQUALITY4(
      *tag_level,
      *(bound_boxes.begin()),
      min_box,
      max_gcw);

   if (d_barrier_and_time) {
      t_find_boxes_containing_tags->barrierAndStart();
   }

   const hier::IntVector &zero_vector = hier::IntVector::getZero(tag_level->getDim());

   for (hier::BoxContainer::const_iterator bb_itr = bound_boxes.begin();
        bb_itr != bound_boxes.end(); ++bb_itr) {
      if (bb_itr->empty()) {
         TBOX_ERROR("TileClustering: empty bounding box not allowed.");
      }
   }

   const hier::BoxLevel& tag_box_level = *tag_level->getBoxLevel();

   new_box_level.reset( new hier::BoxLevel(
                           tag_box_level.getRefinementRatio(),
                           tag_box_level.getGridGeometry(),
                           tag_box_level.getMPI() ) );

   tag_to_new.reset(new hier::Connector(*tag_level->getBoxLevel(),
                                        *new_box_level,
                                        zero_vector));
   hier::Connector* new_to_tag = new hier::Connector(
      *new_box_level,
      *tag_level->getBoxLevel(),
      zero_vector);
   tag_to_new->setTranspose(new_to_tag, true);

   if (d_barrier_and_time) {
      t_cluster->start();
   }

   const hier::BoxContainer &local_tag_boxes = tag_box_level.getBoxes();
   local_tag_boxes.makeTree();

   // Generate new_box_level and Connectors
   for ( hier::PatchLevel::iterator pi=tag_level->begin();
         pi!=tag_level->end(); ++pi ) {

      const hier::Box &patch_box = pi->getBox();
      const hier::BlockId &block_id = patch_box.getBlockId();

      TBOX_ASSERT( bound_boxes.begin(block_id) != bound_boxes.end(block_id) );
      const hier::Box &bounding_box = *bound_boxes.begin(block_id);

      if ( pi->getBox().intersects(bounding_box) ) {

         boost::shared_ptr<pdat::CellData<int> > tag_data(
            pi->getPatchData(tag_data_index), boost::detail::dynamic_cast_tag());

         boost::shared_ptr<pdat::CellData<int> > coarsened_tag_data =
            makeCoarsenedTagData(*tag_data, tag_val);

         hier::Box coarsened_box = coarsened_tag_data->getBox();

         pdat::CellIterator ccend(pdat::CellGeometry::end(coarsened_box));
         for ( pdat::CellData<int>::iterator cci(pdat::CellGeometry::begin(coarsened_box));
               cci!=ccend; ++cci ) {

            pdat::CellIndex cindex = *cci;

            if ( (*coarsened_tag_data)(cindex) == tag_val ) {

               /*
                * new_box must nest inside local boxes.  If any part
                * extends outside local_tag_boxes, its overlap with
                * remote tag boxes might not be detected.  Remove
                * those parts and insert the rest into new_box_level.
                * A new_box overlapping non-local tag boxes can appear
                * if the some tag level patch boundaries do not
                * coincide with the tile cuts.
                */

               hier::Box tmp_new_box(cindex, cindex, coarsened_box.getBlockId());
               tmp_new_box.refine(d_box_size);

               hier::BoxContainer tmp_new_boxes(tmp_new_box);
               tmp_new_boxes.intersectBoxes(local_tag_boxes);
               tmp_new_boxes.coalesce();

               for ( hier::BoxContainer::const_iterator bi=tmp_new_boxes.begin();
                     bi!=tmp_new_boxes.end(); ++bi ) {
                  hier::Box new_box( *bi,
                                     new_box_level->getLastLocalId()+1,
                                     new_box_level->getMPI().getRank() );

                  new_box_level->addBoxWithoutUpdate(new_box);
                  hier::BoxContainer::const_iterator new_box_iter =
                     new_box_level->getBoxStrict(new_box);

                  new_to_tag->insertLocalNeighbor( patch_box, new_box_iter->getBoxId() );
                  tag_to_new->insertLocalNeighbor( *new_box_iter, patch_box.getBoxId() );
               }

            }

         }

      }

   }

   new_box_level->finalize();


   if ( d_coalesce_boxes ) {

      /*
       * Try to coalesce the boxes in new_box_level.
       */
      hier::BoxContainer new_boxes(new_box_level->getBoxes());
      new_boxes.unorder();
      new_boxes.coalesce();
<<<<<<< HEAD

      if ( d_print_steps ) {
         tbox::plog << "TileClustering coalesced " << new_box_level->getLocalNumberOfBoxes()
                    << " new boxes into " << new_boxes.size() << "\n";
      }

      if ( new_boxes.size() != size_t(new_box_level->getLocalNumberOfBoxes()) ) {
=======
      if ( new_boxes.size() != static_cast<int>(new_box_level->getLocalNumberOfBoxes()) ) {
>>>>>>> e8ff4baf

         /*
          * Coalesce changed the new boxes, so rebuild new_box_level and
          * Connectors.
          */
         new_box_level->initialize( new_box_level->getRefinementRatio(),
                                    new_box_level->getGridGeometry(),
                                    new_box_level->getMPI() );
         tag_to_new.reset( new hier::Connector( tag_box_level,
                                                *new_box_level,
                                                zero_vector ) );
         new_to_tag = new hier::Connector( *new_box_level,
                                           tag_box_level,
                                           zero_vector );
         tag_to_new->setTranspose(new_to_tag, true);

         const hier::BoxContainer &tag_boxes = tag_box_level.getBoxes();
         tag_boxes.makeTree( tag_box_level.getGridGeometry().get() );

         /*
          * Assign ids to coalesced boxes, add to BoxLevel and add
          * new--->tag edges.
          */
         hier::LocalId last_used_id(-1);
         int rank = new_box_level->getMPI().getRank();
         for ( hier::BoxContainer::iterator bi=new_boxes.begin();
               bi!=new_boxes.end(); ++bi ) {
            bi->setId(hier::BoxId(++last_used_id,rank));
            new_box_level->addBox(*bi);

            hier::BoxContainer tmp_overlap_boxes;
            tag_boxes.findOverlapBoxes(tmp_overlap_boxes, *bi);

            new_to_tag->insertNeighbors( tmp_overlap_boxes, bi->getBoxId() );
         }
         new_box_level->finalize();

         /*
          * Add tag--->new edges.
          */
         new_boxes.makeTree( new_box_level->getGridGeometry().get() );
         for ( hier::BoxContainer::const_iterator bi=tag_boxes.begin();
               bi!=tag_boxes.end(); ++bi ) {

            hier::BoxContainer tmp_overlap_boxes;
            new_boxes.findOverlapBoxes(tmp_overlap_boxes, *bi);

            tag_to_new->insertNeighbors( tmp_overlap_boxes, bi->getBoxId() );
         }

      }

   }

   if (d_barrier_and_time) {
      t_cluster->barrierAndStop();
   }



   /*
    * Get some global parameters.  Do it before logging to prevent
    * the logging flag from having an undue side effect on performance.
    */
   if (d_barrier_and_time) {
      t_global_reductions->barrierAndStart();
   }
   new_box_level->getGlobalNumberOfBoxes();
   new_box_level->getGlobalNumberOfCells();
   if (d_barrier_and_time) {
      t_global_reductions->barrierAndStop();
   }
   for (hier::BoxContainer::const_iterator bi = bound_boxes.begin();
        bi != bound_boxes.end(); ++bi) {
      new_box_level->getGlobalBoundingBox(bi->getBlockId().getBlockValue());
   }

   if (d_log_cluster) {
      tbox::plog << "TileClustering cluster log:\n"
      << "\tNew box_level clustered by TileClustering:\n" << new_box_level->format("",
         2)
      << "\tTileClustering tag_to_new:\n" << tag_to_new->format("", 2)
      << "\tTileClustering new_to_tag:\n" << new_to_tag->format("", 2);
   }
   if (d_log_cluster_summary) {
      /*
       * Log summary of clustering.
       */
      tbox::plog << "TileClustering summary:\n";

      for (hier::BoxContainer::const_iterator bi = bound_boxes.begin();
           bi != bound_boxes.end(); ++bi) {
         const int bn = bi->getBlockId().getBlockValue();
         tbox::plog << "Block " << bn
                    << " initial bounding box = " << *bi << ", "
                    << bi->size() << " cells, "
                    << "final global bounding box = "
                    << new_box_level->getGlobalBoundingBox(bn)
                    << ", "
                    << new_box_level->getGlobalBoundingBox(bn).size()
                    << " cells.\n\t";
      }

      tbox::plog << "Final output has "
                 << new_box_level->getGlobalNumberOfCells()
                 << " global cells [" << new_box_level->getMinNumberOfCells()
                 << "-" << new_box_level->getMaxNumberOfCells() << "], "
                 << new_box_level->getGlobalNumberOfBoxes()
                 << " global mapped boxes [" << new_box_level->getMinNumberOfBoxes()
                 << "-" << new_box_level->getMaxNumberOfBoxes() << "]\n"
                 << "\tTileClustering new_level summary:\n" << new_box_level->format("\t\t",0)
                 << "\tTileClustering new_level statistics:\n" << new_box_level->formatStatistics("\t\t")
                 << "\tTileClustering new_to_tag summary:\n" << new_to_tag->format("\t\t",0)
                 << "\tTileClustering new_to_tag statistics:\n" << new_to_tag->formatStatistics("\t\t")
                 << "\tTileClustering tag_to_new summary:\n" << tag_to_new->format("\t\t",0)
                 << "\tTileClustering tag_to_new statistics:\n" << tag_to_new->formatStatistics("\t\t")
                 << "\n";
   }

   if (d_barrier_and_time) {
      t_find_boxes_containing_tags->barrierAndStop();
   }
}



/*
 ***********************************************************************
 ***********************************************************************
 */
boost::shared_ptr<pdat::CellData<int> >
TileClustering::makeCoarsenedTagData(const pdat::CellData<int> &tag_data,
                                           int tag_val) const
{
   hier::Box coarsened_box(tag_data.getBox());
   coarsened_box.coarsen(d_box_size);

   boost::shared_ptr<pdat::CellData<int> > coarsened_tag_data(
      new pdat::CellData<int>(coarsened_box,
                              1,
                              hier::IntVector::getZero(tag_data.getDim())));
   coarsened_tag_data->fill(0, 0);

   size_t tag_count = 0;
   size_t coarse_tag_count = 0;
   pdat::CellIterator finecend(pdat::CellGeometry::end(tag_data.getBox()));
   for ( pdat::CellIterator fineci(pdat::CellGeometry::begin(tag_data.getBox()));
         fineci!=finecend; ++fineci ) {

      if ( tag_data(*fineci) == tag_val ) {
         pdat::CellIndex coarseci = pdat::CellIndex( *fineci / d_box_size );

         coarse_tag_count += ( (*coarsened_tag_data)(coarseci) != tag_val );
         ++tag_count;

         (*coarsened_tag_data)(coarseci) = tag_val;
      }

   }
   if (d_print_steps) {
      tbox::plog << "TileClustering coarsened box " << tag_data.getBox()
                 << " (" << tag_count << " tags) to " << coarsened_box
                 << " (" << coarse_tag_count << " tags).\n";
   }

   return coarsened_tag_data;
}

/*
 ***********************************************************************
 ***********************************************************************
 */
void
TileClustering::setTimers()
{
   t_find_boxes_containing_tags = tbox::TimerManager::getManager()->
      getTimer("mesh::TileClustering::findBoxesContainingTags()");
   t_cluster = tbox::TimerManager::getManager()->
      getTimer("mesh::TileClustering::cluster");
   t_global_reductions = tbox::TimerManager::getManager()->
      getTimer("mesh::TileClustering::global_reductions");
}

}
}
#endif<|MERGE_RESOLUTION|>--- conflicted
+++ resolved
@@ -225,17 +225,13 @@
       hier::BoxContainer new_boxes(new_box_level->getBoxes());
       new_boxes.unorder();
       new_boxes.coalesce();
-<<<<<<< HEAD
 
       if ( d_print_steps ) {
          tbox::plog << "TileClustering coalesced " << new_box_level->getLocalNumberOfBoxes()
                     << " new boxes into " << new_boxes.size() << "\n";
       }
 
-      if ( new_boxes.size() != size_t(new_box_level->getLocalNumberOfBoxes()) ) {
-=======
       if ( new_boxes.size() != static_cast<int>(new_box_level->getLocalNumberOfBoxes()) ) {
->>>>>>> e8ff4baf
 
          /*
           * Coalesce changed the new boxes, so rebuild new_box_level and
