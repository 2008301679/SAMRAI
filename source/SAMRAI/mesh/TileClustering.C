--- conflicted
+++ resolved
@@ -296,11 +296,7 @@
                  << "\tNew box_level clustered by TileClustering:\n" << new_box_level->format("\t\t",
                                                                                               2)
                  << "\tTileClustering tag_to_new:\n" << tag_to_new->format("\t\t", 2)
-<<<<<<< HEAD
                  << "\tTileClustering new_to_tag:\n" << tag_to_new->getTranspose().format("\t\t", 2);
-=======
-                 << "\tTileClustering new_to_tag:\n" << new_to_tag->format("\t\t", 2);
->>>>>>> 58d997a3
    }
    if (d_log_cluster_summary) {
       /*
@@ -371,9 +367,9 @@
 
    if (d_barrier_and_time) {
       d_object_timers->t_find_boxes_containing_tags->barrierAndStop();
-<<<<<<< HEAD
-=======
-   }
+   }
+
+   return;
 }
 
 
@@ -411,10 +407,8 @@
    /*
     * Generate new_box_level and Connectors
     */
-#ifdef _OPENMP
 #pragma omp parallel if ( tag_level->getLocalNumberOfPatches() > 4*omp_get_max_threads() )
 #pragma omp for schedule(dynamic)
-#endif
    for ( int pi=0; pi<tag_level->getLocalNumberOfPatches(); ++pi ) {
 
       hier::Patch &patch = *tag_level->getPatch(pi);
@@ -427,7 +421,7 @@
       if ( patch.getBox().intersects(bounding_box) ) {
 
          boost::shared_ptr<pdat::CellData<int> > tag_data(
-            BOOST_CAST<pdat::CellData<int>, hier::PatchData>(patch.getPatchData(tag_data_index)));
+            patch.getPatchData(tag_data_index), boost::detail::dynamic_cast_tag());
 
          hier::BoxContainer tiles;
          int num_coarse_tags =
@@ -521,7 +515,7 @@
    local_tiles_have_remote_extent = 0;
 
    if (d_print_steps) {
-      tbox::plog << "TileClusteringclusterWholeTiles: creating whole tiles\n";
+      tbox::plog << "TileClustering::clusterWholeTiles: creating whole tiles\n";
    }
 
    for ( int pi=0; pi<tag_level->getLocalNumberOfPatches(); ++pi ) {
@@ -531,7 +525,7 @@
       const hier::BlockId &block_id = patch_box.getBlockId();
 
       if (d_print_steps) {
-         tbox::plog << "TileClusteringclusterWholeTiles: working patch " << patch_box << "\n";
+         tbox::plog << "TileClustering::clusterWholeTiles: working patch " << patch_box << "\n";
       }
 
       TBOX_ASSERT( bound_boxes.begin(block_id) != bound_boxes.end(block_id) );
@@ -540,10 +534,10 @@
       if ( !patch.getBox().intersects(bounding_box) ) { continue; }
 
       boost::shared_ptr<pdat::CellData<int> > tag_data(
-         BOOST_CAST<pdat::CellData<int>, hier::PatchData>(patch.getPatchData(tag_data_index)));
+         patch.getPatchData(tag_data_index), boost::detail::dynamic_cast_tag());
 
       if (d_print_steps) {
-         tbox::plog << "TileClusteringclusterWholeTiles: making coarsened tags." << std::endl;
+         tbox::plog << "TileClustering::clusterWholeTiles: making coarsened tags." << std::endl;
       }
 
       boost::shared_ptr<pdat::CellData<int> > coarsened_tag_data =
@@ -555,7 +549,7 @@
       hier::BoxContainer coalescibles; // Hold space for coalescible tiles.
 
       if (d_print_steps) {
-         tbox::plog << "TileClusteringclusterWholeTiles: processing coarsened tags." << std::endl;
+         tbox::plog << "TileClustering::clusterWholeTiles: processing coarsened tags." << std::endl;
       }
 
       for ( int coarse_offset=0; coarse_offset<num_coarse_cells; ++coarse_offset ) {
@@ -606,7 +600,7 @@
 
       if ( d_coalesce_boxes_from_same_patch ) {
          if (d_print_steps) {
-            tbox::plog << "TileClusteringclusterWholeTiles: coalesce tiles." << std::endl;
+            tbox::plog << "TileClustering::clusterWholeTiles: coalesce tiles." << std::endl;
          }
          d_object_timers->t_coalesce->start();
          coalescibles.coalesce();
@@ -614,7 +608,7 @@
       }
 
       if (d_print_steps) {
-         tbox::plog << "TileClusteringclusterWholeTiles: creating tiles from coalescibles." << std::endl;
+         tbox::plog << "TileClustering::clusterWholeTiles: creating tiles from coalescibles." << std::endl;
       }
       for ( hier::BoxContainer::iterator bi=coalescibles.begin();
             bi!=coalescibles.end(); ++bi ) {
@@ -988,10 +982,8 @@
 
    const int num_coarse_cells = coarsened_box.size();
 
-#ifdef _OPENMP
 #pragma omp parallel
 #pragma omp for schedule(dynamic)
-#endif
    for ( int coarse_offset=0; coarse_offset<num_coarse_cells; ++coarse_offset ) {
       const pdat::CellIndex coarse_cell_index(coarsened_box.index(coarse_offset));
 
@@ -1059,691 +1051,6 @@
             tiles.insert(*bi);
          }
       }
->>>>>>> 58d997a3
-   }
-
-   return num_coarse_tags;
-}
-
-
-
-/*
-***********************************************************************
-* Cluster tags into tiles, but limit tiles to lie within local process
-* boundaries, so that no tiles extend past process boundaries.
-***********************************************************************
-*/
-void
-TileClustering::clusterWithinProcessBoundaries(
-   hier::BoxLevel &new_box_level,
-   hier::Connector &tag_to_tile,
-   const boost::shared_ptr<hier::PatchLevel>& tag_level,
-   const hier::BoxContainer& bound_boxes,
-   int tag_data_index,
-   int tag_val)
-{
-   d_object_timers->t_cluster->start();
-
-   // Determine max number of tiles any local patch can generate.
-   int max_tiles_for_any_patch = 0;
-   for ( int pi=0; pi<tag_level->getLocalNumberOfPatches(); ++pi ) {
-      hier::Box coarsened_box = tag_level->getPatch(pi)->getBox();
-      coarsened_box.coarsen(d_box_size);
-      hier::IntVector number_tiles = coarsened_box.numberCells();
-      number_tiles *= 3; // Possible merging of smaller tiles on either side of it.
-      max_tiles_for_any_patch = tbox::MathUtilities<int>::Max(
-         max_tiles_for_any_patch, number_tiles.getProduct() );
-   }
-
-   hier::Connector &tile_to_tag = tag_to_tile.getTranspose();
-
-   /*
-    * Generate new_box_level and Connectors
-    */
-#pragma omp parallel if ( tag_level->getLocalNumberOfPatches() > 4*omp_get_max_threads() )
-#pragma omp for schedule(dynamic)
-   for ( int pi=0; pi<tag_level->getLocalNumberOfPatches(); ++pi ) {
-
-      hier::Patch &patch = *tag_level->getPatch(pi);
-      const hier::Box &patch_box = patch.getBox();
-      const hier::BlockId &block_id = patch_box.getBlockId();
-
-      TBOX_ASSERT( bound_boxes.begin(block_id) != bound_boxes.end(block_id) );
-      const hier::Box &bounding_box = *bound_boxes.begin(block_id);
-
-      if ( patch.getBox().intersects(bounding_box) ) {
-
-         boost::shared_ptr<pdat::CellData<int> > tag_data(
-            patch.getPatchData(tag_data_index), boost::detail::dynamic_cast_tag());
-
-         hier::BoxContainer tiles;
-         int num_coarse_tags =
-            findTilesContainingTags( tiles, *tag_data, tag_val,
-                                     pi*max_tiles_for_any_patch );
-
-         if (d_print_steps) {
-            tbox::plog << "Tile Clustering generated " << tiles.size()
-                       << " clusters from " << num_coarse_tags
-                       << " in patch " << patch.getBox().getBoxId() << '\n';
-         }
-
-         TBOX_omp_set_lock(&l_outputs);
-         for ( hier::BoxContainer::iterator bi=tiles.begin(); bi!=tiles.end(); ++bi ) {
-            new_box_level.addBoxWithoutUpdate(*bi);
-            tile_to_tag.insertLocalNeighbor( patch_box, bi->getBoxId() );
-            tag_to_tile.insertLocalNeighbor( *bi, patch_box.getBoxId() );
-         }
-         TBOX_omp_unset_lock(&l_outputs);
-
-      } // Patch is in bounding box
-
-   } // Loop through tag level
-
-   new_box_level.finalize();
-
-   d_object_timers->t_cluster->stop();
-
-   return;
-}
-
-
-
-/*
-***********************************************************************
-* Cluster tags into whole tiles.  The tiles are not cut up, even where
-* they cross process boundaries or level boundaries.
-*
-* This requires tag<==>tag to have a width of at least the tile size,
-* but it doesn't require any communication.
-*
-* Any tile with a local tag will be added locally.  If tile crosses
-* patch boundaries, this method does not detect overlaps with remote
-* tag boxes.  If the tile has tags on multiple patches, the tile will
-* be duplicated (with different BoxIds).  tile--->tag will be complete
-* (using info from tag--->tag), but tag--->tile will have missing
-* edges.  Missing edges and tile duplication must be corrected by a
-* postprocessing step after this method.  See detectSemilocalEdges()
-* and removeDuplicateTiles().
-*
-* This method does no communication.
-***********************************************************************
-*/
-void
-TileClustering::clusterWholeTiles(
-   hier::BoxLevel &tile_box_level,
-   boost::shared_ptr<hier::Connector> &tag_to_tile,
-   int &local_tiles_have_remote_extent,
-   const boost::shared_ptr<hier::PatchLevel>& tag_level,
-   const hier::BoxContainer& bound_boxes,
-   int tag_data_index,
-   int tag_val)
-{
-   d_object_timers->t_cluster->start();
-
-   if (d_print_steps) {
-      tbox::plog << "TileClustering::clusterWholeTiles: entered." << std::endl;
-   }
-
-   const hier::BoxLevel &tag_box_level = *tag_level->getBoxLevel();
-   const hier::Connector &tag_to_tag = tag_box_level.findConnector(
-      tag_box_level, d_box_size, hier::CONNECTOR_IMPLICIT_CREATION_RULE, true);
-
-   hier::BoxContainer visible_tag_boxes(true); // Ordering is precondition for removePeriodicImageBoxes.
-   tag_to_tag.getLocalNeighbors(visible_tag_boxes);
-   visible_tag_boxes.removePeriodicImageBoxes();
-   visible_tag_boxes.makeTree(tag_box_level.getGridGeometry().get());
-
-   hier::Connector &tile_to_tag = tag_to_tile->getTranspose();
-
-   hier::LocalId last_used_local_id(-1);
-
-   /*
-    * Generate tile_box_level.  To reduce box count and box aspect
-    * ratios, coalesce tiles associated with the same tag box (if
-    * coalescing is enabled).  But don't coalesce tiles that are
-    * overlap multiple tag boxes, because they may have duplicates
-    * from other patches (which is resolved later).
-    */
-
-   local_tiles_have_remote_extent = 0;
-
-   if (d_print_steps) {
-      tbox::plog << "TileClustering::clusterWholeTiles: creating whole tiles\n";
-   }
-
-   for ( int pi=0; pi<tag_level->getLocalNumberOfPatches(); ++pi ) {
-
-      hier::Patch &patch = *tag_level->getPatch(pi);
-      const hier::Box &patch_box = patch.getBox();
-      const hier::BlockId &block_id = patch_box.getBlockId();
-
-      if (d_print_steps) {
-         tbox::plog << "TileClustering::clusterWholeTiles: working patch " << patch_box << "\n";
-      }
-
-      TBOX_ASSERT( bound_boxes.begin(block_id) != bound_boxes.end(block_id) );
-      const hier::Box &bounding_box = *bound_boxes.begin(block_id);
-
-      if ( !patch.getBox().intersects(bounding_box) ) { continue; }
-
-      boost::shared_ptr<pdat::CellData<int> > tag_data(
-         patch.getPatchData(tag_data_index), boost::detail::dynamic_cast_tag());
-
-      if (d_print_steps) {
-         tbox::plog << "TileClustering::clusterWholeTiles: making coarsened tags." << std::endl;
-      }
-
-      boost::shared_ptr<pdat::CellData<int> > coarsened_tag_data =
-         makeCoarsenedTagData(*tag_data, tag_val);
-
-      const hier::Box &coarsened_tag_box = coarsened_tag_data->getBox();
-      const int num_coarse_cells = coarsened_tag_box.size();
-
-      hier::BoxContainer coalescibles; // Hold space for coalescible tiles.
-
-      if (d_print_steps) {
-         tbox::plog << "TileClustering::clusterWholeTiles: processing coarsened tags." << std::endl;
-      }
-
-      for ( int coarse_offset=0; coarse_offset<num_coarse_cells; ++coarse_offset ) {
-         const pdat::CellIndex coarse_cell_index(coarsened_tag_box.index(coarse_offset));
-
-         if ( (*coarsened_tag_data)(coarse_cell_index) == tag_val ) {
-
-            hier::Box whole_tile(coarse_cell_index,coarse_cell_index,
-                                 patch_box.getBlockId());
-            whole_tile.refine(d_box_size);
-
-            hier::BoxContainer overlapping_tag_boxes;
-            visible_tag_boxes.findOverlapBoxes( overlapping_tag_boxes,
-                                                whole_tile,
-                                                tag_box_level.getRefinementRatio() );
-
-            if ( overlapping_tag_boxes.size() == 1 ) {
-               coalescibles.pushBack(whole_tile);
-            }
-            else {
-
-               whole_tile.initialize( whole_tile, ++last_used_local_id,
-                                      patch_box.getOwnerRank() );
-               tile_box_level.addBox(whole_tile);
-
-               for ( hier::BoxContainer::iterator bi=overlapping_tag_boxes.begin();
-                     bi!=overlapping_tag_boxes.end(); ++bi ) {
-
-                  tile_to_tag.insertLocalNeighbor( *bi, whole_tile.getBoxId() );
-                  if ( bi->getOwnerRank() == whole_tile.getOwnerRank() ) {
-                     tag_to_tile->insertLocalNeighbor( whole_tile, bi->getBoxId() );
-                  }
-
-                  local_tiles_have_remote_extent |= bi->getOwnerRank() != patch_box.getOwnerRank();
-               }
-
-               std::set<int> owners;
-               overlapping_tag_boxes.getOwners(owners);
-               if ( owners.size() > 1 || *owners.begin() != patch_box.getOwnerRank() ) {
-                  local_tiles_have_remote_extent = true;
-               }
-
-            }
-
-         }
-
-      }
-
-      if ( d_coalesce_boxes_from_same_patch ) {
-         if (d_print_steps) {
-            tbox::plog << "TileClustering::clusterWholeTiles: coalesce tiles." << std::endl;
-         }
-         d_object_timers->t_coalesce->start();
-         coalescibles.coalesce();
-         d_object_timers->t_coalesce->stop();
-      }
-
-      if (d_print_steps) {
-         tbox::plog << "TileClustering::clusterWholeTiles: creating tiles from coalescibles." << std::endl;
-      }
-      for ( hier::BoxContainer::iterator bi=coalescibles.begin();
-            bi!=coalescibles.end(); ++bi ) {
-
-         hier::Box &tile = *bi;
-         tile.initialize( tile, ++last_used_local_id, patch_box.getOwnerRank() );
-         tile_box_level.addBox(tile);
-
-         hier::BoxContainer overlapping_tag_boxes;
-         visible_tag_boxes.findOverlapBoxes( overlapping_tag_boxes,
-                                             tile,
-                                             tag_box_level.getRefinementRatio() );
-
-         for ( hier::BoxContainer::iterator bi=overlapping_tag_boxes.begin();
-               bi!=overlapping_tag_boxes.end(); ++bi ) {
-
-            tile_to_tag.insertLocalNeighbor( *bi, tile.getBoxId() );
-            if ( bi->getOwnerRank() == tile.getOwnerRank() ) {
-               tag_to_tile->insertLocalNeighbor( tile, bi->getBoxId() );
-            }
-
-         }
-
-      }
-
-   } // Loop through tag level
-
-   tile_box_level.finalize();
-
-   if (d_print_steps) {
-      tbox::plog << "TileClustering::clusterWholeTiles: leaving." << std::endl;
-   }
-
-   d_object_timers->t_cluster->stop();
-
-   return;
-}
-
-
-
-/*
-***********************************************************************
-* Methods clusterWholeTiles() and detectSemilocalEdges(), preceding
-* this one in execution order, may generate duplicate tiles when a
-* tile crosses any tag box boundary.  This methods removes the
-* duplicates.
-*
-* This method does no communication.
-***********************************************************************
-*/
-void
-TileClustering::removeDuplicateTiles(
-   hier::BoxLevel &tile_box_level,
-   hier::Connector &tag_to_tile)
-{
-
-   if (d_print_steps) {
-      tbox::plog << "TileClustering::removeDuplicateTiles: entered." << std::endl;
-   }
-
-   hier::Connector &tile_to_tag = tag_to_tile.getTranspose();
-
-   /*
-    * Get tiles_crossing_patch_boundaries.  These are
-    * - local tiles with multiple tag neighbors, and
-    * - remote tiles visible locally (found by detectSemilocalEdges)
-    *
-    * The latter may not have multiple local tag neighbors.
-    */
-
-   hier::BoxContainer visible_tiles(true);
-   tag_to_tile.getLocalNeighbors(visible_tiles);
-
-   hier::BoxContainer tiles_crossing_patch_boundaries;
-   for ( hier::BoxContainer::const_iterator ti=visible_tiles.begin();
-         ti!=visible_tiles.end(); ++ti ) {
-      const hier::Box &tile(*ti);
-      if ( tile.getOwnerRank() != tile_to_tag.getMPI().getRank() ||
-           tile_to_tag.numLocalNeighbors(tile.getBoxId()) > 1 ) {
-         tiles_crossing_patch_boundaries.pushBack(tile);
-      }
-   }
-   visible_tiles.clear(); // No longer needed.
-
-
-   // Chosen tiles among all the duplicate tiles.
-   std::vector<hier::Box> chosen_tiles;
-   // Map from a duplicate tile to (index of) the chosen tile.
-   std::map<hier::BoxId,size_t> changes;
-
-   /*
-    * Look for similar_tiles (tiles with same extents) and choose one
-    * from each group of similars.  Chose the first in the group.
-    * Because similar_tiles are sorted, we are arbitrarily choosing
-    * the first in sorted order.  An alternative is to choose one from
-    * the process with most overlap.
-    */
-   while ( !tiles_crossing_patch_boundaries.isEmpty() ) {
-
-      hier::BoxContainer similar_tiles(tiles_crossing_patch_boundaries.front(), true);
-      tiles_crossing_patch_boundaries.popFront();
-
-      /*
-       * Search for tiles with same extent as the first one in
-       * similar_tiles.  If the O(N) search for duplicates is too
-       * slow, it can be replaced by ordering the tiles by the lower
-       * corner and doing an O(lg N) search.
-       */
-      for ( hier::BoxContainer::iterator bi=tiles_crossing_patch_boundaries.begin();
-            bi!=tiles_crossing_patch_boundaries.end(); /* incremented in loop */ ) {
-         if ( bi->isSpatiallyEqual(similar_tiles.front()) ) {
-            similar_tiles.insert(*bi);
-            changes[bi->getBoxId()] = chosen_tiles.size();
-            tiles_crossing_patch_boundaries.erase(bi++);
-         }
-         else {
-            ++bi;
-         }
-      }
-
-      if ( similar_tiles.size() > 1 ) {
-         chosen_tiles.push_back( *similar_tiles.begin() );
-      }
-
-   }
-
-   /*
-    * Change tile_box_level and Connectors based on the change map.
-    */
-
-   for ( hier::BoxContainer::const_iterator tile_itr=tile_box_level.getBoxes().begin();
-         tile_itr!=tile_box_level.getBoxes().end(); /* incremented in loop */ ) {
-
-      const hier::Box &possibly_duplicated_tile(*tile_itr);
-
-      std::map<hier::BoxId,size_t>::const_iterator chosen_box_itr =
-         changes.find(possibly_duplicated_tile.getBoxId());
-
-      if ( chosen_box_itr != changes.end() &&
-           !chosen_tiles[chosen_box_itr->second].isIdEqual(possibly_duplicated_tile) ) {
-
-         const hier::Box &unique_tile = chosen_tiles[chosen_box_itr->second];
-
-
-         // Add unique_tile if it's local.
-         if ( unique_tile.getOwnerRank() == tile_box_level.getMPI().getRank() ) {
-            tile_box_level.addBoxWithoutUpdate(unique_tile);
-            hier::Connector::ConstNeighborhoodIterator neighborhood =
-               tile_to_tag.find(possibly_duplicated_tile.getBoxId());
-            for ( hier::Connector::ConstNeighborIterator na=tile_to_tag.begin(neighborhood);
-                  na!=tile_to_tag.end(neighborhood); ++na ) {
-               tile_to_tag.insertLocalNeighbor( *na, unique_tile.getBoxId() );
-            }
-         }
-
-         // Remove duplicated tile.
-         tile_to_tag.eraseLocalNeighborhood(tile_itr->getBoxId());
-         tile_box_level.eraseBoxWithoutUpdate(*(tile_itr++));
-
-      }
-      else {
-         ++tile_itr;
-      }
-
-   }
-   tile_box_level.finalize();
-   tag_to_tile.setHead(tile_box_level, true);
-   tile_to_tag.setBase(tile_box_level, true);
-   tile_box_level.deallocateGlobalizedVersion();
-
-   for ( hier::Connector::ConstNeighborhoodIterator ni=tag_to_tile.begin();
-         ni!=tag_to_tile.end(); ++ni ) {
-
-      for ( hier::Connector::ConstNeighborIterator na=tag_to_tile.begin(ni);
-            na!=tag_to_tile.end(ni); /* incremented in loop */ ) {
-
-         std::map<hier::BoxId,size_t>::const_iterator chosen_box_itr =
-            changes.find(na->getBoxId());
-
-         if ( chosen_box_itr != changes.end() ) {
-            tag_to_tile.insertLocalNeighbor(chosen_tiles[chosen_box_itr->second], *ni);
-            tag_to_tile.eraseNeighbor(*(na++), *ni);
-         }
-         else {
-            ++na;
-         }
-
-      }
-   }
-
-   if (d_print_steps) {
-      tbox::plog << "TileClustering::removeDuplicateTiles: leaving." << std::endl;
-   }
-
-   return;
-}
-
-
-
-/*
-***********************************************************************
-* Detect semilocal edges missing from the outputs of
-* clusterWholeTiles().
-*
-* Methods clusterWholeTiles(), preceding this one in execution order,
-* may generate tile extending past local tag boxes.  It doesn't
-* generate any semilocal edges because it is a completely local
-* algorithm.  This method generates the missing semilocal edges.
-*
-* On entry, tile_to_tag must be complete, but tag_to_tile may be
-* missing semilocal edges.  On exit, both would be complete overlap
-* Connectors.
-*
-* This method does a bridge communication.
-***********************************************************************
-*/
-void
-TileClustering::detectSemilocalEdges(
-   boost::shared_ptr<hier::Connector> &tag_to_tile )
-{
-
-   if (d_print_steps) {
-      tbox::plog << "TileClustering::detectSemilocalEdges: entered." << std::endl;
-   }
-
-   const hier::BoxLevel &tag_box_level = tag_to_tile->getBase();
-   hier::Connector tag_to_tag = tag_box_level.findConnector(
-      tag_box_level, d_box_size, hier::CONNECTOR_IMPLICIT_CREATION_RULE, true);
-   /*
-    * We don't want to introduce periodic relationships yet, so remove
-    * them from the tag<==>tag leg of the bridge.  tag_to_tag doesn't
-    * point to itself as its own transpose, but it could and should,
-    * and used to.
-    */
-   tag_to_tag.removePeriodicRelationships();
-   tag_to_tag.getTranspose().removePeriodicRelationships();
-
-   /*
-    * Bridge tag<==>tag<==>new to get the complete tag<==>new.
-    * Currently, tag boxes don't know about any remote new boxes that
-    * may overlap them.
-    *
-    * Note: Bridging is convenient but overkill.  We can get same
-    * information with much lighter weight communication and no
-    * communication at all where no tiles cross process boundaries.
-    */
-   d_oca.bridge( tag_to_tile,
-                 tag_to_tag,
-                 hier::Connector(*tag_to_tile),
-                 hier::IntVector::getZero(d_dim),
-                 true /* compute transpose */ );
-
-   if (d_print_steps) {
-      tbox::plog << "TileClustering::detectSemilocalEdges: leaving." << std::endl;
-   }
-   return;
-}
-
-
-
-/*
-***********************************************************************
-* Shear tiles at tag level block boundaries.
-* Remove interblock neighbors.
-* Fix Connectors.
-***********************************************************************
-*/
-void
-TileClustering::shearTilesAtBlockBoundaries(
-   hier::BoxLevel &tile_box_level,
-   hier::Connector &tag_to_tile)
-{
-
-   if (d_print_steps) {
-      tbox::plog << "TileClustering::shearTilesAtBlockBoundaries: entered." << std::endl;
-   }
-   const hier::BoxContainer &tiles = tile_box_level.getBoxes();
-   const hier::BoxLevel &tag_box_level = tag_to_tile.getBase();
-   hier::Connector &tile_to_tag = tag_to_tile.getTranspose();
-
-   const boost::shared_ptr<const hier::BaseGridGeometry> &grid_geom =
-      tag_box_level.getGridGeometry();
-
-   hier::LocalId last_used_id = tile_box_level.getLastLocalId();
-
-   std::map<hier::BlockId,hier::BoxContainer> domain_blocks;
-
-   // Map from changed tiles to their replacements.
-   std::map<hier::LocalId,hier::BoxContainer> changes;
-
-   hier::BoxLevel sheared_tile_box_level( tile_box_level.getRefinementRatio(),
-                                          tile_box_level.getGridGeometry() );
-   hier::MappingConnector tile_to_sheared( tile_box_level,
-                                           sheared_tile_box_level,
-                                           hier::IntVector::getZero(d_dim) );
-
-   for ( hier::BoxContainer::const_iterator ti=tiles.begin();
-         ti!=tiles.end(); ++ti ) {
-
-      const hier::Box tile = *ti;
-
-      hier::BoxContainer &block_boxes = domain_blocks[tile.getBlockId()];
-      if ( block_boxes.isEmpty() ) {
-         grid_geom->computePhysicalDomain( block_boxes,
-                                           tile_box_level.getRefinementRatio(),
-                                           tile.getBlockId() );
-         block_boxes.makeTree();
-      }
-
-      hier::BoxContainer &inside_block = changes[tile.getLocalId()];
-      inside_block.pushFront(tile);
-      inside_block.intersectBoxes(block_boxes);
-
-      if ( inside_block.front().isSpatiallyEqual(tile) ) {
-         // No change to this tile.
-         TBOX_ASSERT( inside_block.size() == 1 );
-         TBOX_ASSERT( inside_block.front().isIdEqual(tile) );
-         changes.erase(tile.getLocalId());
-         sheared_tile_box_level.addBoxWithoutUpdate(tile);
-      }
-      else {
-         inside_block.coalesce();
-         hier::BoxContainer tag_neighbors;
-         tile_to_tag.getNeighborBoxes( tile.getBoxId(), tag_neighbors );
-         for ( hier::BoxContainer::iterator ii=inside_block.begin();
-               ii!=inside_block.end(); ++ii ) {
-            ii->setLocalId(++last_used_id);
-            tile_box_level.addBoxWithoutUpdate(*ii);
-            tile_to_sheared.insertNeighbors( inside_block, tile.getBoxId() );
-         }
-      }
-
-   }
-
-   sheared_tile_box_level.finalize();
-   tile_box_level.deallocateGlobalizedVersion();
-
-   if (d_print_steps) {
-      tbox::plog << "TileClustering::shearTilesAtBlockBoundaries applying shearing map." << std::endl;
-   }
-
-   d_mca.modify( tag_to_tile,
-                 tile_to_sheared,
-                 &tile_box_level,
-                 &sheared_tile_box_level );
-
-   if (d_print_steps) {
-      tbox::plog << "TileClustering::shearTilesAtBlockBoundaries leaving." << std::endl;
-   }
-
-   return;
-}
-
-
-/*
- ***********************************************************************
- ***********************************************************************
- */
-int
-TileClustering::findTilesContainingTags(
-   hier::BoxContainer &tiles,
-   const pdat::CellData<int> &tag_data,
-   int tag_val,
-                                        int first_tile_index)
-{
-   tiles.clear();
-   tiles.unorder();
-
-   hier::Box coarsened_box(tag_data.getBox());
-   coarsened_box.coarsen(d_box_size);
-
-   const int num_coarse_cells = coarsened_box.size();
-
-#pragma omp parallel
-#pragma omp for schedule(dynamic)
-   for ( int coarse_offset=0; coarse_offset<num_coarse_cells; ++coarse_offset ) {
-      const pdat::CellIndex coarse_cell_index(coarsened_box.index(coarse_offset));
-
-      /*
-       * Set the tile extent to cover the coarse cell and intersect
-       * with tag box to make it nest in the tag box.  If any part
-       * extends outside local tag boxes, (1) the tile might
-       * overlap with remote clusters, (2) its overlap with remote
-       * tag boxes might not be detected and (3) it may extend
-       * outside the tag level.  Tiles extending past non-local tag
-       * boxes can appear if the tag level patch boundaries do not
-       * coincide with the tile cuts.
-       */
-      hier::Box tile_box(coarse_cell_index,coarse_cell_index,coarsened_box.getBlockId());
-      tile_box.refine(d_box_size);
-      tile_box *= tag_data.getBox();
-
-      /*
-       * Loop through fine cells in tile_box.  If any is tagged,
-       * tile_box will be used as a cluster.
-       */
-      pdat::CellIterator finecend(pdat::CellGeometry::end(tile_box));
-      for ( pdat::CellIterator fineci(pdat::CellGeometry::begin(tile_box));
-            fineci!=finecend; ++fineci ) {
-         if ( tag_data(*fineci) == tag_val ) {
-            /*
-             * Make a cluster from tile_box.
-             * Choose a LocalId that is independent of ordering so that
-             * results are independent of multi-threading.
-             */
-            hier::LocalId local_id(first_tile_index + coarse_offset);
-            if ( local_id < hier::LocalId::getZero() ) {
-               TBOX_ERROR("TileClustering code cannot compute a valid non-zero\n"
-                          <<"LocalId for a tile.\n");
-            }
-
-            tile_box.initialize( tile_box,
-                                 local_id,
-                                 coarsened_box.getOwnerRank() );
-            TBOX_omp_set_lock(&l_interm);
-            tiles.pushBack(tile_box);
-            TBOX_omp_unset_lock(&l_interm);
-
-            break;
-         }
-
-      } // Loop through fine cells in the tile.
-
-   } // Loop through coarse cells (tiles).
-
-   const int num_coarse_tags = tiles.size();
-
-   tiles.order();
-
-   if ( d_coalesce_boxes_from_same_patch && tiles.size() > 1 ) {
-      hier::LocalId last_used_id = tiles.back().getLocalId();
-      // Coalesce the tiles in this patch and assign ids if they changed.
-      hier::BoxContainer unordered_tiles( tiles.begin(), tiles.end(), false );
-      unordered_tiles.coalesce();
-      if ( unordered_tiles.size() != num_coarse_tags ) {
-         tiles.clear();
-         tiles.order();
-         for ( hier::BoxContainer::iterator bi=unordered_tiles.begin(); bi!=unordered_tiles.end(); ++bi ) {
-            bi->setLocalId(++last_used_id);
-            tiles.insert(*bi);
-         }
-      }
    }
 
    return num_coarse_tags;
@@ -1771,13 +1078,6 @@
    size_t coarse_tag_count = 0;
 
    const int num_coarse_cells = coarsened_box.size();
-<<<<<<< HEAD
-#pragma omp parallel
-#pragma omp for schedule(dynamic)
-=======
-// #pragma omp parallel
-// #pragma omp for schedule(dynamic)
->>>>>>> 58d997a3
    for ( int offset=0; offset<num_coarse_cells; ++offset ) {
       const pdat::CellIndex coarse_cell_index(coarsened_box.index(offset));
 
@@ -1859,11 +1159,7 @@
 
 
    if ( d_print_steps ) {
-<<<<<<< HEAD
       tbox::plog << "TileClustering::coalesceClusters: coalesced "
-=======
-      tbox::plog << "TileClustering coalesced "
->>>>>>> 58d997a3
                  << tile_box_level.getLocalNumberOfBoxes()
                  << " tiles into " << post_boxes.size() << "\n";
    }
@@ -1969,13 +1265,6 @@
 
       const int nblocks = tile_box_level.getGridGeometry()->getNumberBlocks();
 
-<<<<<<< HEAD
-#pragma omp parallel
-#pragma omp for schedule(dynamic)
-=======
-// #pragma omp parallel
-// #pragma omp for schedule(dynamic)
->>>>>>> 58d997a3
       for (int b = 0; b < nblocks; ++b) {
          hier::BlockId block_id(b);
 
@@ -1995,12 +1284,8 @@
    }
 
    if ( d_print_steps ) {
-<<<<<<< HEAD
       tbox::plog << "TileClustering::coalesceClusters: coalesced "
                  << tile_box_level.getLocalNumberOfBoxes()
-=======
-      tbox::plog << "TileClustering coalesced " << tile_box_level.getLocalNumberOfBoxes()
->>>>>>> 58d997a3
                  << " tiles into " << box_vector.size() << "\n";
    }
 
@@ -2034,13 +1319,6 @@
        * tile--->tag edges.
        */
       const int rank = tile_box_level.getMPI().getRank();
-<<<<<<< HEAD
-#pragma omp parallel
-#pragma omp for schedule(dynamic)
-=======
-// #pragma omp parallel
-// #pragma omp for schedule(dynamic)
->>>>>>> 58d997a3
       for ( size_t i=0; i<box_vector.size(); ++i ) {
 
          box_vector[i].setId(hier::BoxId(hier::LocalId(static_cast<int>(i)),rank));
