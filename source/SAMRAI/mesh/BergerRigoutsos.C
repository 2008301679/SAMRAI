--- conflicted
+++ resolved
@@ -25,11 +25,7 @@
 
 const std::string BergerRigoutsos::s_default_timer_prefix("mesh::BergerRigoutsos");
 std::map<std::string, BergerRigoutsos::TimerStruct> BergerRigoutsos::s_static_timers;
-<<<<<<< HEAD
-
-=======
 char BergerRigoutsos::s_ignore_external_timer_prefix('n');
->>>>>>> 58d997a3
 
 /*
  ************************************************************************
@@ -114,12 +110,8 @@
 
 BergerRigoutsos::~BergerRigoutsos()
 {
-<<<<<<< HEAD
    TBOX_omp_destroy_lock(&l_relaunch_queue);
-   if (d_mpi.getCommunicator() != tbox::SAMRAI_MPI::commNull) {
-=======
    if (d_mpi.getCommunicator() != MPI_COMM_NULL) {
->>>>>>> 58d997a3
       // Free the private communicator (if SAMRAI_MPI has not been finalized).
       int flag;
       tbox::SAMRAI_MPI::Finalized(&flag);
