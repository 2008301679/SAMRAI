/*************************************************************************
 *
 * This file is part of the SAMRAI distribution.  For full copyright
 * information, see COPYRIGHT and COPYING.LESSER.
 *
 * Copyright:     (c) 1997-2014 Lawrence Livermore National Security, LLC
 * Description:   utility routines useful for load balancing operations
 *
 ************************************************************************/

#ifndef included_mesh_BalanceUtilities_C
#define included_mesh_BalanceUtilities_C

#include "SAMRAI/mesh/BalanceUtilities.h"

#include "SAMRAI/hier/BoxContainer.h"
#include "SAMRAI/hier/BoxUtilities.h"
#include "SAMRAI/hier/MappingConnector.h"
#include "SAMRAI/hier/MappingConnectorAlgorithm.h"
#include "SAMRAI/hier/OverlapConnectorAlgorithm.h"
#include "SAMRAI/hier/VariableDatabase.h"
#include "SAMRAI/pdat/CellData.h"
#include "SAMRAI/tbox/SAMRAI_MPI.h"
#include "SAMRAI/tbox/MathUtilities.h"
#include "SAMRAI/tbox/Utilities.h"

#if !defined(__BGL_FAMILY__) && defined(__xlC__)
/*
 * Suppress XLC warnings
 */
#pragma report(disable, CPPC5334)
#pragma report(disable, CPPC5328)
#endif

namespace SAMRAI {
namespace mesh {

math::PatchCellDataNormOpsReal<double> BalanceUtilities::s_norm_ops;

const int BalanceUtilities::BalanceUtilities_PREBALANCE0;
const int BalanceUtilities::BalanceUtilities_PREBALANCE1;

/*
 *************************************************************************
 *
 * Two internal functions for heap sorting an array of doubles
 * and an array of spatial key information.  See any standard sorting
 * references for more information about heapsort.
 *
 *************************************************************************
 */

void
BalanceUtilities::privateHeapify(
   std::vector<int>& permutation,
   std::vector<double>& workload,
   const int index,
   const int heap_size)
{
   const int l = 2 * index + 1;
   const int r = l + 1;
   int s = index;
   if ((l < heap_size) &&
       (workload[permutation[s]] > workload[permutation[l]])) {
      s = l;
   }
   if ((r < heap_size) &&
       (workload[permutation[s]] > workload[permutation[r]])) {
      s = r;
   }
   if (s != index) {
      const int tmp = permutation[s];
      permutation[s] = permutation[index];
      permutation[index] = tmp;
      privateHeapify(permutation, workload, s, heap_size);
   }
}

void
BalanceUtilities::privateHeapify(
   std::vector<int>& permutation,
   std::vector<SpatialKey>& spatial_keys,
   const int index,
   const int heap_size)
{
   const int l = 2 * index + 1;
   const int r = l + 1;
   int s = index;
   if ((l < heap_size) &&
       (spatial_keys[permutation[s]] < spatial_keys[permutation[l]])) {
      s = l;
   }
   if ((r < heap_size) &&
       (spatial_keys[permutation[s]] < spatial_keys[permutation[r]])) {
      s = r;
   }
   if (s != index) {
      const int tmp = permutation[s];
      permutation[s] = permutation[index];
      permutation[index] = tmp;
      privateHeapify(permutation, spatial_keys, s, heap_size);
   }
}

/*
 *************************************************************************
 *
 * Internal functions that recursively assigns weights to
 * processors (used in the spatial bin packing procedure).
 *
 *************************************************************************
 */
void
BalanceUtilities::privateRecursiveProcAssign(
   const int wt_index_lo,
   const int wt_index_hi,
   std::vector<double>& weights,
   const int proc_index_lo,
   const int proc_index_hi,
   hier::ProcessorMapping& mapping,
   const double avg_weight)
{

   TBOX_ASSERT(wt_index_hi >= wt_index_lo);
   TBOX_ASSERT(proc_index_hi >= proc_index_lo);
   TBOX_ASSERT((wt_index_hi - wt_index_lo) >= (proc_index_hi - proc_index_lo));

   int i;

   /*
    * if there is only one processor in range, then assign all boxes
    * in the weight index range to the processor
    */
   if (proc_index_hi == proc_index_lo) {
      for (i = wt_index_lo; i <= wt_index_hi; ++i) {
         mapping.setProcessorAssignment(i, proc_index_lo);
      }
   } else {  // otherwise recurse

      int nproc = proc_index_hi - proc_index_lo + 1;
      int left = nproc / 2;

      double cut_weight = left * avg_weight;

      int cut_index = wt_index_lo;
      double acc_weight = 0.0;

      /*
       * the loop ends with (cut_index-1) referring to the last
       * index that contributed to acc_weight (this is the convention
       * that is used for box cut points throughout the library)
       */
      while ((cut_index <= wt_index_hi) && (acc_weight < cut_weight)) {
         acc_weight += weights[cut_index];
         ++cut_index;
      }

      /*
       * move cut_index back if cumulative weight without last weight
       * added is closer to cut_weight, but only if cut_index is strictly
       * greater than (wt_index_lo + 1) so that we don't accidentally
       * get a cut_index of wt_index_lo which makes no sense.
       */
      double prev_weight = acc_weight - weights[cut_index - 1];
      if ((cut_index > wt_index_lo + 1) &&
          ((acc_weight - cut_weight) > (cut_weight - prev_weight))) {
         --cut_index;
      }

      /*
       * shift processors around to make sure that there are more procs
       * than weights for each of the smaller pieces
       */
      if (cut_index - wt_index_lo < left) {
         cut_index = left + wt_index_lo;
      } else if (wt_index_hi - cut_index + 1 < nproc - left) {
         cut_index = wt_index_hi + 1 - nproc + left;
      }

      /*
       * recurse on smaller segments of the processor mapping and weights
       * array.
       */
      privateRecursiveProcAssign(wt_index_lo, (cut_index - 1), weights,
         proc_index_lo, (proc_index_lo + left - 1), mapping, avg_weight);
      privateRecursiveProcAssign(cut_index, wt_index_hi, weights,
         (proc_index_lo + left), proc_index_hi, mapping, avg_weight);
   }

}

/*
 *************************************************************************
 *
 * Two internal functions for computing arrays of prime numbers.
 *
 * The first computes a prime factorization of N and stores the primes
 * in the array p.  The factorization algorithm uses trial division
 * described by Donald E. Knuth, The Art of Computer Programming,
 * 3rd edition, volume 2 Seminumerical Algorithms (Addison-Wesley,
 * 1998), section 4.5.4 (Factoring Into Primes), pp. 380-381.
 *
 * The second resets an array of primes by removing all instances of "1".
 *
 *************************************************************************
 */

void
BalanceUtilities::privatePrimeFactorization(
   const int N,
   std::vector<int>& p)
{
   /*
    * Input: N
    * Output: p[] - array of prime factors of N
    */

   // Step 1 - Initialization

   int k = 0;
   int t = 0;
   int n = N;
   int q;
   int r;
   if (p.size() < 1) p.resize(1);
   p[0] = 1;

   //  NOTE: d must hold the list of prime numbers up to sqrt(n).  We
   //  store prime numbers up to 101 which assures this method will work
   //  for up to 10201 processors.
   int d[] =
   { 2, 3, 5, 7, 11, 13, 17, 19, 23, 29, 31, 37, 41, 43, 47, 53, 59, 61,
     67,
     71, 73, 79, 83, 89, 97, 101 };

   // Step 2 - once n is 1, terminate the algorithm

   while (n > 1) {

      // Step 3 - divide to form quotient, remainder:
      //          q = n/d[k],  r = n mod d[k]

      q = n / d[k];
      r = n % d[k];

      // Step 4 - zero remainder?

      if (r == 0) {

         // Step 5 - factor found. Increase t by 1, set p[t] = d[k], n = q.

         ++t;
         p.resize(t + 1);
         p[t] = d[k];
         n = q;

      } else {

         // Step 6 - low quotient? Increment k to try next prime.

         if (q > d[k]) {

            ++k;

         } else {

            // Step 7 - n is prime.  Increment t by 1, set p[t] = n, and terminate.

            ++t;
            p.resize(t + 1);
            p[t] = n;
            break;
         }

      }

   }

}

void
BalanceUtilities::privateResetPrimesArray(
   std::vector<int>& p)
{
   // keep a copy of the original p in array "temp"
   std::vector<int> temp;
   temp.resize(static_cast<int>(p.size()));
   int i;
   for (i = 0; i < static_cast<int>(p.size()); ++i) temp[i] = p[i];

   // resize p to only keep values > 1
   int newsize = 0;
   for (i = 0; i < static_cast<int>(p.size()); ++i) {
      if (p[i] > 1) ++newsize;
   }

   p.resize(newsize);
   newsize = 0;

   // set values in the new p array
   for (i = 0; i < static_cast<int>(temp.size()); ++i) {
      if (temp[i] > 1) {
         p[newsize] = temp[i];
         ++newsize;
      }
   }
}

/*
 *************************************************************************
 *
 * Internal function to determine whether bad cut points exist for
 * domain.  Note that no error checking is done.
 *
 *************************************************************************
 */

bool
BalanceUtilities::privateBadCutPointsExist(
   const hier::BoxContainer& physical_domain)
{
   bool bad_cuts_exist = false;

   std::map<hier::BlockId, hier::BoxContainer> domain_by_blocks;
   for (hier::BoxContainer::const_iterator itr = physical_domain.begin();
        itr != physical_domain.end(); ++itr) {
      const hier::BlockId& block_id = itr->getBlockId();
      domain_by_blocks[block_id].pushBack(*itr);
   }
   for (std::map<hier::BlockId, hier::BoxContainer>::iterator m_itr =
           domain_by_blocks.begin(); m_itr != domain_by_blocks.end(); ++m_itr) {
      hier::BoxContainer bounding_box(m_itr->second.getBoundingBox());
      bounding_box.removeIntersections(m_itr->second);
      if (!bounding_box.empty()) {
         bad_cuts_exist = true;
      }
   }

   return bad_cuts_exist;
}

/*
 *************************************************************************
 *
 * Internal function to initialize bad cut points along each coordinate
 * direction of given box based on relation to domain boundary.
 * Note that no error checking is done.
 *
 *************************************************************************
 */

void
BalanceUtilities::privateInitializeBadCutPointsForBox(
   std::vector<std::vector<bool> >& bad_cut_points,
   hier::Box& box,
   bool bad_domain_boundaries_exist,
   const hier::IntVector& bad_interval,
   const hier::BoxContainer& physical_domain)
{
   TBOX_ASSERT_OBJDIM_EQUALITY2(box, bad_interval);

   const tbox::Dimension dim(box.getDim());

   tbox::Dimension::dir_t ic, id;

   bool set_dummy_cut_points = true;

   if (bad_domain_boundaries_exist) {

      hier::IntVector tmp_max_gcw =
         hier::VariableDatabase::getDatabase()->
         getPatchDescriptor()->getMaxGhostWidth(dim);

      hier::BoxContainer bdry_list(box);
      bdry_list.grow(tmp_max_gcw);
      bdry_list.removeIntersections(physical_domain);
      if (!bdry_list.empty()) {
         set_dummy_cut_points = false;
      }

   }

   if (set_dummy_cut_points) {

      for (id = 0; id < dim.getValue(); ++id) {
         const int ncells = box.numberCells(id);
         bad_cut_points[id].resize(ncells);
         std::vector<bool>& arr_ref = bad_cut_points[id];
         for (ic = 0; ic < ncells; ++ic) {
            arr_ref[ic] = false;
         }
      }

   } else {

      for (id = 0; id < dim.getValue(); ++id) {
         hier::BoxUtilities::
         findBadCutPointsForDirection(id,
            bad_cut_points[id],
            box,
            physical_domain,
            bad_interval);
      }

   }

}

/*
 *************************************************************************
 *
 * Internal function to determine best cut direction for a box based
 * on constraints and adjust bad cut points as needed.  Return
 * value is true if some direction can be cut; false, otherwise.
 * If the box can be cut along some direction, then cut_dim_out is
 * set to the longest box direction that can be cut; otherwise,
 * cut_dim_out is set to the invalid value of SAMRAI::MAX_DIM_VAL.
 * Note no error checking is done.
 *
 *************************************************************************
 */

bool
BalanceUtilities::privateFindBestCutDimension(
   tbox::Dimension::dir_t& cut_dim_out,
   const hier::Box& in_box,
   const hier::IntVector& min_size,
   const hier::IntVector& cut_factor,
   std::vector<std::vector<bool> >& bad_cut_points)
{
   TBOX_ASSERT_OBJDIM_EQUALITY3(in_box, min_size, cut_factor);

   const tbox::Dimension& dim(in_box.getDim());

   bool can_cut_box = false;
   cut_dim_out = SAMRAI::MAX_DIM_VAL;

   hier::Box size_test_box(in_box);

   for (   tbox::Dimension::dir_t id = 0; id < dim.getValue(); ++id) {
      int ncells = in_box.numberCells(id);
      if ((ncells < 2 * min_size(id)) ||
          (ncells % cut_factor(id))) {
         size_test_box.setLower(id, size_test_box.upper(id));
      }
   }

   if (size_test_box.size() > 1) {

      /*
       * Find good cut points along some box direction, starting with longest
       * direction, then trying next longest, etc., until good cut points found.
       */

      hier::Box test_box(size_test_box);
      tbox::Dimension::dir_t cutdim = test_box.longestDirection();
      int numcells = test_box.numberCells(cutdim);
      int cutfact = cut_factor(cutdim);
      int mincut = tbox::MathUtilities<int>::Max(min_size(cutdim), cutfact);

      int i;
      bool found_cut_point = false;
      while (!found_cut_point && (test_box.numberCells(cutdim) > 1)) {

         /*
          * Make potential cut points bad if they are sufficiently near the
          * box boundary or if they are are not divisible by cut factor.
          * Then, determine whether any good cut points exist along chosen
          * coordinate direction.
          */

         std::vector<bool>& bad_cuts_for_dir = bad_cut_points[cutdim];

         for (i = 0; i < mincut; ++i) {
            bad_cuts_for_dir[i] = true;
         }
         for (i = (numcells - mincut + 1); i < numcells; ++i) {
            bad_cuts_for_dir[i] = true;
         }
         for (i = 0; i < numcells; ++i) {
            if (i % cutfact) {
               bad_cuts_for_dir[i] = true;
            }
            found_cut_point = found_cut_point || !bad_cuts_for_dir[i];
         }

         if (!found_cut_point) {
            test_box.setLower(cutdim, test_box.upper(cutdim));
         }

         cutdim = test_box.longestDirection();
         numcells = test_box.numberCells(cutdim);
         cutfact = cut_factor(cutdim);
         mincut = tbox::MathUtilities<int>::Max(min_size(cutdim), cutfact);

      }

      if (found_cut_point) {
         can_cut_box = true;
         cut_dim_out = cutdim;
      }

   }

   return can_cut_box;

}

/*
 *************************************************************************
 *
 * Internal function to determine cut point for a single direction
 * given min cut, ideal workload, bad cut point constraints.
 * Note no error checking is done.
 *
 *************************************************************************
 */

int
BalanceUtilities::privateFindCutPoint(
   double total_work,
   double ideal_workload,
   int mincut,
   int numcells,
   const std::vector<double>& work_in_slice,
   const std::vector<bool>& bad_cut_points)
{

   int cut_index = 0;

   int half_num_pieces = (int)(total_work / ideal_workload + 1) / 2;
   double work_cutpt = half_num_pieces * ideal_workload;

   /*
    * Search for cutpoint closest to "work cutpoint"; i.e.,
    * point where work to "left" is closest to ideal workload.
    */

   double acc_work = 0.0;

   while (cut_index < mincut) {
      acc_work += work_in_slice[cut_index];
      ++cut_index;
   }

   int last = numcells - mincut;
   while ((acc_work < work_cutpt) && (cut_index < last)) {
      acc_work += work_in_slice[cut_index];
      ++cut_index;
   }

   /*
    * If estimated cutpoint is bad, search to left and right for a
    * good cut point.  Choose the one that will split box closer to the
    * work cut point.
    */

   if (bad_cut_points[cut_index]) {

      int l_index = cut_index;
      double l_work = acc_work;
      while ((bad_cut_points[l_index]) && (l_index > 2)) {
         l_work -= work_in_slice[l_index - 1];
         --l_index;
      }

      int r_index = cut_index;
      double r_work = acc_work;
      while ((bad_cut_points[r_index]) && (r_index < numcells - 1)) {
         r_work += work_in_slice[r_index];
         ++r_index;
      }

      if ((work_cutpt - l_work) < (r_work - work_cutpt)) {
         if (bad_cut_points[l_index]) {
            cut_index = r_index;
         } else {
            cut_index = l_index;
         }
      } else {
         if (bad_cut_points[r_index]) {
            cut_index = l_index;
         } else {
            cut_index = r_index;
         }
      }

   }

   return cut_index;

}

/*
 *************************************************************************
 *
 * Internal function to cut box in two at given cut point along given
 * direction.  box_lo, box_hi will be new disjoint boxes whose union
 * is the box to be cut (in_box).  bad_cut_points_for_boxlo, and
 * bad_cut_points_for_boxhi are associated arrays of bad cut points
 * defined by given bad cut point arrays for in_box.
 * Note no error checking is done.
 *
 *************************************************************************
 */

void
BalanceUtilities::privateCutBoxesAndSetBadCutPoints(
   hier::Box& box_lo,
   std::vector<std::vector<bool> >& bad_cut_points_for_boxlo,
   hier::Box& box_hi,
   std::vector<std::vector<bool> >& bad_cut_points_for_boxhi,
   const hier::Box& in_box,
   tbox::Dimension::dir_t cutdim,
   int cut_index,
   const std::vector<std::vector<bool> >& bad_cut_points)
{

   TBOX_ASSERT_OBJDIM_EQUALITY3(box_lo, box_hi, in_box);

   const tbox::Dimension& dim(box_lo.getDim());

   box_lo = in_box;
   box_lo.setUpper(cutdim, cut_index - 1);

   box_hi = in_box;
   box_hi.setLower(cutdim, cut_index);

   int i;
   for (tbox::Dimension::dir_t id = 0; id < dim.getValue(); ++id) {

      const std::vector<bool>& arr_ref_in = bad_cut_points[id];

      const int ncellslo = box_lo.numberCells(id);
      const int ncellshi = box_hi.numberCells(id);

      bad_cut_points_for_boxlo[id].resize(ncellslo);
      bad_cut_points_for_boxhi[id].resize(ncellshi);

      std::vector<bool>& arr_ref_cutlo = bad_cut_points_for_boxlo[id];
      for (i = 0; i < ncellslo; ++i) {
         arr_ref_cutlo[i] = arr_ref_in[i];
      }

      std::vector<bool>& arr_ref_cuthi = bad_cut_points_for_boxhi[id];

      if (id == cutdim) {
         int mark = box_lo.numberCells(cutdim);
         for (i = 0; i < ncellshi; ++i) {
            arr_ref_cuthi[i] = arr_ref_in[i + mark];
         }
      } else {
         for (i = 0; i < ncellshi; ++i) {
            arr_ref_cuthi[i] = arr_ref_in[i];
         }
      }

   }

}

/*
 *************************************************************************
 *
 * Internal recursive function to chop a single box into two
 * boxes, if possible, based on uniform workload estimates.  It is
 * assumed that the bad-cut-point arrays are set properly according
 * to the physical domain constraints.  Note no error checking is done.
 *
 *************************************************************************
 */

void
BalanceUtilities::privateRecursiveBisectionUniformSingleBox(
   hier::BoxContainer& out_boxes,
   std::list<double>& out_workloads,
   const hier::Box& in_box,
   double in_box_workload,
   double ideal_workload,
   const double workload_tolerance,
   const hier::IntVector& min_size,
   const hier::IntVector& cut_factor,
   std::vector<std::vector<bool> >& bad_cut_points)
{
   TBOX_ASSERT_OBJDIM_EQUALITY3(in_box, min_size, cut_factor);

   const tbox::Dimension dim(in_box.getDim());

   if (in_box_workload <= ((1. + workload_tolerance) * ideal_workload)) {

      out_boxes.pushFront(in_box);
      out_workloads.push_front(in_box_workload);

   } else {

      /*
       * Determine best direction to chop box.
       */
      tbox::Dimension::dir_t cut_dim;
      bool can_cut_box = privateFindBestCutDimension(
         cut_dim,
         in_box,
         min_size,
         cut_factor,
         bad_cut_points);

      if (can_cut_box) {

         int i;

         const int numcells = in_box.numberCells(cut_dim);
         int mincut =
            tbox::MathUtilities<int>::Max(min_size(cut_dim), cut_factor(cut_dim));

         /*
          * Search for chop point along chosen direction.
          */

         double work_in_single_slice = 1.0;
         for (tbox::Dimension::dir_t id = 0; id < dim.getValue(); ++id) {
            if (id != cut_dim) {
               work_in_single_slice *= (double)in_box.numberCells(id);
            }
         }

         std::vector<double> work_in_slices(numcells);
         for (i = 0; i < numcells; ++i) {
            work_in_slices[i] = work_in_single_slice;
         }

         int cut_index = privateFindCutPoint(in_box_workload,
               ideal_workload,
               mincut,
               numcells,
               work_in_slices,
               bad_cut_points[cut_dim]);
         cut_index += in_box.lower(cut_dim);

         /*
          * Create two new boxes based on cut index and define new
          * bad cut point arrays.  Then apply recursive bisection
          * to each new box.
          */

         hier::Box box_lo(dim);
         hier::Box box_hi(dim);

         std::vector<std::vector<bool> > bad_cut_points_for_boxlo(dim.getValue());
         std::vector<std::vector<bool> > bad_cut_points_for_boxhi(dim.getValue());

         privateCutBoxesAndSetBadCutPoints(box_lo,
            bad_cut_points_for_boxlo,
            box_hi,
            bad_cut_points_for_boxhi,
            in_box,
            cut_dim,
            cut_index,
            bad_cut_points);

         double box_lo_workload = (double)box_lo.size();
         privateRecursiveBisectionUniformSingleBox(out_boxes,
            out_workloads,
            box_lo,
            box_lo_workload,
            ideal_workload,
            workload_tolerance,
            min_size,
            cut_factor,
            bad_cut_points_for_boxlo);

         hier::BoxContainer boxes_hi;
         std::list<double> work_hi;

         double box_hi_workload = (double)box_hi.size();
         privateRecursiveBisectionUniformSingleBox(boxes_hi,
            work_hi,
            box_hi,
            box_hi_workload,
            ideal_workload,
            workload_tolerance,
            min_size,
            cut_factor,
            bad_cut_points_for_boxhi);

         out_boxes.spliceBack(boxes_hi);
         out_workloads.splice(out_workloads.end(), work_hi);

      } else {  // !can_cut_box

         out_boxes.pushFront(in_box);
         out_workloads.push_front(in_box_workload);

      }

   } // in_box_workload > ideal_workload

}

/*
 *************************************************************************
 *
 * Internal recursive function to chop a single box into two
 * boxes, if possible, based on nonuniform workload estimates.  It is
 * assumed that the bad-cut-point arrays are set properly according
 * to the physical domain constraints.  Note no error checking is done.
 *
 *************************************************************************
 */

void
BalanceUtilities::privateRecursiveBisectionNonuniformSingleBox(
   hier::BoxContainer& out_boxes,
   std::list<double>& out_workloads,
   const boost::shared_ptr<hier::Patch>& patch,
   const hier::Box& in_box,
   double in_box_workload,
   int work_data_index,
   double ideal_workload,
   const double workload_tolerance,
   const hier::IntVector& min_size,
   const hier::IntVector& cut_factor,
   std::vector<std::vector<bool> >& bad_cut_points)
{
   TBOX_ASSERT(patch);
   TBOX_ASSERT_OBJDIM_EQUALITY4(*patch, in_box, min_size, cut_factor);

   const tbox::Dimension dim(in_box.getDim());

   if (in_box_workload <= ((1. + workload_tolerance) * ideal_workload)) {

      out_boxes.pushFront(in_box);
      out_workloads.push_front(in_box_workload);

   } else {

      /*
       * Determine best direction to chop box.
       */
      tbox::Dimension::dir_t cut_dim;
      bool can_cut_box = privateFindBestCutDimension(
         cut_dim,
         in_box,
         min_size,
         cut_factor,
         bad_cut_points);

      if (can_cut_box) {

         int i;

         const int numcells = in_box.numberCells(cut_dim);
         int mincut =
            tbox::MathUtilities<int>::Max(min_size(cut_dim), cut_factor(cut_dim));

         /*
          * Search for chop point along chosen direction.
          */

         hier::Box slice_box = in_box;
         slice_box.setUpper(cut_dim, slice_box.lower(cut_dim));

         std::vector<double> work_in_slices(numcells);
         for (i = 0; i < numcells; ++i) {
            work_in_slices[i] =
               BalanceUtilities::computeNonUniformWorkload(patch,
                  work_data_index,
                  slice_box);
            slice_box.setLower(cut_dim, slice_box.lower(cut_dim) + 1);
            slice_box.setUpper(cut_dim, slice_box.lower(cut_dim));

         }

         int cut_index = privateFindCutPoint(in_box_workload,
               ideal_workload,
               mincut,
               numcells,
               work_in_slices,
               bad_cut_points[cut_dim]);
         cut_index += in_box.lower(cut_dim);

         /*
          * Create two new boxes based on cut index and define new
          * bad cut point arrays.  Then apply recursive bisection
          * to each new box.
          */

         hier::Box box_lo(dim);
         hier::Box box_hi(dim);

         std::vector<std::vector<bool> > bad_cut_points_for_boxlo(dim.getValue());
         std::vector<std::vector<bool> > bad_cut_points_for_boxhi(dim.getValue());

         privateCutBoxesAndSetBadCutPoints(box_lo,
            bad_cut_points_for_boxlo,
            box_hi,
            bad_cut_points_for_boxhi,
            in_box,
            cut_dim,
            cut_index,
            bad_cut_points);

         const int box_lo_ncells = box_lo.numberCells(cut_dim);
         double box_lo_workload = 0.0;
         for (i = 0; i < box_lo_ncells; ++i) {
            box_lo_workload += work_in_slices[i];
         }
         privateRecursiveBisectionNonuniformSingleBox(out_boxes,
            out_workloads,
            patch,
            box_lo,
            box_lo_workload,
            work_data_index,
            ideal_workload,
            workload_tolerance,
            min_size,
            cut_factor,
            bad_cut_points_for_boxlo);

         hier::BoxContainer boxes_hi;
         std::list<double> work_hi;

         double box_hi_workload = in_box_workload - box_lo_workload;
         privateRecursiveBisectionNonuniformSingleBox(boxes_hi,
            work_hi,
            patch,
            box_hi,
            box_hi_workload,
            work_data_index,
            ideal_workload,
            workload_tolerance,
            min_size,
            cut_factor,
            bad_cut_points_for_boxhi);

         out_boxes.spliceBack(boxes_hi);
         out_workloads.splice(out_workloads.end(), work_hi);

      } else {  // !can_cut_box

         out_boxes.pushFront(in_box);
         out_workloads.push_front(in_box_workload);

      }

   } // in_box_workload > ideal_workload

}

/*
 *************************************************************************
 *
 * Compute workload in box region of patch.
 *
 *************************************************************************
 */

double
BalanceUtilities::computeNonUniformWorkload(
   const boost::shared_ptr<hier::Patch>& patch,
   int wrk_indx,
   const hier::Box& box)
{
   TBOX_ASSERT(patch);
   TBOX_ASSERT_OBJDIM_EQUALITY2(*patch, box);

   const boost::shared_ptr<pdat::CellData<double> > work_data(
      BOOST_CAST<pdat::CellData<double>, hier::PatchData>(
         patch->getPatchData(wrk_indx)));

   TBOX_ASSERT(work_data);

   double workload = s_norm_ops.L1Norm(work_data, box);

   return workload;
}

/*
 *************************************************************************
 *
 * Construct a processor mapping using the collection of weights and
 * the number of processors.  The return value provides an estimate of
 * the load balance efficiency from zero through one hundred.
 *
 *************************************************************************
 */

double
BalanceUtilities::binPack(
   hier::ProcessorMapping& mapping,
   std::vector<double>& weights,
   const int nproc)
{
   TBOX_ASSERT(nproc > 0);

   /*
    * Create the mapping array, find the average workload, and zero weights
    */

   const int nboxes = static_cast<int>(weights.size());
   mapping.setMappingSize(nboxes);

   double avg_work = 0.0;
   for (int w = 0; w < nboxes; ++w) {
      TBOX_ASSERT(weights[w] >= 0.0);
      avg_work += weights[w];
   }
   avg_work /= nproc;

   std::vector<double> work(nproc);
   for (int p = 0; p < nproc; ++p) {
      work[p] = 0.0;
   }

   /*
    * Assign each box to the processor with the lowest workload
    */
   for (int b = 0; b < nboxes; ++b) {
      const double weight = weights[b];

      int proc = 0;
      double diff = avg_work - (work[0] + weight);
      for (int p = 1; p < nproc; ++p) {
         const double d = avg_work - (work[p] + weight);
         if (((diff > 0.0) && (d >= 0.0) &&
              (d < diff)) || ((diff < 0.0) && (d > diff))) {
            diff = d;
            proc = p;
         }
      }

      work[proc] += weight;
      mapping.setProcessorAssignment(b, proc);
   }

   /*
    * Estimate load balance efficiency
    */

   double max_work = 0.0;
   for (int iw = 0; iw < nproc; ++iw) {
      if (work[iw] > max_work) max_work = work[iw];
   }

// Disable Intel warning on real comparison
#ifdef __INTEL_COMPILER
#pragma warning (disable:1572)
#endif
   return max_work == 0.0 ? 100.0 : 100.0 * avg_work / max_work;

}

/*
 *************************************************************************
 *
 * Construct a processor mapping using the collection of weights,
 * the number of processors, and the spatial distribution of the boxes.
 * The algorithm has two steps: (1) order the boxes based on the
 * location of the center of the box and (2) partition the boxes in
 * order so that the workload is fairly evenly distributed over the
 * processors.
 * The return value provides an estimate of the load balance efficiency
 * from zero through one hundred percent.
 *
 *************************************************************************
 */

double
BalanceUtilities::spatialBinPack(
   hier::ProcessorMapping& mapping,
   std::vector<double>& weights,
   hier::BoxContainer& boxes,
   const int nproc)
{
   TBOX_ASSERT(nproc > 0);
   TBOX_ASSERT(static_cast<int>(weights.size()) == boxes.size());

   const int nboxes = boxes.size();

   /*
    * compute offset which guarantees that the index space for all boxes
    * is positive.
    */
   hier::IntVector offset(boxes.front().lower());
   for (hier::BoxContainer::iterator itr = boxes.begin();
        itr != boxes.end(); ++itr) {
      offset.min(itr->lower());
   }

   /* construct array of spatialKeys */
   std::vector<SpatialKey> spatial_keys(nboxes);
   int i = 0;

   if (nboxes > 0) {
      const tbox::Dimension& dim = boxes.front().getDim();

      for (hier::BoxContainer::iterator itr = boxes.begin();
           itr != boxes.end(); ++itr) {

         /* compute center of box */
         hier::IntVector center = (itr->upper() + itr->lower()) / 2;

         if (dim == tbox::Dimension(1)) {
            spatial_keys[i].setKey(center(0) - offset(0));
         } else if (dim == tbox::Dimension(2)) {
            spatial_keys[i].setKey(center(0) - offset(0), center(1) - offset(1));
         } else if (dim == tbox::Dimension(3)) {
            spatial_keys[i].setKey(center(0) - offset(0), center(1) - offset(1),
               center(2) - offset(2));
         } else {
            TBOX_ERROR("BalanceUtilities::spatialBinPack error ..."
               << "\n not implemented for DIM>3" << std::endl);
         }
         ++i;
      }
   }

   /*
    * Sort boxes according to their spatial keys using a heapsort.
    */

   std::vector<int> permutation(nboxes);

   for (i = 0; i < nboxes; ++i) {
      permutation[i] = i;
   }

   for (i = nboxes / 2 - 1; i >= 0; --i) {
      privateHeapify(permutation, spatial_keys, i, nboxes);
   }
   for (i = nboxes - 1; i >= 1; --i) {
      const int tmp = permutation[0];
      permutation[0] = permutation[i];
      permutation[i] = tmp;
      privateHeapify(permutation, spatial_keys, 0, i);
   }

   /*
    * Copy unsorted data into temporaries and permute into sorted order
    */
   if (nboxes > 0) {
      const tbox::Dimension& dim = boxes.front().getDim();

      std::vector<hier::Box> unsorted_boxes(nboxes, hier::Box(dim));
      std::vector<double> unsorted_weights(nboxes);

      i = 0;
      for (hier::BoxContainer::iterator itr = boxes.begin();
           itr != boxes.end(); ++itr) {
         unsorted_boxes[i] = *itr;
         unsorted_weights[i] = weights[i];
         ++i;
      }

      i = 0;
      for (hier::BoxContainer::iterator itr = boxes.begin();
           itr != boxes.end(); ++itr) {
         *itr = unsorted_boxes[permutation[i]];
         weights[i] = unsorted_weights[permutation[i]];
         ++i;
      }

#ifdef DEBUG_CHECK_ASSERTIONS
      /*
       * Verify that the spatial keys are sorted in non-decreasing order
       */

      std::vector<SpatialKey> unsorted_keys(nboxes);
      for (i = 0; i < nboxes; ++i) {
         unsorted_keys[i] = spatial_keys[i];
      }

      for (i = 0; i < nboxes; ++i) {
         spatial_keys[i] = unsorted_keys[permutation[i]];
      }

      for (i = 0; i < nboxes - 1; ++i) {
         TBOX_ASSERT(spatial_keys[i] <= spatial_keys[i + 1]);
      }
#endif

   }

   /* Find average workload */

   double avg_work = 0.0;
   for (i = 0; i < nboxes; ++i) {
      TBOX_ASSERT(weights[i] >= 0.0);
      avg_work += weights[i];
   }
   avg_work /= nproc;

   /*
    * Generate processor mapping.  (nboxes-1) as the maximum
    * processor number assignable if the number of processors
    * exceeds the number of boxes.
    */
   mapping.setMappingSize(nboxes);
   if (nproc <= nboxes) {
      privateRecursiveProcAssign(0, nboxes - 1, weights,
         0, nproc - 1, mapping, avg_work);
   } else {
      privateRecursiveProcAssign(0, nboxes - 1, weights,
         0, nboxes - 1, mapping, avg_work);
   }

   /* compute work load for each processor */
   std::vector<double> work(nproc);
   for (i = 0; i < nproc; ++i) {
      work[i] = 0.0;
   }
   for (i = 0; i < nboxes; ++i) {
      work[mapping.getProcessorAssignment(i)] += weights[i];
   }

   /*
    * Estimate load balance efficiency
    */

   double max_work = 0.0;
   for (i = 0; i < nproc; ++i) {
      if (work[i] > max_work) max_work = work[i];
   }

// Disable Intel warning on real comparison
#ifdef __INTEL_COMPILER
#pragma warning (disable:1572)
#endif
   return max_work == 0.0 ? 100.0 : 100.0 * avg_work / max_work;

}

/*
 **************************************************************************
 *
 * Recursively chops boxes in input list until all pieces have workload
 * less than the prescribed ideal workload or no more chopping is allowed
 * by the given constraints.   A spatially-uniform workload is assumed;
 * i.e., all cells are weighted equally.
 *
 **************************************************************************
 */

void
BalanceUtilities::recursiveBisectionUniform(
   hier::BoxContainer& out_boxes,
   std::list<double>& out_workloads,
   const hier::BoxContainer& in_boxes,
   const double ideal_workload,
   const double workload_tolerance,
   const hier::IntVector& min_size,
   const hier::IntVector& cut_factor,
   const hier::IntVector& bad_interval,
   const hier::BoxContainer& physical_domain)
{
   TBOX_ASSERT_OBJDIM_EQUALITY3(min_size, cut_factor, bad_interval);

   const tbox::Dimension dim(min_size.getDim());

   TBOX_ASSERT(ideal_workload > 0);
   TBOX_ASSERT((workload_tolerance >= 0) && (workload_tolerance < 1.0));
   TBOX_ASSERT(min_size > hier::IntVector::getZero(dim));
   TBOX_ASSERT(cut_factor > hier::IntVector::getZero(dim));
   TBOX_ASSERT(bad_interval >= hier::IntVector::getZero(dim));
   TBOX_ASSERT(!physical_domain.empty());

   out_boxes.clear();
   out_workloads.clear();

   bool bad_domain_boundaries_exist =
      privateBadCutPointsExist(physical_domain);

   for (hier::BoxContainer::const_iterator ib = in_boxes.begin();
        ib != in_boxes.end(); ++ib) {

      hier::Box box2chop = *ib;

      TBOX_ASSERT(!box2chop.empty());

      double boxwork = (double)box2chop.size();

      if (boxwork <= ((1.0 + workload_tolerance) * ideal_workload)) {

         out_boxes.pushFront(box2chop);
         out_workloads.push_front(boxwork);

      } else {

         std::vector<std::vector<bool> > bad_cut_points(dim.getValue());

         privateInitializeBadCutPointsForBox(bad_cut_points,
            box2chop,
            bad_domain_boundaries_exist,
            bad_interval,
            physical_domain);

         hier::BoxContainer tempboxes;
         std::list<double> temploads;
         privateRecursiveBisectionUniformSingleBox(
            tempboxes,
            temploads,
            box2chop,
            boxwork,
            ideal_workload,
            workload_tolerance,
            min_size,
            cut_factor,
            bad_cut_points);

         out_boxes.spliceBack(tempboxes);
         out_workloads.splice(out_workloads.end(), temploads);

      }
   }

}

/*
 **************************************************************************
 *
 * Recursively chops boxes described by patches in input patch level
 * until all pieces have workload less than the prescribed ideal workload
 * or no more chopping is allowed by the given constraints.  A spatially-
 * nonuniform workload is assumed; i.e., cell weights are given by the
 * patch data defined by the weight patch data id.
 *
 **************************************************************************
 */

void
BalanceUtilities::recursiveBisectionNonuniform(
   hier::BoxContainer& out_boxes,
   std::list<double>& out_workloads,
   const boost::shared_ptr<hier::PatchLevel>& in_level,
   int work_id,
   double ideal_workload,
   const double workload_tolerance,
   const hier::IntVector& min_size,
   const hier::IntVector& cut_factor,
   const hier::IntVector& bad_interval,
   const hier::BoxContainer& physical_domain)
{
   TBOX_ASSERT_OBJDIM_EQUALITY3(min_size, cut_factor, bad_interval);

   const tbox::Dimension dim(min_size.getDim());

   TBOX_ASSERT(ideal_workload > 0);
   TBOX_ASSERT((workload_tolerance >= 0) && (workload_tolerance < 1.0));
   TBOX_ASSERT(min_size > hier::IntVector::getZero(dim));
   TBOX_ASSERT(cut_factor > hier::IntVector::getZero(dim));
   TBOX_ASSERT(bad_interval >= hier::IntVector::getZero(dim));
   TBOX_ASSERT(!physical_domain.empty());

   out_boxes.clear();
   out_workloads.clear();

   bool bad_domain_boundaries_exist =
      privateBadCutPointsExist(physical_domain);

   for (hier::PatchLevel::iterator ip(in_level->begin());
        ip != in_level->end(); ++ip) {
      const boost::shared_ptr<hier::Patch>& patch = *ip;

      hier::Box box2chop = patch->getBox();

      double boxwork = computeNonUniformWorkload(patch,
            work_id,
            box2chop);

      if (boxwork <= ((1. + workload_tolerance) * ideal_workload)) {

         out_boxes.pushFront(box2chop);
         out_workloads.push_front(boxwork);

      } else {

         std::vector<std::vector<bool> > bad_cut_points(dim.getValue());

         privateInitializeBadCutPointsForBox(bad_cut_points,
            box2chop,
            bad_domain_boundaries_exist,
            bad_interval,
            physical_domain);

         hier::BoxContainer tempboxes;
         std::list<double> temploads;
         privateRecursiveBisectionNonuniformSingleBox(
            tempboxes,
            temploads,
            patch,
            box2chop,
            boxwork,
            work_id,
            ideal_workload,
            workload_tolerance,
            min_size,
            cut_factor,
            bad_cut_points);

         out_boxes.spliceBack(tempboxes);
         out_workloads.splice(out_workloads.end(), temploads);
      }

   }

}

/*
 *************************************************************************
 *
 * Computes processor layout that corresponds, as closely as possible,
 * to the size of the supplied box.
 *
 * Inputs:
 *   num_procs - number of processors
 *   box - box which is to be layed out on processors
 * Output:
 *   proc_dist - vector describing processor layout
 *
 *************************************************************************
 */

void
BalanceUtilities::computeDomainDependentProcessorLayout(
   hier::IntVector& proc_dist,
   int num_procs,
   const hier::Box& box)
{
   TBOX_ASSERT_OBJDIM_EQUALITY2(proc_dist, box);

   const tbox::Dimension& dim(proc_dist.getDim());

   tbox::Dimension::dir_t i;
   TBOX_ASSERT(num_procs > 0);
#ifdef DEBUG_CHECK_ASSERTIONS
   for (i = 0; i < dim.getValue(); ++i) {
      TBOX_ASSERT(box.numberCells(i) > 0);
   }
#endif

   /*
    * Initialize:
    *  - compute p[] - array of prime factors of tot_procs
    *  - set d[] initially set to box dims in each direction.
    *  - set proc_dist[] = 1 in each direction
    *  - set pnew[] (recomputed set of primes) initially to p
    */
   std::vector<int> p;
   privatePrimeFactorization(num_procs, p);

   hier::IntVector d = box.numberCells();
   for (i = 0; i < dim.getValue(); ++i) {
      proc_dist(i) = 1;
   }

   std::vector<int> pnew;
   pnew.resize(static_cast<int>(p.size()));
   for (i = 0; i < static_cast<int>(p.size()); ++i) {
      pnew[i] = p[i];
   }
   privateResetPrimesArray(pnew);

   /*
    *  main loop:  build up processor count with prime
    *              factors until # processors is reached
    *              or we have run out of prime factors.
    *  NOTE:  infinite loop conditions occur if no
    *         box directions can be divided by any of the prime factors
    *         of num_procs.  Adding a counter prevents this condition.
    */
   int counter = 0;
   while ((proc_dist.getProduct() < num_procs) &&
          (pnew.size() > 0) && (counter < num_procs)) {

      //  Loop over prime factors - largest to smallest
      for (int k = static_cast<int>(pnew.size()) - 1; k >= 0; --k) {

         //  determine i - direction in which d is largest
         i = 0;
         int nx = d[i];
         for (tbox::Dimension::dir_t j = 0; j < dim.getValue(); ++j) {
            if (d[j] > nx) i = j;
         }

         // Divide the length by the largest possible prime
         // factor and update processors accordingly. Remove the
         // chosen prime factor from the prime factors array.
         if (d[i] % pnew[k] == 0) {
            d[i] = d[i] / pnew[k];
            proc_dist[i] = proc_dist[i] * pnew[k];

            // Once a prime factor is used, remove it from the array of
            // primes by setting to one and calling the privateResetPrimesArray
            // (which removes any prime = 1).
            pnew[k] = 1;
            privateResetPrimesArray(pnew);
         }

         // Check if our iteration to build processor counts has
         // reach total_procs count.  If so, break out of loop.
         if (proc_dist.getProduct() == num_procs) break;

      } // loop over prime factors

      ++counter;
   } // while loop

   /*
    * This routine can fail under certain circumstances, such as
    * when no box direction exactly divides by any of the prime factors.
    * In this case, revert to the less stringent routine which simply
    * breaks up the domain into prime factors.
    */
   if (proc_dist.getProduct() != num_procs) {
      TBOX_WARNING("computeDomainDependentProcessorLayout(): could not \n"
         << "construct valid processor array - calling \n"
         << "computeDomainIndependentProcessorLayout() " << std::endl);
      computeDomainIndependentProcessorLayout(proc_dist, num_procs, box);
   }

}

/*
 *************************************************************************
 *
 * Computes processor layout that simply uses largest prime factors in
 * the decomposition.  The box is only used to determine the largest
 * size in each direction.  The processor decomposition will NOT
 * necessarily correspond to box dimensions.
 *
 *************************************************************************
 */

void
BalanceUtilities::computeDomainIndependentProcessorLayout(
   hier::IntVector& proc_dist,
   int num_procs,
   const hier::Box& box)
{
   TBOX_ASSERT_OBJDIM_EQUALITY2(proc_dist, box);

   tbox::Dimension::dir_t i;
   const tbox::Dimension& dim(proc_dist.getDim());

   TBOX_ASSERT(num_procs > 0);
#ifdef DEBUG_CHECK_ASSERTIONS
   for (i = 0; i < dim.getValue(); ++i) {
      TBOX_ASSERT(box.numberCells(i) > 0);
   }
#endif

   /*
    * Input:
    *   box - box which is to be layed out on processors
    * Returned:
    *   proc_dist - processors in each direction
    *
    *
    * Initialize:
    *  - compute p[] - array of prime factors of num_procs
    *  - set d[] initially set to box dims in each direction.
    *  - set proc_dist[] = 1 in each direction
    *  - set pnew[] (recomputed set of primes) initially to p
    */

   std::vector<int> p;
   privatePrimeFactorization(num_procs, p);

   hier::IntVector d = box.numberCells();
   for (i = 0; i < dim.getValue(); ++i) {
      proc_dist(i) = 1;
   }

   std::vector<int> pnew;
   pnew.resize(static_cast<int>(p.size()));
   for (i = 0; i < static_cast<int>(p.size()); ++i) pnew[i] = p[i];
   privateResetPrimesArray(pnew);

   /*
    *  main loop:  build up processor count with prime
    *              factors until # processors is reached
    *              or we have run out of prime factors.
    */
   while ((proc_dist.getProduct() < num_procs) && (pnew.size() > 0)) {

      //  determine i - direction in which d is largest
      i = 0;
      int nx = d[i];
      for (tbox::Dimension::dir_t j = 0; j < dim.getValue(); ++j) {
         if (d[j] > nx) i = j;
      }

      // Set proc_dist(i) to the largest prime factor
      int k = static_cast<int>(pnew.size()) - 1;
      d[i] = d[i] / pnew[k];
      proc_dist[i] = proc_dist[i] * pnew[k];

      // Once a prime factor is used, remove it from the array of
      // primes by setting to one and calling the privateResetPrimesArray
      // (which removes any prime = 1).
      pnew[k] = 1;
      privateResetPrimesArray(pnew);

      // Check if our iteration to build processor count has
      // reach total_procs count.  If so, break out of loop.
      if (proc_dist.getProduct() == num_procs) break;

   } // while loop

   // error check - in case any cases pop up where we have
   // run out of prime factors but have not yet built a valid
   // processor array.
   if (proc_dist.getProduct() != num_procs) {
      TBOX_ERROR(
         "BalanceUtilities::computeDomainIndependentProcessorLayout() error"
         << "\n  invalid processor array computed" << std::endl);
   }

}

/*
 *************************************************************************
 *
 * Sort box work loads in decreasing order using a heapsort.  Both
 * the box array and the work array will be returned in sorted order.
 *
 *************************************************************************
 */

void
BalanceUtilities::sortDescendingBoxWorkloads(
   hier::BoxContainer& boxes,
   std::vector<double>& workload)
{
   TBOX_ASSERT(boxes.size() == static_cast<int>(workload.size()));

   /*
    * Create the permutation array that represents indices in sorted order
    */

   const int nboxes = static_cast<int>(workload.size());
   std::vector<int> permutation(nboxes);

   for (int i = 0; i < nboxes; ++i) {
      permutation[i] = i;
   }

   /*
    * Execute the heapsort using static member function privateHeapify()
    */

   for (int j = nboxes / 2 - 1; j >= 0; --j) {
      privateHeapify(permutation, workload, j, nboxes);
   }
   for (int k = nboxes - 1; k >= 1; --k) {
      const int tmp = permutation[0];
      permutation[0] = permutation[k];
      permutation[k] = tmp;
      privateHeapify(permutation, workload, 0, k);
   }

   /*
    * Copy unsorted data into temporaries and permute into sorted order
    */
   if (nboxes > 0) {
      const tbox::Dimension& dim(boxes.front().getDim());

      std::vector<hier::Box> unsorted_boxes(nboxes, hier::Box(dim));
      std::vector<double> unsorted_workload(nboxes);

      int l = 0;
      for (hier::BoxContainer::iterator itr = boxes.begin();
           itr != boxes.end(); ++itr) {
         unsorted_boxes[l] = *itr;
         unsorted_workload[l] = workload[l];
         ++l;
      }

      int m = 0;
      for (hier::BoxContainer::iterator itr = boxes.begin();
           itr != boxes.end(); ++itr) {
         *itr = unsorted_boxes[permutation[m]];
         workload[m] = unsorted_workload[permutation[m]];
         ++m;
      }

#ifdef DEBUG_CHECK_ASSERTIONS
      /*
       * Verify that the workload is sorted in nonincreasing order
       */

      for (int n = 0; n < nboxes - 1; ++n) {
         TBOX_ASSERT(workload[n] >= workload[n + 1]);
      }
#endif
   }
}

/*
 **************************************************************************
 *
 * Compute and return load balance efficiency for a level.
 *
 **************************************************************************
 */

double
BalanceUtilities::computeLoadBalanceEfficiency(
   const boost::shared_ptr<hier::PatchLevel>& level,
   std::ostream& os,
   int workload_data_id)
{
   TBOX_ASSERT(level);

   NULL_USE(os);
   const tbox::SAMRAI_MPI& mpi(level->getBoxLevel()->getMPI());

   int i;

   const hier::ProcessorMapping& mapping = level->getProcessorMapping();

   const int nprocs = mpi.getSize();
   std::vector<double> work(nprocs);

   for (i = 0; i < nprocs; ++i) {
      work[i] = 0.0;
   }

   if (workload_data_id < 0) {

      for (hier::PatchLevel::iterator ip(level->begin());
           ip != level->end(); ++ip) {
         work[mapping.getProcessorAssignment(ip->getLocalId().getValue())] +=
            static_cast<double>((*ip)->getBox().size());
      }

   } else {

      for (hier::PatchLevel::iterator ip(level->begin());
           ip != level->end(); ++ip) {
         const boost::shared_ptr<hier::Patch>& patch = *ip;
         boost::shared_ptr<pdat::CellData<double> > weight(
            BOOST_CAST<pdat::CellData<double>, hier::PatchData>(
               patch->getPatchData(workload_data_id)));

         TBOX_ASSERT(weight);

         work[mapping.getProcessorAssignment(ip->getLocalId().getValue())] +=
            s_norm_ops.L1Norm(weight, patch->getBox());
      }

   }

   if (mpi.getSize() > 1) {
      mpi.AllReduce(&work[0], 1, MPI_SUM);
   }

   double max_work = 0.0;
   double total_work = 0.0;
   for (i = 0; i < nprocs; ++i) {
      total_work += work[i];
      if (work[i] > max_work) max_work = work[i];
   }

   double efficiency = 100.0 * total_work / (max_work * nprocs);

   return efficiency;

}

/*
 *************************************************************************
 *************************************************************************
 */

void
BalanceUtilities::findSmallBoxesInPostbalance(
   std::ostream& co,
   const std::string& border,
   const hier::MappingConnector& post_to_pre,
   const hier::IntVector& min_width,
   size_t min_cells)
{
   const hier::BoxLevel& post = post_to_pre.getBase();
   const hier::BoxContainer& post_boxes = post.getBoxes();

   int local_new_min_count = 0;
   for (hier::BoxContainer::const_iterator bi = post_boxes.begin(); bi != post_boxes.end(); ++bi) {

      const hier::Box& post_box = *bi;

      if (post_box.numberCells() >= min_width && static_cast<size_t>(post_box.size()) >=
          min_cells) {
         continue;
      }

      if (post_to_pre.hasNeighborSet(post_box.getBoxId())) {
         hier::BoxContainer pre_neighbors;
         post_to_pre.getLocalNeighbors(pre_neighbors);

         bool small_width = true;
         bool small_cells = true;
         for (hier::BoxContainer::const_iterator na = pre_neighbors.begin();
              na != pre_neighbors.end(); ++na) {
            if (!(na->numberCells() >= min_width)) {
               small_width = false;
            }
            if (!(static_cast<size_t>(na->size()) >= min_cells)) {
               small_cells = false;
            }
         }
         if (small_width || small_cells) {
            ++local_new_min_count;
            co << border << "Post-box small_width=" << small_width
               << " small_cells=" << small_cells
               << ": " << post_box
               << post_box.numberCells() << '|' << post_box.size()
               << " from " << pre_neighbors.format(border, 2);
         }

      }

   }

   int global_new_min_count = local_new_min_count;
   post.getMPI().AllReduce(&global_new_min_count, 1, MPI_SUM);

   co << border
      << "  Total of " << local_new_min_count << " / "
      << global_new_min_count << " new minimums." << std::endl;
}

/*
 *************************************************************************
 *************************************************************************
 */

void
BalanceUtilities::findSmallBoxesInPostbalance(
   std::ostream& co,
   const std::string& border,
   const hier::BoxLevel& post,
   const hier::BoxLevel& pre,
   const hier::IntVector& min_width,
   size_t min_cells)
{
   hier::MappingConnector post_to_pre(post, pre, hier::IntVector::getZero(post.getDim()));
   hier::OverlapConnectorAlgorithm oca;
   oca.findOverlaps(post_to_pre);
   findSmallBoxesInPostbalance(co, border, post_to_pre, min_width, min_cells);
}

/*
 *************************************************************************
 *************************************************************************
 */

bool
BalanceUtilities::compareLoads(
   int flags[],
   double cur_load,
   double new_load,
   double ideal_load,
   double low_load,
   double high_load,
   const PartitioningParams& pparams)
{
   double cur_range_miss = cur_load >= high_load ? cur_load - high_load :
      (cur_load <= low_load ? low_load - cur_load : 0.0);
   double new_range_miss = new_load >= high_load ? new_load - high_load :
      (new_load <= low_load ? low_load - new_load : 0.0);
   flags[0] = new_range_miss < (cur_range_miss - pparams.getLoadComparisonTol()) ? 1 :
      (new_range_miss > cur_range_miss ? -1 : 0);

   double cur_diff = tbox::MathUtilities<double>::Abs(cur_load - ideal_load);
   double new_diff = tbox::MathUtilities<double>::Abs(new_load - ideal_load);

   flags[1] = new_diff < (cur_diff - pparams.getLoadComparisonTol()) ? 1 :
      (new_diff > cur_diff ? -1 : 0);

   flags[2] = flags[0] != 0 ? flags[0] : (flags[1] != 0 ? flags[1] : 0);

   flags[3] = (new_load <= high_load && new_load >= low_load);

   return flags[2] == 1;
}

/*
 *************************************************************************
 *************************************************************************
 */
void
BalanceUtilities::reduceAndReportLoadBalance(
   const std::vector<double> &loads,
   const tbox::SAMRAI_MPI& mpi,
   std::ostream& os)
{
<<<<<<< HEAD
=======
   int nproc = mpi.getSize();
   std::vector<double> workloads(nproc);
   if (mpi.getSize() > 1) {
      mpi.Allgather(&local_load,
         1,
         MPI_DOUBLE,
         &workloads[0],
         1,
         MPI_DOUBLE);
   } else {
      workloads[0] = local_load;
   }
   reportLoadBalance(workloads, os);
}

/*
 *************************************************************************
 * Gather and report load balance for multiple balancings.
 *************************************************************************
 */
void
BalanceUtilities::gatherAndReportLoadBalance(
   const std::vector<double>& local_loads,
   const tbox::SAMRAI_MPI& mpi,
   std::ostream& os)
{
   if (mpi.getSize() > 1) {
      int nproc = mpi.getSize();
      std::vector<double> mutable_local_loads(local_loads);
      std::vector<double> global_workloads(nproc * local_loads.size());
      mpi.Allgather(&mutable_local_loads[0],
         static_cast<int>(local_loads.size()),
         MPI_DOUBLE,
         &global_workloads[0],
         static_cast<int>(local_loads.size()),
         MPI_DOUBLE);
      std::vector<double> workloads_at_seq_i(nproc);
      for (size_t i = 0; i < local_loads.size(); ++i) {
         for (int n = 0; n < nproc; ++n) {
            workloads_at_seq_i[n] = global_workloads[i + n * local_loads.size()];
         }
         os << "================ Sequence " << i << " ===============\n";
         reportLoadBalance(workloads_at_seq_i, os);
      }
   } else {
      std::vector<double> workloads(1);
      workloads[0] = local_loads[0];
      reportLoadBalance(workloads, os);
   }
}

/*
 *************************************************************************
 *************************************************************************
 */
void
BalanceUtilities::reportLoadBalance(
   const std::vector<double>& workloads,
   std::ostream& os)
{
   const tbox::SAMRAI_MPI& mpi(tbox::SAMRAI_MPI::getSAMRAIWorld());
>>>>>>> 509a723b
   const int nproc = mpi.getSize();

   const double demarks[] = { 0.50,
                              0.70,
                              0.85,
                              0.92,
                              0.98,
                              1.02,
                              1.08,
                              1.15,
                              1.30,
                              1.50,
                              2.00 };
   const int ndemarks = 11;

   // Compute total, avg, min and max loads.

   std::vector<double> min_loads(loads);
   std::vector<int> min_ranks(loads.size());
   mpi.AllReduce( &min_loads[0], static_cast<int>(min_loads.size()), MPI_MINLOC, &min_ranks[0] );

   std::vector<double> max_loads(loads);
   std::vector<int> max_ranks(loads.size());
   mpi.AllReduce( &max_loads[0], static_cast<int>(max_loads.size()), MPI_MAXLOC, &max_ranks[0] );

   std::vector<double> total_loads(loads);
   mpi.AllReduce( &total_loads[0], static_cast<int>(total_loads.size()), MPI_SUM );

   const int n_population_zones = ndemarks + 1;
   std::vector<int> population( loads.size() * n_population_zones, 0 );
   for ( size_t iload=0; iload<loads.size(); ++iload ) {
      for ( int izone=0; izone<n_population_zones; ++izone ) {
         if ( loads[iload]/total_loads[iload]*mpi.getSize() < demarks[izone] ) {
            population[ iload*n_population_zones + izone ] = 1;
            break;
         }
      }
   }
   mpi.AllReduce( &population[0], static_cast<int>(population.size()), MPI_SUM );


   for ( size_t iload=0; iload<loads.size(); ++iload ) {

      const double total_load = total_loads[iload];
      const double avg_load = total_loads[iload] / mpi.getSize();
      const double min_load = min_loads[iload];
      const int r_min_load = min_ranks[iload];
      const double max_load = max_loads[iload];
      const int r_max_load = max_ranks[iload];

      os << "================ Sequence " << iload << " ===============\n";
      os << "total/avg loads: "
         << total_load << " / "
         << avg_load << "\n";
#ifdef __INTEL_COMPILER
#pragma warning (disable:1572)
#endif
      os << std::setprecision(6)
         << "min/max loads: "
         << min_load << " @ P" << r_min_load << " / "
         << max_load << " @ P" << r_max_load << "   "
         << "diffs: "
         << min_load - avg_load << " / "
         << max_load - avg_load << "   "
         << std::setprecision(4)
         << "normalized: "
         << (avg_load != 0 ? min_load / avg_load : 0.0) << " / "
         << (avg_load != 0 ? max_load / avg_load : 0.0) << "\n";

      const char bars[] = "----";
      const char space[] = "   ";
      os.setf(std::ios_base::fixed);
      os << bars;
      for (int izone = 0; izone<ndemarks; ++izone) {
         os << std::setw(4) << std::setprecision(2) << demarks[izone] << bars;
      }
      os << '\n';

#ifdef __INTEL_COMPILER
#pragma warning (disable:1572)
#endif
      for (int izone=0; izone<n_population_zones; ++izone) {
         const int nrank = population[iload*n_population_zones + izone];
         const double percentage = 100.0 * nrank / nproc;
         os << std::setw(5) << percentage << space;
      }
      os << '\n';

   }

}

/*
 *************************************************************************
 * for use when sorting loads using the C-library qsort
 *************************************************************************
 */
int
BalanceUtilities::qsortRankAndLoadCompareDescending(
   const void* v,
   const void* w)
{
   const RankAndLoad* lv = (const RankAndLoad *)v;
   const RankAndLoad* lw = (const RankAndLoad *)w;
   if (lv->load > lw->load) {
      return -1;
   }

   if (lv->load < lw->load) {
      return 1;
   }

   return 0;
}

/*
 *************************************************************************
 * for use when sorting loads using the C-library qsort
 *************************************************************************
 */
int
BalanceUtilities::qsortRankAndLoadCompareAscending(
   const void* v,
   const void* w)
{
   const RankAndLoad* lv = (const RankAndLoad *)v;
   const RankAndLoad* lw = (const RankAndLoad *)w;
   if (lv->load < lw->load) {
      return -1;
   }

   if (lv->load > lw->load) {
      return 1;
   }

   return 0;
}

/*
 *************************************************************************
 * Constrain maximum box sizes in the given BoxLevel and
 * update given Connectors to the changed BoxLevel.
 *************************************************************************
 */
void
BalanceUtilities::constrainMaxBoxSizes(
   hier::BoxLevel& box_level,
   hier::Connector* anchor_to_level,
   const PartitioningParams& pparams)
{
   TBOX_ASSERT(!anchor_to_level || anchor_to_level->hasTranspose());

   const hier::IntVector& zero_vector(hier::IntVector::getZero(box_level.getDim()));

   hier::BoxLevel constrained(box_level.getRefinementRatio(),
                              box_level.getGridGeometry(),
                              box_level.getMPI());
   hier::MappingConnector unconstrained_to_constrained(box_level,
                                                       constrained,
                                                       zero_vector);

   const hier::BoxContainer& unconstrained_boxes = box_level.getBoxes();

   hier::LocalId next_available_index = box_level.getLastLocalId() + 1;

   for (hier::BoxContainer::const_iterator ni = unconstrained_boxes.begin();
        ni != unconstrained_boxes.end(); ++ni) {

      const hier::Box& box = *ni;

      const hier::IntVector box_size = box.numberCells();

      /*
       * If box already conform to max size constraint, keep it.
       * Else chop it up and keep the parts.
       */

      if (box_size <= pparams.getMaxBoxSize()) {

         constrained.addBox(box);

      } else {

         hier::BoxContainer chopped(box);
         hier::BoxUtilities::chopBoxes(
            chopped,
            pparams.getMaxBoxSize(),
            pparams.getMinBoxSize(),
            pparams.getCutFactor(),
            pparams.getBadInterval(),
            pparams.getDomainBoxes(box.getBlockId()));
         TBOX_ASSERT(!chopped.empty());

         if (chopped.size() != 1) {

            hier::Connector::NeighborhoodIterator base_box_itr =
               unconstrained_to_constrained.makeEmptyLocalNeighborhood(
                  box.getBoxId());

            for (hier::BoxContainer::iterator li = chopped.begin();
                 li != chopped.end(); ++li) {

               const hier::Box fragment = *li;

               const hier::Box new_box(fragment,
                                       next_available_index++,
                                       box_level.getMPI().getRank());
               TBOX_ASSERT(new_box.getBlockId() == ni->getBlockId());

               constrained.addBox(new_box);

               unconstrained_to_constrained.insertLocalNeighbor(
                  new_box,
                  base_box_itr);

            }

         } else {
            TBOX_ASSERT(box.isSpatiallyEqual(chopped.front()));
            constrained.addBox(box);
         }

      }

   }

   if (anchor_to_level && anchor_to_level->isFinalized()) {
      // Modify anchor<==>level Connectors and swap box_level with constrained.
      hier::MappingConnectorAlgorithm mca;
      mca.setTimerPrefix("mesh::BalanceUtilities");
      mca.modify(*anchor_to_level,
         unconstrained_to_constrained,
         &box_level,
         &constrained);
   } else {
      // Swap box_level and constrained without touching anchor<==>level.
      hier::BoxLevel::swap(box_level, constrained);
   }

}

/*
 **************************************************************************
 * Move Boxes in balance_box_level from ranks outside of
 * rank_group to ranks inside rank_group.  Modify the given connectors
 * to make them correct following this moving of boxes.
 **************************************************************************
 */

void
BalanceUtilities::prebalanceBoxLevel(
   hier::BoxLevel& balance_box_level,
   hier::Connector* balance_to_anchor,
   const tbox::RankGroup& rank_group)
{

   if (balance_to_anchor) {
      TBOX_ASSERT(balance_to_anchor->hasTranspose());
      TBOX_ASSERT(balance_to_anchor->getTranspose().checkTransposeCorrectness(
            *balance_to_anchor) == 0);
      TBOX_ASSERT(balance_to_anchor->checkTransposeCorrectness(
            balance_to_anchor->getTranspose()) == 0);
   }

   /*
    * tmp_box_level will contain the same boxes as
    * balance_box_level, but all will live on the processors
    * specified in rank_group.
    */
   hier::BoxLevel tmp_box_level(balance_box_level.getRefinementRatio(),
                                balance_box_level.getGridGeometry(),
                                balance_box_level.getMPI());

   /*
    * If a rank is not in rank_group it is called a "sending" rank, as
    * it will send any Boxes it has to a rank in rank_group.
    */
   bool is_sending_rank = rank_group.isMember(balance_box_level.getMPI().getRank()) ? false : true;

   int output_nproc = rank_group.size();

   /*
    * the send and receive comm objects
    */
   tbox::AsyncCommStage comm_stage;
   tbox::AsyncCommPeer<int>* box_send = 0;
   tbox::AsyncCommPeer<int>* box_recv = 0;
   tbox::AsyncCommPeer<int>* id_send = 0;
   tbox::AsyncCommPeer<int>* id_recv = 0;

   /*
    * A sending rank will send its Boxes to a receiving rank, and
    * that receiving processor will add it to its local set of Boxes.
    * When the box is added on the receiving processor, it will receive
    * a new LocalId.  This LocalId value needs to be sent back to
    * the sending processor, in order to construct the mapping connectors.
    *
    * Therefore the sending ranks construct comm objects for sending boxes
    * and receiving LocalIdes.
    *
    * Sending processors send to ranks in the rank_group determined by
    * a modulo heuristic.
    */
   if (is_sending_rank) {
      box_send = new tbox::AsyncCommPeer<int>;
      box_send->initialize(&comm_stage);
      box_send->setPeerRank(rank_group.getMappedRank(balance_box_level.getMPI().getRank()
            % output_nproc));
      box_send->setMPI(balance_box_level.getMPI());
      box_send->setMPITag(BalanceUtilities_PREBALANCE0 + 2 * balance_box_level.getMPI().getRank(),
         BalanceUtilities_PREBALANCE1 + 2 * balance_box_level.getMPI().getRank());

      id_recv = new tbox::AsyncCommPeer<int>;
      id_recv->initialize(&comm_stage);
      id_recv->setPeerRank(rank_group.getMappedRank(balance_box_level.getMPI().getRank()
            % output_nproc));
      id_recv->setMPI(balance_box_level.getMPI());
      id_recv->setMPITag(BalanceUtilities_PREBALANCE0 + 2 * balance_box_level.getMPI().getRank(),
         BalanceUtilities_PREBALANCE1 + 2 * balance_box_level.getMPI().getRank());
   }

   /*
    * The receiving ranks construct comm objects for receiving boxes
    * and sending LocalIdes.
    */
   int num_recvs = 0;
   if (rank_group.isMember(balance_box_level.getMPI().getRank())) {
      std::list<int> recv_ranks;
      for (int i = 0; i < balance_box_level.getMPI().getSize(); ++i) {
         if (!rank_group.isMember(i) &&
             rank_group.getMappedRank(i % output_nproc) == balance_box_level.getMPI().getRank()) {
            recv_ranks.push_back(i);
         }
      }
      num_recvs = static_cast<int>(recv_ranks.size());
      if (num_recvs > 0) {
         box_recv = new tbox::AsyncCommPeer<int>[num_recvs];
         id_send = new tbox::AsyncCommPeer<int>[num_recvs];
         int recv_count = 0;
         for (std::list<int>::const_iterator ri(recv_ranks.begin());
              ri != recv_ranks.end(); ++ri) {
            const int rank = *ri;
            box_recv[recv_count].initialize(&comm_stage);
            box_recv[recv_count].setPeerRank(rank);
            box_recv[recv_count].setMPI(balance_box_level.getMPI());
            box_recv[recv_count].setMPITag(BalanceUtilities_PREBALANCE0 + 2 * rank,
               BalanceUtilities_PREBALANCE1 + 2 * rank);

            id_send[recv_count].initialize(&comm_stage);
            id_send[recv_count].setPeerRank(rank);
            id_send[recv_count].setMPI(balance_box_level.getMPI());
            id_send[recv_count].setMPITag(BalanceUtilities_PREBALANCE0 + 2 * rank,
               BalanceUtilities_PREBALANCE1 + 2 * rank);

            ++recv_count;
         }
         TBOX_ASSERT(num_recvs == recv_count);
      }
   }

   /*
    * Construct the mapping Connectors which describe the mapping from the box
    * configuration of the given balance_box_level, to the new
    * configuration stored in tmp_box_level.  These mapping Connectors
    * are necessary to modify the two Connectors given in the argument list,
    * so that on return from this method, they will be correct for the new
    * balance_box_level.
    */
   hier::MappingConnector balance_to_tmp(
      balance_box_level,
      tmp_box_level,
      hier::IntVector::getZero(balance_box_level.getDim()));

   hier::MappingConnector tmp_to_balance(
      tmp_box_level,
      balance_box_level,
      hier::IntVector::getZero(balance_box_level.getDim()));

   balance_to_tmp.setTranspose(&tmp_to_balance, false);

   /*
    * Where Boxes already exist on ranks in rank_group,
    * move them directly to tmp_box_level.
    */
   if (!is_sending_rank) {
      const hier::BoxContainer& unchanged_boxes =
         balance_box_level.getBoxes();

      for (hier::BoxContainer::const_iterator ni = unchanged_boxes.begin();
           ni != unchanged_boxes.end(); ++ni) {

         const hier::Box& box = *ni;
         tmp_box_level.addBox(box);
      }
   }

   const int buf_size = hier::Box::commBufferSize(balance_box_level.getDim());

   /*
    * On sending ranks, pack the Boxes into buffers and send.
    */
   if (is_sending_rank) {
      const hier::BoxContainer& sending_boxes =
         balance_box_level.getBoxes();
      const int num_sending_boxes =
         static_cast<int>(sending_boxes.size());

      int* buffer = 0;
      if (num_sending_boxes > 0) {
         buffer = new int[buf_size * num_sending_boxes];
      }
      int box_count = 0;
      for (hier::BoxContainer::const_iterator ni = sending_boxes.begin();
           ni != sending_boxes.end(); ++ni) {

         const hier::Box& box = *ni;

         box.putToIntBuffer(&buffer[box_count * buf_size]);
         ++box_count;
      }
      box_send->beginSend(buffer, buf_size * num_sending_boxes);

      if (buffer) {
         delete[] buffer;
      }
   }

   /*
    * On receiving ranks, complete the receives, add the boxes to local
    * tmp_box_level, insert boxes into tmp_to_balance, and then
    * send the new LocalIdes back to the sending processors.
    */
   if (!is_sending_rank && num_recvs > 0) {
      for (int i = 0; i < num_recvs; ++i) {
         box_recv[i].beginRecv();
      }
      int num_completed_recvs = 0;
      std::vector<bool> completed(num_recvs, false);
      while (num_completed_recvs < num_recvs) {
         for (int i = 0; i < num_recvs; ++i) {
            if (!completed[i] && box_recv[i].checkRecv()) {
               ++num_completed_recvs;
               completed[i] = true;
               const int num_boxes = box_recv[i].getRecvSize() / buf_size;
               const int* buffer = box_recv[i].getRecvData();
               int* id_buffer = 0;
               if (num_boxes > 0) {
                  id_buffer = new int[num_boxes];
               }

               for (int b = 0; b < num_boxes; ++b) {
                  hier::Box box(balance_box_level.getDim());

                  box.getFromIntBuffer(&buffer[b * buf_size]);

                  hier::BoxContainer::const_iterator tmp_iter =
                     tmp_box_level.addBox(box,
                        box.getBlockId());

                  hier::BoxId tmp_box_id = tmp_iter->getBoxId();

                  tmp_to_balance.insertLocalNeighbor(box, tmp_box_id);

                  id_buffer[b] = tmp_box_id.getLocalId().getValue();
               }
               id_send[i].beginSend(id_buffer, num_boxes);

               if (id_buffer) {
                  delete[] id_buffer;
               }
            }
         }
      }
      for (int i = 0; i < num_recvs; ++i) {
         if (!id_send[i].checkSend()) {
            id_send[i].completeCurrentOperation();
         }
      }
   }

   /*
    * On sending ranks, receive the LocalIds, and add the edges
    * to balance_to_tmp.
    */
   if (is_sending_rank) {
      if (!box_send->checkSend()) {
         box_send->completeCurrentOperation();
      }

      id_recv->beginRecv();

      if (!id_recv->checkRecv()) {
         id_recv->completeCurrentOperation();
      }
      const int* buffer = id_recv->getRecvData();

      const hier::BoxContainer& sending_boxes =
         balance_box_level.getBoxes();
      TBOX_ASSERT(static_cast<int>(id_recv->getRecvSize()) == sending_boxes.size());

      int box_count = 0;
      for (hier::BoxContainer::const_iterator ni = sending_boxes.begin();
           ni != sending_boxes.end(); ++ni) {

         hier::Box new_box(
            *ni,
            (hier::LocalId)buffer[box_count],
            rank_group.getMappedRank(balance_box_level.getMPI().getRank() % output_nproc));

         balance_to_tmp.insertLocalNeighbor(new_box, (*ni).getBoxId());
         ++box_count;
      }
   }

   if (balance_to_anchor && balance_to_anchor->hasTranspose()) {
      /*
       * This modify operation copies tmp_box_level to
       * balance_box_level, and changes balance_to_anchor and
       * its transpose such that they are correct for the new state
       * of balance_box_level.
       */
      hier::MappingConnectorAlgorithm mca;
      mca.setTimerPrefix("mesh::BalanceUtilities");
      mca.modify(balance_to_anchor->getTranspose(),
         balance_to_tmp,
         &balance_box_level,
         &tmp_box_level);

      TBOX_ASSERT(balance_to_anchor->getTranspose().checkTransposeCorrectness(
            *balance_to_anchor) == 0);
      TBOX_ASSERT(balance_to_anchor->checkTransposeCorrectness(
            balance_to_anchor->getTranspose()) == 0);
   } else {
      hier::BoxLevel::swap(balance_box_level, tmp_box_level);
   }

   /*
    * Clean up raw pointer allocation.
    */
   if (is_sending_rank) {
      delete box_send;
      delete id_recv;
   }
   if (num_recvs) {
      delete[] box_recv;
      delete[] id_send;
   }
}

}
}

#if !defined(__BGL_FAMILY__) && defined(__xlC__)
/*
 * Suppress XLC warnings
 */
#pragma report(enable, CPPC5334)
#pragma report(enable, CPPC5328)
#endif

#endif<|MERGE_RESOLUTION|>--- conflicted
+++ resolved
@@ -1894,70 +1894,6 @@
    const tbox::SAMRAI_MPI& mpi,
    std::ostream& os)
 {
-<<<<<<< HEAD
-=======
-   int nproc = mpi.getSize();
-   std::vector<double> workloads(nproc);
-   if (mpi.getSize() > 1) {
-      mpi.Allgather(&local_load,
-         1,
-         MPI_DOUBLE,
-         &workloads[0],
-         1,
-         MPI_DOUBLE);
-   } else {
-      workloads[0] = local_load;
-   }
-   reportLoadBalance(workloads, os);
-}
-
-/*
- *************************************************************************
- * Gather and report load balance for multiple balancings.
- *************************************************************************
- */
-void
-BalanceUtilities::gatherAndReportLoadBalance(
-   const std::vector<double>& local_loads,
-   const tbox::SAMRAI_MPI& mpi,
-   std::ostream& os)
-{
-   if (mpi.getSize() > 1) {
-      int nproc = mpi.getSize();
-      std::vector<double> mutable_local_loads(local_loads);
-      std::vector<double> global_workloads(nproc * local_loads.size());
-      mpi.Allgather(&mutable_local_loads[0],
-         static_cast<int>(local_loads.size()),
-         MPI_DOUBLE,
-         &global_workloads[0],
-         static_cast<int>(local_loads.size()),
-         MPI_DOUBLE);
-      std::vector<double> workloads_at_seq_i(nproc);
-      for (size_t i = 0; i < local_loads.size(); ++i) {
-         for (int n = 0; n < nproc; ++n) {
-            workloads_at_seq_i[n] = global_workloads[i + n * local_loads.size()];
-         }
-         os << "================ Sequence " << i << " ===============\n";
-         reportLoadBalance(workloads_at_seq_i, os);
-      }
-   } else {
-      std::vector<double> workloads(1);
-      workloads[0] = local_loads[0];
-      reportLoadBalance(workloads, os);
-   }
-}
-
-/*
- *************************************************************************
- *************************************************************************
- */
-void
-BalanceUtilities::reportLoadBalance(
-   const std::vector<double>& workloads,
-   std::ostream& os)
-{
-   const tbox::SAMRAI_MPI& mpi(tbox::SAMRAI_MPI::getSAMRAIWorld());
->>>>>>> 509a723b
    const int nproc = mpi.getSize();
 
    const double demarks[] = { 0.50,
