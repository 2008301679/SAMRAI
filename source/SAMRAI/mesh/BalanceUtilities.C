/*************************************************************************
 *
 * This file is part of the SAMRAI distribution.  For full copyright
 * information, see COPYRIGHT and COPYING.LESSER.
 *
 * Copyright:     (c) 1997-2014 Lawrence Livermore National Security, LLC
 * Description:   utility routines useful for load balancing operations
 *
 ************************************************************************/

#ifndef included_mesh_BalanceUtilities_C
#define included_mesh_BalanceUtilities_C

#include "SAMRAI/mesh/BalanceUtilities.h"

#include "SAMRAI/hier/BoxContainer.h"
#include "SAMRAI/hier/BoxUtilities.h"
#include "SAMRAI/hier/MappingConnector.h"
#include "SAMRAI/hier/MappingConnectorAlgorithm.h"
<<<<<<< HEAD
#include "SAMRAI/hier/OverlapConnectorAlgorithm.h"
=======
>>>>>>> 58d997a3
#include "SAMRAI/hier/VariableDatabase.h"
#include "SAMRAI/pdat/CellData.h"
#include "SAMRAI/tbox/SAMRAI_MPI.h"
#include "SAMRAI/tbox/MathUtilities.h"
#include "SAMRAI/tbox/Utilities.h"

#if !defined(__BGL_FAMILY__) && defined(__xlC__)
/*
 * Suppress XLC warnings
 */
#pragma report(disable, CPPC5334)
#pragma report(disable, CPPC5328)
#endif

namespace SAMRAI {
namespace mesh {

math::PatchCellDataNormOpsReal<double> BalanceUtilities::s_norm_ops;

const int BalanceUtilities::BalanceUtilities_PREBALANCE0;
const int BalanceUtilities::BalanceUtilities_PREBALANCE1;

/*
 *************************************************************************
 *
 * Two internal functions for heap sorting an array of doubles
 * and an array of spatial key information.  See any standard sorting
 * references for more information about heapsort.
 *
 *************************************************************************
 */

void
BalanceUtilities::privateHeapify(
   std::vector<int>& permutation,
   std::vector<double>& workload,
   const int index,
   const int heap_size)
{
   const int l = 2 * index + 1;
   const int r = l + 1;
   int s = index;
   if ((l < heap_size) &&
       (workload[permutation[s]] > workload[permutation[l]])) {
      s = l;
   }
   if ((r < heap_size) &&
       (workload[permutation[s]] > workload[permutation[r]])) {
      s = r;
   }
   if (s != index) {
      const int tmp = permutation[s];
      permutation[s] = permutation[index];
      permutation[index] = tmp;
      privateHeapify(permutation, workload, s, heap_size);
   }
}

void
BalanceUtilities::privateHeapify(
   std::vector<int>& permutation,
   std::vector<SpatialKey>& spatial_keys,
   const int index,
   const int heap_size)
{
   const int l = 2 * index + 1;
   const int r = l + 1;
   int s = index;
   if ((l < heap_size) &&
       (spatial_keys[permutation[s]] < spatial_keys[permutation[l]])) {
      s = l;
   }
   if ((r < heap_size) &&
       (spatial_keys[permutation[s]] < spatial_keys[permutation[r]])) {
      s = r;
   }
   if (s != index) {
      const int tmp = permutation[s];
      permutation[s] = permutation[index];
      permutation[index] = tmp;
      privateHeapify(permutation, spatial_keys, s, heap_size);
   }
}

/*
 *************************************************************************
 *
 * Internal functions that recursively assigns weights to
 * processors (used in the spatial bin packing procedure).
 *
 *************************************************************************
 */
void
BalanceUtilities::privateRecursiveProcAssign(
   const int wt_index_lo,
   const int wt_index_hi,
   std::vector<double>& weights,
   const int proc_index_lo,
   const int proc_index_hi,
   hier::ProcessorMapping& mapping,
   const double avg_weight)
{

   TBOX_ASSERT(wt_index_hi >= wt_index_lo);
   TBOX_ASSERT(proc_index_hi >= proc_index_lo);
   TBOX_ASSERT((wt_index_hi - wt_index_lo) >= (proc_index_hi - proc_index_lo));

   int i;

   /*
    * if there is only one processor in range, then assign all boxes
    * in the weight index range to the processor
    */
   if (proc_index_hi == proc_index_lo) {
      for (i = wt_index_lo; i <= wt_index_hi; ++i) {
         mapping.setProcessorAssignment(i, proc_index_lo);
      }
   } else {  // otherwise recurse

      int nproc = proc_index_hi - proc_index_lo + 1;
      int left = nproc / 2;

      double cut_weight = left * avg_weight;

      int cut_index = wt_index_lo;
      double acc_weight = 0.0;

      /*
       * the loop ends with (cut_index-1) referring to the last
       * index that contributed to acc_weight (this is the convention
       * that is used for box cut points throughout the library)
       */
      while ((cut_index <= wt_index_hi) && (acc_weight < cut_weight)) {
         acc_weight += weights[cut_index];
         ++cut_index;
      }

      /*
       * move cut_index back if cumulative weight without last weight
       * added is closer to cut_weight, but only if cut_index is strictly
       * greater than (wt_index_lo + 1) so that we don't accidentally
       * get a cut_index of wt_index_lo which makes no sense.
       */
      double prev_weight = acc_weight - weights[cut_index - 1];
      if ((cut_index > wt_index_lo + 1) &&
          ((acc_weight - cut_weight) > (cut_weight - prev_weight))) {
         --cut_index;
      }

      /*
       * shift processors around to make sure that there are more procs
       * than weights for each of the smaller pieces
       */
      if (cut_index - wt_index_lo < left) {
         cut_index = left + wt_index_lo;
      } else if (wt_index_hi - cut_index + 1 < nproc - left) {
         cut_index = wt_index_hi + 1 - nproc + left;
      }

      /*
       * recurse on smaller segments of the processor mapping and weights
       * array.
       */
      privateRecursiveProcAssign(wt_index_lo, (cut_index - 1), weights,
         proc_index_lo, (proc_index_lo + left - 1), mapping, avg_weight);
      privateRecursiveProcAssign(cut_index, wt_index_hi, weights,
         (proc_index_lo + left), proc_index_hi, mapping, avg_weight);
   }

}

/*
 *************************************************************************
 *
 * Two internal functions for computing arrays of prime numbers.
 *
 * The first computes a prime factorization of N and stores the primes
 * in the array p.  The factorization algorithm uses trial division
 * described by Donald E. Knuth, The Art of Computer Programming,
 * 3rd edition, volume 2 Seminumerical Algorithms (Addison-Wesley,
 * 1998), section 4.5.4 (Factoring Into Primes), pp. 380-381.
 *
 * The second resets an array of primes by removing all instances of "1".
 *
 *************************************************************************
 */

void
BalanceUtilities::privatePrimeFactorization(
   const int N,
   std::vector<int>& p)
{
   /*
    * Input: N
    * Output: p[] - array of prime factors of N
    */

   // Step 1 - Initialization

   int k = 0;
   int t = 0;
   int n = N;
   int q;
   int r;
   if (p.size() < 1) p.resize(1);
   p[0] = 1;

   //  NOTE: d must hold the list of prime numbers up to sqrt(n).  We
   //  store prime numbers up to 101 which assures this method will work
   //  for up to 10201 processors.
   int d[] =
   { 2, 3, 5, 7, 11, 13, 17, 19, 23, 29, 31, 37, 41, 43, 47, 53, 59, 61,
     67,
     71, 73, 79, 83, 89, 97, 101 };

   // Step 2 - once n is 1, terminate the algorithm

   while (n > 1) {

      // Step 3 - divide to form quotient, remainder:
      //          q = n/d[k],  r = n mod d[k]

      q = n / d[k];
      r = n % d[k];

      // Step 4 - zero remainder?

      if (r == 0) {

         // Step 5 - factor found. Increase t by 1, set p[t] = d[k], n = q.

         ++t;
         p.resize(t + 1);
         p[t] = d[k];
         n = q;

      } else {

         // Step 6 - low quotient? Increment k to try next prime.

         if (q > d[k]) {

            ++k;

         } else {

            // Step 7 - n is prime.  Increment t by 1, set p[t] = n, and terminate.

            ++t;
            p.resize(t + 1);
            p[t] = n;
            break;
         }

      }

   }

}

void
BalanceUtilities::privateResetPrimesArray(
   std::vector<int>& p)
{
   // keep a copy of the original p in array "temp"
   std::vector<int> temp;
   temp.resize(static_cast<int>(p.size()));
   int i;
   for (i = 0; i < static_cast<int>(p.size()); ++i) temp[i] = p[i];

   // resize p to only keep values > 1
   int newsize = 0;
   for (i = 0; i < static_cast<int>(p.size()); ++i) {
      if (p[i] > 1) ++newsize;
   }

   p.resize(newsize);
   newsize = 0;

   // set values in the new p array
   for (i = 0; i < static_cast<int>(temp.size()); ++i) {
      if (temp[i] > 1) {
         p[newsize] = temp[i];
         ++newsize;
      }
   }
}

/*
 *************************************************************************
 *
 * Internal function to determine whether bad cut points exist for
 * domain.  Note that no error checking is done.
 *
 *************************************************************************
 */

bool
BalanceUtilities::privateBadCutPointsExist(
   const hier::BoxContainer& physical_domain)
{
   bool bad_cuts_exist = false;

   std::map<hier::BlockId, hier::BoxContainer> domain_by_blocks;
   for (hier::BoxContainer::const_iterator itr = physical_domain.begin();
        itr != physical_domain.end(); ++itr) {
      const hier::BlockId& block_id = itr->getBlockId();
      domain_by_blocks[block_id].pushBack(*itr);
   }
   for (std::map<hier::BlockId, hier::BoxContainer>::iterator m_itr =
        domain_by_blocks.begin(); m_itr != domain_by_blocks.end(); ++m_itr) {
      hier::BoxContainer bounding_box(m_itr->second.getBoundingBox());
      bounding_box.removeIntersections(m_itr->second);
      if (!bounding_box.isEmpty()) {
         bad_cuts_exist = true;
      }
   }  

   return bad_cuts_exist;
}

/*
 *************************************************************************
 *
 * Internal function to initialize bad cut points along each coordinate
 * direction of given box based on relation to domain boundary.
 * Note that no error checking is done.
 *
 *************************************************************************
 */

void
BalanceUtilities::privateInitializeBadCutPointsForBox(
   std::vector<std::vector<bool> >& bad_cut_points,
   hier::Box& box,
   bool bad_domain_boundaries_exist,
   const hier::IntVector& bad_interval,
   const hier::BoxContainer& physical_domain)
{
   TBOX_ASSERT_OBJDIM_EQUALITY2(box, bad_interval);

   const tbox::Dimension dim(box.getDim());

   int ic, id;

   bool set_dummy_cut_points = true;

   if (bad_domain_boundaries_exist) {

      hier::IntVector tmp_max_gcw =
         hier::VariableDatabase::getDatabase()->
         getPatchDescriptor()->getMaxGhostWidth(dim);

      hier::BoxContainer bdry_list(box);
      bdry_list.grow(tmp_max_gcw);
      bdry_list.removeIntersections(physical_domain);
      if (!bdry_list.isEmpty()) {
         set_dummy_cut_points = false;
      }

   }

   if (set_dummy_cut_points) {

      for (id = 0; id < dim.getValue(); ++id) {
         const int ncells = box.numberCells(id);
         bad_cut_points[id].resize(ncells);
         std::vector<bool>& arr_ref = bad_cut_points[id];
         for (ic = 0; ic < ncells; ++ic) {
            arr_ref[ic] = false;
         }
      }

   } else {

      for (id = 0; id < dim.getValue(); ++id) {
         hier::BoxUtilities::
         findBadCutPointsForDirection(id,
            bad_cut_points[id],
            box,
            physical_domain,
            bad_interval);
      }

   }

}

/*
 *************************************************************************
 *
 * Internal function to determine best cut direction for a box based
 * on constraints and adjust bad cut points as needed.  Return
 * value is true if some direction can be cut; false, otherwise.
 * If the box can be cut along some direction, then cut_dim_out is
 * set to the longest box direction that can be cut; otherwise,
 * cut_dim_out is set to -1 (an invalid box direction).
 * Note no error checking is done.
 *
 *************************************************************************
 */

bool
BalanceUtilities::privateFindBestCutDimension(
   int& cut_dim_out,
   const hier::Box& in_box,
   const hier::IntVector& min_size,
   const hier::IntVector& cut_factor,
   std::vector<std::vector<bool> >& bad_cut_points)
{
   TBOX_ASSERT_OBJDIM_EQUALITY3(in_box, min_size, cut_factor);

   const tbox::Dimension& dim(in_box.getDim());

   bool can_cut_box = false;
   cut_dim_out = -1;

   hier::Box size_test_box(in_box);

   for (int id = 0; id < dim.getValue(); ++id) {
      int ncells = in_box.numberCells(id);
      if ((ncells < 2 * min_size(id)) ||
          (ncells % cut_factor(id))) {
         size_test_box.lower(id) = size_test_box.upper(id);
      }
   }

   if (size_test_box.size() > 1) {

      /*
       * Find good cut points along some box direction, starting with longest
       * direction, then trying next longest, etc., until good cut points found.
       */

      hier::Box test_box(size_test_box);
      int cutdim = test_box.longestDirection();
      int numcells = test_box.numberCells(cutdim);
      int cutfact = cut_factor(cutdim);
      int mincut = tbox::MathUtilities<int>::Max(min_size(cutdim), cutfact);

      int i;
      bool found_cut_point = false;
      while (!found_cut_point && (test_box.numberCells(cutdim) > 1)) {

         /*
          * Make potential cut points bad if they are sufficiently near the
          * box boundary or if they are are not divisible by cut factor.
          * Then, determine whether any good cut points exist along chosen
          * coordinate direction.
          */

         std::vector<bool>& bad_cuts_for_dir = bad_cut_points[cutdim];

         for (i = 0; i < mincut; ++i) {
            bad_cuts_for_dir[i] = true;
         }
         for (i = (numcells - mincut + 1); i < numcells; ++i) {
            bad_cuts_for_dir[i] = true;
         }
         for (i = 0; i < numcells; ++i) {
            if (i % cutfact) {
               bad_cuts_for_dir[i] = true;
            }
            found_cut_point = found_cut_point || !bad_cuts_for_dir[i];
         }

         if (!found_cut_point) {
            test_box.lower(cutdim) = test_box.upper(cutdim);
         }

         cutdim = test_box.longestDirection();
         numcells = test_box.numberCells(cutdim);
         cutfact = cut_factor(cutdim);
         mincut = tbox::MathUtilities<int>::Max(min_size(cutdim), cutfact);

      }

      if (found_cut_point) {
         can_cut_box = true;
         cut_dim_out = cutdim;
      }

   }

   return can_cut_box;

}

/*
 *************************************************************************
 *
 * Internal function to determine cut point for a single direction
 * given min cut, ideal workload, bad cut point constraints.
 * Note no error checking is done.
 *
 *************************************************************************
 */

int
BalanceUtilities::privateFindCutPoint(
   double total_work,
   double ideal_workload,
   int mincut,
   int numcells,
   const std::vector<double>& work_in_slice,
   const std::vector<bool>& bad_cut_points)
{

   int cut_index = 0;

   int half_num_pieces = (int)(total_work / ideal_workload + 1) / 2;
   double work_cutpt = half_num_pieces * ideal_workload;

   /*
    * Search for cutpoint closest to "work cutpoint"; i.e.,
    * point where work to "left" is closest to ideal workload.
    */

   double acc_work = 0.0;

   while (cut_index < mincut) {
      acc_work += work_in_slice[cut_index];
      ++cut_index;
   }

   int last = numcells - mincut;
   while ((acc_work < work_cutpt) && (cut_index < last)) {
      acc_work += work_in_slice[cut_index];
      ++cut_index;
   }

   /*
    * If estimated cutpoint is bad, search to left and right for a
    * good cut point.  Choose the one that will split box closer to the
    * work cut point.
    */

   if (bad_cut_points[cut_index]) {

      int l_index = cut_index;
      double l_work = acc_work;
      while ((bad_cut_points[l_index]) && (l_index > 2)) {
         l_work -= work_in_slice[l_index - 1];
         --l_index;
      }

      int r_index = cut_index;
      double r_work = acc_work;
      while ((bad_cut_points[r_index]) && (r_index < numcells - 1)) {
         r_work += work_in_slice[r_index];
         ++r_index;
      }

      if ((work_cutpt - l_work) < (r_work - work_cutpt)) {
         if (bad_cut_points[l_index]) {
            cut_index = r_index;
         } else {
            cut_index = l_index;
         }
      } else {
         if (bad_cut_points[r_index]) {
            cut_index = l_index;
         } else {
            cut_index = r_index;
         }
      }

   }

   return cut_index;

}

/*
 *************************************************************************
 *
 * Internal function to cut box in two at given cut point along given
 * direction.  box_lo, box_hi will be new disjoint boxes whose union
 * is the box to be cut (in_box).  bad_cut_points_for_boxlo, and
 * bad_cut_points_for_boxhi are associated arrays of bad cut points
 * defined by given bad cut point arrays for in_box.
 * Note no error checking is done.
 *
 *************************************************************************
 */

void
BalanceUtilities::privateCutBoxesAndSetBadCutPoints(
   hier::Box& box_lo,
   std::vector<std::vector<bool> >& bad_cut_points_for_boxlo,
   hier::Box& box_hi,
   std::vector<std::vector<bool> >& bad_cut_points_for_boxhi,
   const hier::Box& in_box,
   int cutdim,
   int cut_index,
   const std::vector<std::vector<bool> >& bad_cut_points)
{

   TBOX_ASSERT_OBJDIM_EQUALITY3(box_lo, box_hi, in_box);

   const tbox::Dimension& dim(box_lo.getDim());

   box_lo = in_box;
   box_lo.upper(cutdim) = cut_index - 1;

   box_hi = in_box;
   box_hi.lower(cutdim) = cut_index;

   int i;
   for (int id = 0; id < dim.getValue(); ++id) {

      const std::vector<bool>& arr_ref_in = bad_cut_points[id];

      const int ncellslo = box_lo.numberCells(id);
      const int ncellshi = box_hi.numberCells(id);

      bad_cut_points_for_boxlo[id].resize(ncellslo);
      bad_cut_points_for_boxhi[id].resize(ncellshi);

      std::vector<bool>& arr_ref_cutlo = bad_cut_points_for_boxlo[id];
      for (i = 0; i < ncellslo; ++i) {
         arr_ref_cutlo[i] = arr_ref_in[i];
      }

      std::vector<bool>& arr_ref_cuthi = bad_cut_points_for_boxhi[id];

      if (id == cutdim) {
         int mark = box_lo.numberCells(cutdim);
         for (i = 0; i < ncellshi; ++i) {
            arr_ref_cuthi[i] = arr_ref_in[i + mark];
         }
      } else {
         for (i = 0; i < ncellshi; ++i) {
            arr_ref_cuthi[i] = arr_ref_in[i];
         }
      }

   }

}

/*
 *************************************************************************
 *
 * Internal recursive function to chop a single box into two
 * boxes, if possible, based on uniform workload estimates.  It is
 * assumed that the bad-cut-point arrays are set properly according
 * to the physical domain constraints.  Note no error checking is done.
 *
 *************************************************************************
 */

void
BalanceUtilities::privateRecursiveBisectionUniformSingleBox(
   hier::BoxContainer& out_boxes,
   std::list<double>& out_workloads,
   const hier::Box& in_box,
   double in_box_workload,
   double ideal_workload,
   const double workload_tolerance,
   const hier::IntVector& min_size,
   const hier::IntVector& cut_factor,
   std::vector<std::vector<bool> >& bad_cut_points)
{
   TBOX_ASSERT_OBJDIM_EQUALITY3(in_box, min_size, cut_factor);

   const tbox::Dimension dim(in_box.getDim());

   if (in_box_workload <= ((1. + workload_tolerance) * ideal_workload)) {

      out_boxes.pushFront(in_box);
      out_workloads.push_front(in_box_workload);

   } else {

      /*
       * Determine best direction to chop box.
       */
      int cut_dim;
      bool can_cut_box = privateFindBestCutDimension(cut_dim,
            in_box,
            min_size,
            cut_factor,
            bad_cut_points);

      if (can_cut_box) {

         int i;

         const int numcells = in_box.numberCells(cut_dim);
         int mincut =
            tbox::MathUtilities<int>::Max(min_size(cut_dim), cut_factor(cut_dim));

         /*
          * Search for chop point along chosen direction.
          */

         double work_in_single_slice = 1.0;
         for (int id = 0; id < dim.getValue(); ++id) {
            if (id != cut_dim) {
               work_in_single_slice *= (double)in_box.numberCells(id);
            }
         }

         std::vector<double> work_in_slices(numcells);
         for (i = 0; i < numcells; ++i) {
            work_in_slices[i] = work_in_single_slice;
         }

         int cut_index = privateFindCutPoint(in_box_workload,
               ideal_workload,
               mincut,
               numcells,
               work_in_slices,
               bad_cut_points[cut_dim]);
         cut_index += in_box.lower(cut_dim);

         /*
          * Create two new boxes based on cut index and define new
          * bad cut point arrays.  Then apply recursive bisection
          * to each new box.
          */

         hier::Box box_lo(dim);
         hier::Box box_hi(dim);

         std::vector<std::vector<bool> > bad_cut_points_for_boxlo(dim.getValue());
         std::vector<std::vector<bool> > bad_cut_points_for_boxhi(dim.getValue());

         privateCutBoxesAndSetBadCutPoints(box_lo,
            bad_cut_points_for_boxlo,
            box_hi,
            bad_cut_points_for_boxhi,
            in_box,
            cut_dim,
            cut_index,
            bad_cut_points);

         double box_lo_workload = (double)box_lo.size();
         privateRecursiveBisectionUniformSingleBox(out_boxes,
            out_workloads,
            box_lo,
            box_lo_workload,
            ideal_workload,
            workload_tolerance,
            min_size,
            cut_factor,
            bad_cut_points_for_boxlo);

         hier::BoxContainer boxes_hi;
         std::list<double> work_hi;

         double box_hi_workload = (double)box_hi.size();
         privateRecursiveBisectionUniformSingleBox(boxes_hi,
            work_hi,
            box_hi,
            box_hi_workload,
            ideal_workload,
            workload_tolerance,
            min_size,
            cut_factor,
            bad_cut_points_for_boxhi);

         out_boxes.spliceBack(boxes_hi);
         out_workloads.splice(out_workloads.end(), work_hi);

      } else {  // !can_cut_box

         out_boxes.pushFront(in_box);
         out_workloads.push_front(in_box_workload);

      }

   } // in_box_workload > ideal_workload

}

/*
 *************************************************************************
 *
 * Internal recursive function to chop a single box into two
 * boxes, if possible, based on nonuniform workload estimates.  It is
 * assumed that the bad-cut-point arrays are set properly according
 * to the physical domain constraints.  Note no error checking is done.
 *
 *************************************************************************
 */

void
BalanceUtilities::privateRecursiveBisectionNonuniformSingleBox(
   hier::BoxContainer& out_boxes,
   std::list<double>& out_workloads,
   const boost::shared_ptr<hier::Patch>& patch,
   const hier::Box& in_box,
   double in_box_workload,
   int work_data_index,
   double ideal_workload,
   const double workload_tolerance,
   const hier::IntVector& min_size,
   const hier::IntVector& cut_factor,
   std::vector<std::vector<bool> >& bad_cut_points)
{
   TBOX_ASSERT(patch);
   TBOX_ASSERT_OBJDIM_EQUALITY4(*patch, in_box, min_size, cut_factor);

   const tbox::Dimension dim(in_box.getDim());

   if (in_box_workload <= ((1. + workload_tolerance) * ideal_workload)) {

      out_boxes.pushFront(in_box);
      out_workloads.push_front(in_box_workload);

   } else {

      /*
       * Determine best direction to chop box.
       */
      int cut_dim;
      bool can_cut_box = privateFindBestCutDimension(cut_dim,
            in_box,
            min_size,
            cut_factor,
            bad_cut_points);

      if (can_cut_box) {

         int i;

         const int numcells = in_box.numberCells(cut_dim);
         int mincut =
            tbox::MathUtilities<int>::Max(min_size(cut_dim), cut_factor(cut_dim));

         /*
          * Search for chop point along chosen direction.
          */

         hier::Box slice_box = in_box;
         slice_box.upper(cut_dim) = slice_box.lower(cut_dim);

         std::vector<double> work_in_slices(numcells);
         for (i = 0; i < numcells; ++i) {
            work_in_slices[i] =
               BalanceUtilities::computeNonUniformWorkload(patch,
                  work_data_index,
                  slice_box);
            slice_box.lower(cut_dim) += 1;
            slice_box.upper(cut_dim) = slice_box.lower(cut_dim);

         }

         int cut_index = privateFindCutPoint(in_box_workload,
               ideal_workload,
               mincut,
               numcells,
               work_in_slices,
               bad_cut_points[cut_dim]);
         cut_index += in_box.lower(cut_dim);

         /*
          * Create two new boxes based on cut index and define new
          * bad cut point arrays.  Then apply recursive bisection
          * to each new box.
          */

         hier::Box box_lo(dim);
         hier::Box box_hi(dim);

         std::vector<std::vector<bool> > bad_cut_points_for_boxlo(dim.getValue());
         std::vector<std::vector<bool> > bad_cut_points_for_boxhi(dim.getValue());

         privateCutBoxesAndSetBadCutPoints(box_lo,
            bad_cut_points_for_boxlo,
            box_hi,
            bad_cut_points_for_boxhi,
            in_box,
            cut_dim,
            cut_index,
            bad_cut_points);

         const int box_lo_ncells = box_lo.numberCells(cut_dim);
         double box_lo_workload = 0.0;
         for (i = 0; i < box_lo_ncells; ++i) {
            box_lo_workload += work_in_slices[i];
         }
         privateRecursiveBisectionNonuniformSingleBox(out_boxes,
            out_workloads,
            patch,
            box_lo,
            box_lo_workload,
            work_data_index,
            ideal_workload,
            workload_tolerance,
            min_size,
            cut_factor,
            bad_cut_points_for_boxlo);

         hier::BoxContainer boxes_hi;
         std::list<double> work_hi;

         double box_hi_workload = in_box_workload - box_lo_workload;
         privateRecursiveBisectionNonuniformSingleBox(boxes_hi,
            work_hi,
            patch,
            box_hi,
            box_hi_workload,
            work_data_index,
            ideal_workload,
            workload_tolerance,
            min_size,
            cut_factor,
            bad_cut_points_for_boxhi);

         out_boxes.spliceBack(boxes_hi);
         out_workloads.splice(out_workloads.end(), work_hi);

      } else {  // !can_cut_box

         out_boxes.pushFront(in_box);
         out_workloads.push_front(in_box_workload);

      }

   } // in_box_workload > ideal_workload

}

/*
 *************************************************************************
 *
 * Compute workload in box region of patch.
 *
 *************************************************************************
 */

double
BalanceUtilities::computeNonUniformWorkload(
   const boost::shared_ptr<hier::Patch>& patch,
   int wrk_indx,
   const hier::Box& box)
{
   TBOX_ASSERT(patch);
   TBOX_ASSERT_OBJDIM_EQUALITY2(*patch, box);

   const boost::shared_ptr<pdat::CellData<double> > work_data(
      BOOST_CAST<pdat::CellData<double>, hier::PatchData>(
         patch->getPatchData(wrk_indx)));

   TBOX_ASSERT(work_data);

   double workload = s_norm_ops.L1Norm(work_data, box);

   return workload;
}

/*
 *************************************************************************
 *
 * Construct a processor mapping using the collection of weights and
 * the number of processors.  The return value provides an estimate of
 * the load balance efficiency from zero through one hundred.
 *
 *************************************************************************
 */

double
BalanceUtilities::binPack(
   hier::ProcessorMapping& mapping,
   std::vector<double>& weights,
   const int nproc)
{
   TBOX_ASSERT(nproc > 0);

   /*
    * Create the mapping array, find the average workload, and zero weights
    */

   const int nboxes = static_cast<int>(weights.size());
   mapping.setMappingSize(nboxes);

   double avg_work = 0.0;
   for (int w = 0; w < nboxes; ++w) {
      TBOX_ASSERT(weights[w] >= 0.0);
      avg_work += weights[w];
   }
   avg_work /= nproc;

   std::vector<double> work(nproc);
   for (int p = 0; p < nproc; ++p) {
      work[p] = 0.0;
   }

   /*
    * Assign each box to the processor with the lowest workload
    */
   for (int b = 0; b < nboxes; ++b) {
      const double weight = weights[b];

      int proc = 0;
      double diff = avg_work - (work[0] + weight);
      for (int p = 1; p < nproc; ++p) {
         const double d = avg_work - (work[p] + weight);
         if (((diff > 0.0) && (d >= 0.0) &&
              (d < diff)) || ((diff < 0.0) && (d > diff))) {
            diff = d;
            proc = p;
         }
      }

      work[proc] += weight;
      mapping.setProcessorAssignment(b, proc);
   }

   /*
    * Estimate load balance efficiency
    */

   double max_work = 0.0;
   for (int iw = 0; iw < nproc; ++iw) {
      if (work[iw] > max_work) max_work = work[iw];
   }

// Disable Intel warning on real comparison
#ifdef __INTEL_COMPILER
#pragma warning (disable:1572)
#endif
   return max_work == 0.0 ? 100.0 : 100.0 * avg_work / max_work;

}

/*
 *************************************************************************
 *
 * Construct a processor mapping using the collection of weights,
 * the number of processors, and the spatial distribution of the boxes.
 * The algorithm has two steps: (1) order the boxes based on the
 * location of the center of the box and (2) partition the boxes in
 * order so that the workload is fairly evenly distributed over the
 * processors.
 * The return value provides an estimate of the load balance efficiency
 * from zero through one hundred percent.
 *
 *************************************************************************
 */

double
BalanceUtilities::spatialBinPack(
   hier::ProcessorMapping& mapping,
   std::vector<double>& weights,
   hier::BoxContainer& boxes,
   const int nproc)
{
   TBOX_ASSERT(nproc > 0);
   TBOX_ASSERT(static_cast<int>(weights.size()) == boxes.size());

   const int nboxes = boxes.size();

   /*
    * compute offset which guarantees that the index space for all boxes
    * is positive.
    */
   hier::IntVector offset(boxes.front().lower());
   for (hier::BoxContainer::iterator itr = boxes.begin();
        itr != boxes.end(); ++itr) {
      offset.min(itr->lower());
   }

   /* construct array of spatialKeys */
   std::vector<SpatialKey> spatial_keys(nboxes);
   int i = 0;

   if (nboxes > 0) {
      const tbox::Dimension& dim = boxes.front().getDim();

      for (hier::BoxContainer::iterator itr = boxes.begin();
           itr != boxes.end(); ++itr) {

         /* compute center of box */
         hier::IntVector center = (itr->upper() + itr->lower()) / 2;

         if (dim == tbox::Dimension(1)) {
            spatial_keys[i].setKey(center(0) - offset(0));
         } else if (dim == tbox::Dimension(2)) {
            spatial_keys[i].setKey(center(0) - offset(0), center(1) - offset(1));
         } else if (dim == tbox::Dimension(3)) {
            spatial_keys[i].setKey(center(0) - offset(0), center(1) - offset(1),
               center(2) - offset(2));
         } else {
            TBOX_ERROR("BalanceUtilities::spatialBinPack error ..."
               << "\n not implemented for DIM>3" << std::endl);
         }
         ++i;
      }
   }

   /*
    * Sort boxes according to their spatial keys using a heapsort.
    */

   std::vector<int> permutation(nboxes);

   for (i = 0; i < nboxes; ++i) {
      permutation[i] = i;
   }

   for (i = nboxes / 2 - 1; i >= 0; --i) {
      privateHeapify(permutation, spatial_keys, i, nboxes);
   }
   for (i = nboxes - 1; i >= 1; --i) {
      const int tmp = permutation[0];
      permutation[0] = permutation[i];
      permutation[i] = tmp;
      privateHeapify(permutation, spatial_keys, 0, i);
   }

   /*
    * Copy unsorted data into temporaries and permute into sorted order
    */
   if (nboxes > 0) {
      const tbox::Dimension& dim = boxes.front().getDim();

      std::vector<hier::Box> unsorted_boxes(nboxes, hier::Box(dim));
      std::vector<double> unsorted_weights(nboxes);

      i = 0;
      for (hier::BoxContainer::iterator itr = boxes.begin();
           itr != boxes.end(); ++itr) {
         unsorted_boxes[i] = *itr;
         unsorted_weights[i] = weights[i];
         ++i;
      }

      i = 0;
      for (hier::BoxContainer::iterator itr = boxes.begin();
           itr != boxes.end(); ++itr) {
         *itr = unsorted_boxes[permutation[i]];
         weights[i] = unsorted_weights[permutation[i]];
         ++i;
      }

#ifdef DEBUG_CHECK_ASSERTIONS
      /*
       * Verify that the spatial keys are sorted in non-decreasing order
       */

      std::vector<SpatialKey> unsorted_keys(nboxes);
      for (i = 0; i < nboxes; ++i) {
         unsorted_keys[i] = spatial_keys[i];
      }

      for (i = 0; i < nboxes; ++i) {
         spatial_keys[i] = unsorted_keys[permutation[i]];
      }

      for (i = 0; i < nboxes - 1; ++i) {
         TBOX_ASSERT(spatial_keys[i] <= spatial_keys[i + 1]);
      }
#endif

   }

 
   /* Find average workload */

   double avg_work = 0.0;
   for (i = 0; i < nboxes; ++i) {
      TBOX_ASSERT(weights[i] >= 0.0);
      avg_work += weights[i];
   }
   avg_work /= nproc;

   /*
    * Generate processor mapping.  (nboxes-1) as the maximum
    * processor number assignable if the number of processors
    * exceeds the number of boxes.
    */
   mapping.setMappingSize(nboxes);
   if (nproc <= nboxes) {
      privateRecursiveProcAssign(0, nboxes - 1, weights,
         0, nproc - 1, mapping, avg_work);
   } else {
      privateRecursiveProcAssign(0, nboxes - 1, weights,
         0, nboxes - 1, mapping, avg_work);
   }

   /* compute work load for each processor */
   std::vector<double> work(nproc);
   for (i = 0; i < nproc; ++i) {
      work[i] = 0.0;
   }
   for (i = 0; i < nboxes; ++i) {
      work[mapping.getProcessorAssignment(i)] += weights[i];
   }

   /*
    * Estimate load balance efficiency
    */

   double max_work = 0.0;
   for (i = 0; i < nproc; ++i) {
      if (work[i] > max_work) max_work = work[i];
   }

// Disable Intel warning on real comparison
#ifdef __INTEL_COMPILER
#pragma warning (disable:1572)
#endif
   return max_work == 0.0 ? 100.0 : 100.0 * avg_work / max_work;

}

/*
 **************************************************************************
 *
 * Recursively chops boxes in input list until all pieces have workload
 * less than the prescribed ideal workload or no more chopping is allowed
 * by the given constraints.   A spatially-uniform workload is assumed;
 * i.e., all cells are weighted equally.
 *
 **************************************************************************
 */

void
BalanceUtilities::recursiveBisectionUniform(
   hier::BoxContainer& out_boxes,
   std::list<double>& out_workloads,
   const hier::BoxContainer& in_boxes,
   const double ideal_workload,
   const double workload_tolerance,
   const hier::IntVector& min_size,
   const hier::IntVector& cut_factor,
   const hier::IntVector& bad_interval,
   const hier::BoxContainer& physical_domain)
{
   TBOX_ASSERT_OBJDIM_EQUALITY3(min_size, cut_factor, bad_interval);

   const tbox::Dimension dim(min_size.getDim());

   TBOX_ASSERT(ideal_workload > 0);
   TBOX_ASSERT((workload_tolerance >= 0) && (workload_tolerance < 1.0));
   TBOX_ASSERT(min_size > hier::IntVector::getZero(dim));
   TBOX_ASSERT(cut_factor > hier::IntVector::getZero(dim));
   TBOX_ASSERT(bad_interval >= hier::IntVector::getZero(dim));
   TBOX_ASSERT(!physical_domain.isEmpty());

   out_boxes.clear();
   out_workloads.clear();

   bool bad_domain_boundaries_exist =
      privateBadCutPointsExist(physical_domain);

   for (hier::BoxContainer::const_iterator ib = in_boxes.begin();
        ib != in_boxes.end(); ++ib) {

      hier::Box box2chop = *ib;

      TBOX_ASSERT(!box2chop.empty());

      double boxwork = (double)box2chop.size();

      if (boxwork <= ((1.0 + workload_tolerance) * ideal_workload)) {

         out_boxes.pushFront(box2chop);
         out_workloads.push_front(boxwork);

      } else {

         std::vector<std::vector<bool> > bad_cut_points(dim.getValue());

         privateInitializeBadCutPointsForBox(bad_cut_points,
            box2chop,
            bad_domain_boundaries_exist,
            bad_interval,
            physical_domain);

         hier::BoxContainer tempboxes;
         std::list<double> temploads;
         privateRecursiveBisectionUniformSingleBox(
            tempboxes,
            temploads,
            box2chop,
            boxwork,
            ideal_workload,
            workload_tolerance,
            min_size,
            cut_factor,
            bad_cut_points);

         out_boxes.spliceBack(tempboxes);
         out_workloads.splice(out_workloads.end(), temploads);

      }
   }

}

/*
 **************************************************************************
 *
 * Recursively chops boxes described by patches in input patch level
 * until all pieces have workload less than the prescribed ideal workload
 * or no more chopping is allowed by the given constraints.  A spatially-
 * nonuniform workload is assumed; i.e., cell weights are given by the
 * patch data defined by the weight patch data id.
 *
 **************************************************************************
 */

void
BalanceUtilities::recursiveBisectionNonuniform(
   hier::BoxContainer& out_boxes,
   std::list<double>& out_workloads,
   const boost::shared_ptr<hier::PatchLevel>& in_level,
   int work_id,
   double ideal_workload,
   const double workload_tolerance,
   const hier::IntVector& min_size,
   const hier::IntVector& cut_factor,
   const hier::IntVector& bad_interval,
   const hier::BoxContainer& physical_domain)
{
   TBOX_ASSERT_OBJDIM_EQUALITY3(min_size, cut_factor, bad_interval);

   const tbox::Dimension dim(min_size.getDim());

   TBOX_ASSERT(ideal_workload > 0);
   TBOX_ASSERT((workload_tolerance >= 0) && (workload_tolerance < 1.0));
   TBOX_ASSERT(min_size > hier::IntVector::getZero(dim));
   TBOX_ASSERT(cut_factor > hier::IntVector::getZero(dim));
   TBOX_ASSERT(bad_interval >= hier::IntVector::getZero(dim));
   TBOX_ASSERT(!physical_domain.isEmpty());

   out_boxes.clear();
   out_workloads.clear();

   bool bad_domain_boundaries_exist =
      privateBadCutPointsExist(physical_domain);

   for (hier::PatchLevel::iterator ip(in_level->begin());
        ip != in_level->end(); ++ip) {
      const boost::shared_ptr<hier::Patch>& patch = *ip;

      hier::Box box2chop = patch->getBox();

      double boxwork = computeNonUniformWorkload(patch,
            work_id,
            box2chop);

      if (boxwork <= ((1. + workload_tolerance) * ideal_workload)) {

         out_boxes.pushFront(box2chop);
         out_workloads.push_front(boxwork);

      } else {

         std::vector<std::vector<bool> > bad_cut_points(dim.getValue());

         privateInitializeBadCutPointsForBox(bad_cut_points,
            box2chop,
            bad_domain_boundaries_exist,
            bad_interval,
            physical_domain);

         hier::BoxContainer tempboxes;
         std::list<double> temploads;
         privateRecursiveBisectionNonuniformSingleBox(
            tempboxes,
            temploads,
            patch,
            box2chop,
            boxwork,
            work_id,
            ideal_workload,
            workload_tolerance,
            min_size,
            cut_factor,
            bad_cut_points);

         out_boxes.spliceBack(tempboxes);
         out_workloads.splice(out_workloads.end(), temploads);
      }

   }

}

/*
 *************************************************************************
 *
 * Computes processor layout that corresponds, as closely as possible,
 * to the size of the supplied box.
 *
 * Inputs:
 *   num_procs - number of processors
 *   box - box which is to be layed out on processors
 * Output:
 *   proc_dist - vector describing processor layout
 *
 *************************************************************************
 */

void
BalanceUtilities::computeDomainDependentProcessorLayout(
   hier::IntVector& proc_dist,
   int num_procs,
   const hier::Box& box)
{
   TBOX_ASSERT_OBJDIM_EQUALITY2(proc_dist, box);

   const tbox::Dimension& dim(proc_dist.getDim());

   int i;
   TBOX_ASSERT(num_procs > 0);
#ifdef DEBUG_CHECK_ASSERTIONS
   for (i = 0; i < dim.getValue(); ++i) {
      TBOX_ASSERT(box.numberCells(i) > 0);
   }
#endif

   /*
    * Initialize:
    *  - compute p[] - array of prime factors of tot_procs
    *  - set d[] initially set to box dims in each direction.
    *  - set proc_dist[] = 1 in each direction
    *  - set pnew[] (recomputed set of primes) initially to p
    */
   std::vector<int> p;
   privatePrimeFactorization(num_procs, p);

   hier::IntVector d = box.numberCells();
   for (i = 0; i < dim.getValue(); ++i) {
      proc_dist(i) = 1;
   }

   std::vector<int> pnew;
   pnew.resize(static_cast<int>(p.size()));
   for (i = 0; i < static_cast<int>(p.size()); ++i) {
      pnew[i] = p[i];
   }
   privateResetPrimesArray(pnew);

   /*
    *  main loop:  build up processor count with prime
    *              factors until # processors is reached
    *              or we have run out of prime factors.
    *  NOTE:  infinite loop conditions occur if no
    *         box directions can be divided by any of the prime factors
    *         of num_procs.  Adding a counter prevents this condition.
    */
   int counter = 0;
   while ((proc_dist.getProduct() < num_procs) &&
          (pnew.size() > 0) && (counter < num_procs)) {

      //  Loop over prime factors - largest to smallest
      for (int k = static_cast<int>(pnew.size()) - 1; k >= 0; --k) {

         //  determine i - direction in which d is largest
         i = 0;
         int nx = d[i];
         for (int j = 0; j < dim.getValue(); ++j) {
            if (d[j] > nx) i = j;
         }

         // Divide the length by the largest possible prime
         // factor and update processors accordingly. Remove the
         // chosen prime factor from the prime factors array.
         if (d[i] % pnew[k] == 0) {
            d[i] = d[i] / pnew[k];
            proc_dist[i] = proc_dist[i] * pnew[k];

            // Once a prime factor is used, remove it from the array of
            // primes by setting to one and calling the privateResetPrimesArray
            // (which removes any prime = 1).
            pnew[k] = 1;
            privateResetPrimesArray(pnew);
         }

         // Check if our iteration to build processor counts has
         // reach total_procs count.  If so, break out of loop.
         if (proc_dist.getProduct() == num_procs) break;

      } // loop over prime factors

      ++counter;
   } // while loop

   /*
    * This routine can fail under certain circumstances, such as
    * when no box direction exactly divides by any of the prime factors.
    * In this case, revert to the less stringent routine which simply
    * breaks up the domain into prime factors.
    */
   if (proc_dist.getProduct() != num_procs) {
      TBOX_WARNING("computeDomainDependentProcessorLayout(): could not \n"
         << "construct valid processor array - calling \n"
         << "computeDomainIndependentProcessorLayout() " << std::endl);
      computeDomainIndependentProcessorLayout(proc_dist, num_procs, box);
   }

}

/*
 *************************************************************************
 *
 * Computes processor layout that simply uses largest prime factors in
 * the decomposition.  The box is only used to determine the largest
 * size in each direction.  The processor decomposition will NOT
 * necessarily correspond to box dimensions.
 *
 *************************************************************************
 */

void
BalanceUtilities::computeDomainIndependentProcessorLayout(
   hier::IntVector& proc_dist,
   int num_procs,
   const hier::Box& box)
{
   TBOX_ASSERT_OBJDIM_EQUALITY2(proc_dist, box);

   int i;
   const tbox::Dimension& dim(proc_dist.getDim());

   TBOX_ASSERT(num_procs > 0);
#ifdef DEBUG_CHECK_ASSERTIONS
   for (i = 0; i < dim.getValue(); ++i) {
      TBOX_ASSERT(box.numberCells(i) > 0);
   }
#endif

   /*
    * Input:
    *   box - box which is to be layed out on processors
    * Returned:
    *   proc_dist - processors in each direction
    *
    *
    * Initialize:
    *  - compute p[] - array of prime factors of num_procs
    *  - set d[] initially set to box dims in each direction.
    *  - set proc_dist[] = 1 in each direction
    *  - set pnew[] (recomputed set of primes) initially to p
    */

   std::vector<int> p;
   privatePrimeFactorization(num_procs, p);

   hier::IntVector d = box.numberCells();
   for (i = 0; i < dim.getValue(); ++i) {
      proc_dist(i) = 1;
   }

   std::vector<int> pnew;
   pnew.resize(static_cast<int>(p.size()));
   for (i = 0; i < static_cast<int>(p.size()); ++i) pnew[i] = p[i];
   privateResetPrimesArray(pnew);

   /*
    *  main loop:  build up processor count with prime
    *              factors until # processors is reached
    *              or we have run out of prime factors.
    */
   while ((proc_dist.getProduct() < num_procs) && (pnew.size() > 0)) {

      //  determine i - direction in which d is largest
      i = 0;
      int nx = d[i];
      for (int j = 0; j < dim.getValue(); ++j) {
         if (d[j] > nx) i = j;
      }

      // Set proc_dist(i) to the largest prime factor
      int k = static_cast<int>(pnew.size()) - 1;
      d[i] = d[i] / pnew[k];
      proc_dist[i] = proc_dist[i] * pnew[k];

      // Once a prime factor is used, remove it from the array of
      // primes by setting to one and calling the privateResetPrimesArray
      // (which removes any prime = 1).
      pnew[k] = 1;
      privateResetPrimesArray(pnew);

      // Check if our iteration to build processor count has
      // reach total_procs count.  If so, break out of loop.
      if (proc_dist.getProduct() == num_procs) break;

   } // while loop

   // error check - in case any cases pop up where we have
   // run out of prime factors but have not yet built a valid
   // processor array.
   if (proc_dist.getProduct() != num_procs) {
      TBOX_ERROR(
         "BalanceUtilities::computeDomainIndependentProcessorLayout() error"
         << "\n  invalid processor array computed" << std::endl);
   }

}

/*
 *************************************************************************
 *
 * Sort box work loads in decreasing order using a heapsort.  Both
 * the box array and the work array will be returned in sorted order.
 *
 *************************************************************************
 */

void
BalanceUtilities::sortDescendingBoxWorkloads(
   hier::BoxContainer& boxes,
   std::vector<double>& workload)
{
   TBOX_ASSERT(boxes.size() == static_cast<int>(workload.size()));

   /*
    * Create the permutation array that represents indices in sorted order
    */

   const int nboxes = static_cast<int>(workload.size());
   std::vector<int> permutation(nboxes);

   for (int i = 0; i < nboxes; ++i) {
      permutation[i] = i;
   }

   /*
    * Execute the heapsort using static member function privateHeapify()
    */

   for (int j = nboxes / 2 - 1; j >= 0; --j) {
      privateHeapify(permutation, workload, j, nboxes);
   }
   for (int k = nboxes - 1; k >= 1; --k) {
      const int tmp = permutation[0];
      permutation[0] = permutation[k];
      permutation[k] = tmp;
      privateHeapify(permutation, workload, 0, k);
   }

   /*
    * Copy unsorted data into temporaries and permute into sorted order
    */
   if (nboxes > 0) {
      const tbox::Dimension& dim(boxes.front().getDim());

      std::vector<hier::Box> unsorted_boxes(nboxes, hier::Box(dim));
      std::vector<double> unsorted_workload(nboxes);

      int l = 0;
      for (hier::BoxContainer::iterator itr = boxes.begin();
           itr != boxes.end(); ++itr) {
         unsorted_boxes[l] = *itr;
         unsorted_workload[l] = workload[l];
         ++l;
      }

      int m = 0;
      for (hier::BoxContainer::iterator itr = boxes.begin();
           itr != boxes.end(); ++itr) {
         *itr = unsorted_boxes[permutation[m]];
         workload[m] = unsorted_workload[permutation[m]];
         ++m;
      }

#ifdef DEBUG_CHECK_ASSERTIONS
      /*
       * Verify that the workload is sorted in nonincreasing order
       */

      for (int n = 0; n < nboxes - 1; ++n) {
         TBOX_ASSERT(workload[n] >= workload[n + 1]);
      }
#endif
   }
}

/*
 **************************************************************************
 *
 * Compute and return load balance efficiency for a level.
 *
 **************************************************************************
 */

double
BalanceUtilities::computeLoadBalanceEfficiency(
   const boost::shared_ptr<hier::PatchLevel>& level,
   std::ostream& os,
   int workload_data_id)
{
   TBOX_ASSERT(level);

   NULL_USE(os);
   const tbox::SAMRAI_MPI& mpi(level->getBoxLevel()->getMPI());

   int i;

   const hier::ProcessorMapping& mapping = level->getProcessorMapping();

   const int nprocs = mpi.getSize();
   std::vector<double> work(nprocs);

   for (i = 0; i < nprocs; ++i) {
      work[i] = 0.0;
   }

   if (workload_data_id < 0) {

      for (hier::PatchLevel::iterator ip(level->begin());
           ip != level->end(); ++ip) {
         work[mapping.getProcessorAssignment(ip->getLocalId().getValue())] +=
            (*ip)->getBox().size();
      }

   } else {

      for (hier::PatchLevel::iterator ip(level->begin());
           ip != level->end(); ++ip) {
         const boost::shared_ptr<hier::Patch>& patch = *ip;
         boost::shared_ptr<pdat::CellData<double> > weight(
            BOOST_CAST<pdat::CellData<double>, hier::PatchData>(
               patch->getPatchData(workload_data_id)));

         TBOX_ASSERT(weight);

         work[mapping.getProcessorAssignment(ip->getLocalId().getValue())] +=
            s_norm_ops.L1Norm(weight, patch->getBox());
      }

   }

   if (mpi.getSize() > 1) {
      mpi.AllReduce(&work[0], 1, MPI_SUM);
   }

   double max_work = 0.0;
   double total_work = 0.0;
   for (i = 0; i < nprocs; ++i) {
      total_work += work[i];
      if (work[i] > max_work) max_work = work[i];
   }

   double efficiency = 100.0 * total_work / (max_work * nprocs);

   return efficiency;

}



/*
 *************************************************************************
 *************************************************************************
 */

<<<<<<< HEAD
void
BalanceUtilities::findSmallBoxesInPostbalance(
   std::ostream &co,
   const std::string &border,
   const hier::MappingConnector &post_to_pre,
   const hier::IntVector &min_width,
   size_t min_cells )
{
   const hier::BoxLevel &post = post_to_pre.getBase();
   const hier::BoxContainer &post_boxes = post.getBoxes();

   int local_new_min_count = 0;
   for ( hier::BoxContainer::const_iterator bi=post_boxes.begin(); bi!=post_boxes.end(); ++bi ) {

      const hier::Box &post_box = *bi;

      if ( post_box.numberCells() >= min_width && static_cast<size_t>(post_box.size()) >= min_cells ) {
         continue;
      }

      if ( post_to_pre.hasNeighborSet(post_box.getBoxId()) ) {
         hier::BoxContainer pre_neighbors;
         post_to_pre.getLocalNeighbors(pre_neighbors);

         bool small_width = true;
         bool small_cells = true;
         for ( hier::BoxContainer::const_iterator na=pre_neighbors.begin();
               na!=pre_neighbors.end(); ++na ) {
            if ( !(na->numberCells() >= min_width) ) {
               small_width = false;
            }
            if ( !(static_cast<size_t>(na->size()) >= min_cells) ) {
               small_cells = false;
            }
         }
         if ( small_width || small_cells ) {
            ++local_new_min_count;
            co << border << "Post-box small_width=" << small_width
               << " small_cells=" << small_cells
               << ": " << post_box
               << post_box.numberCells() << '|' << post_box.size()
               << " from " << pre_neighbors.format(border,2);
         }

      }

   }

   int global_new_min_count = local_new_min_count;
   post.getMPI().AllReduce( &global_new_min_count, 1, MPI_SUM );

   co << border
      << "  Total of " << local_new_min_count << " / "
      << global_new_min_count << " new minimums." << std::endl;

   return;
}



/*
 *************************************************************************
 *************************************************************************
 */

void
BalanceUtilities::findSmallBoxesInPostbalance(
   std::ostream &co,
   const std::string &border,
   const hier::BoxLevel &post,
   const hier::BoxLevel &pre,
   const hier::IntVector &min_width,
   size_t min_cells )
{
   hier::MappingConnector post_to_pre( post, pre, hier::IntVector::getZero(post.getDim()) );
   hier::OverlapConnectorAlgorithm oca;
   oca.findOverlaps(post_to_pre);
   findSmallBoxesInPostbalance( co, border, post_to_pre, min_width, min_cells );
   return;
}



/*
 *************************************************************************
 *************************************************************************
 */

=======
>>>>>>> 58d997a3
bool
BalanceUtilities::compareLoads(
   int flags[],
   double cur_load,
   double new_load,
   double ideal_load,
   double low_load,
   double high_load,
   const PartitioningParams &pparams)
{
   double cur_range_miss = cur_load >= high_load ? cur_load-high_load :
      ( cur_load <= low_load ? low_load-cur_load : 0.0 );
   double new_range_miss = new_load >= high_load ? new_load-high_load :
      ( new_load <= low_load ? low_load-new_load : 0.0 );
   flags[0] = new_range_miss < (cur_range_miss-pparams.getLoadComparisonTol()) ? 1 :
      ( new_range_miss > cur_range_miss ? -1 : 0 );

   double cur_diff = tbox::MathUtilities<double>::Abs(cur_load-ideal_load);
   double new_diff = tbox::MathUtilities<double>::Abs(new_load-ideal_load);

   flags[1] = new_diff < (cur_diff-pparams.getLoadComparisonTol()) ? 1 :
      ( new_diff > cur_diff ? -1 : 0 );

   flags[2] = flags[0] != 0 ? flags[0] : ( flags[1] != 0 ? flags[1] : 0 );

<<<<<<< HEAD
   flags[3] = (new_load <= high_load && new_load >= low_load);

=======
>>>>>>> 58d997a3
   return flags[2] == 1;
}



/*
 *************************************************************************
 * Gather and report load balance for a single balancing.
 *************************************************************************
 */
void
BalanceUtilities::gatherAndReportLoadBalance(
   double local_load,
   const tbox::SAMRAI_MPI& mpi,
   std::ostream& os)
{
   int nproc = mpi.getSize();
   std::vector<double> workloads(nproc);
   if (mpi.getSize() > 1) {
      mpi.Allgather(&local_load,
         1,
         MPI_DOUBLE,
         &workloads[0],
         1,
         MPI_DOUBLE);
   } else {
      workloads[0] = local_load;
   }
   reportLoadBalance(workloads, os);
}



/*
 *************************************************************************
 * Gather and report load balance for multiple balancings.
 *************************************************************************
 */
void
BalanceUtilities::gatherAndReportLoadBalance(
   const std::vector<double>& local_loads,
   const tbox::SAMRAI_MPI& mpi,
   std::ostream& os)
{
   if (mpi.getSize() > 1) {
      int nproc = mpi.getSize();
      std::vector<double> mutable_local_loads(local_loads);
      std::vector<double> global_workloads(nproc * local_loads.size());
      mpi.Allgather(&mutable_local_loads[0],
         static_cast<int>(local_loads.size()),
         MPI_DOUBLE,
         &global_workloads[0],
         static_cast<int>(local_loads.size()),
         MPI_DOUBLE);
      std::vector<double> workloads_at_seq_i(nproc);
      for (size_t i = 0; i < local_loads.size(); ++i) {
         for (int n = 0; n < nproc; ++n) {
            workloads_at_seq_i[n] = global_workloads[i + n * local_loads.size()];
         }
         os << "================ Sequence " << i << " ===============\n";
         reportLoadBalance(workloads_at_seq_i, os);
      }
   } else {
      std::vector<double> workloads(1);
      workloads[0] = local_loads[0];
      reportLoadBalance(workloads, os);
   }
}



/*
 *************************************************************************
 *************************************************************************
 */
void
BalanceUtilities::reportLoadBalance(
   const std::vector<double>& workloads,
   std::ostream& os)
{
   const tbox::SAMRAI_MPI& mpi(tbox::SAMRAI_MPI::getSAMRAIWorld());
   const int nproc = mpi.getSize();

   const double demarks[] = { 0.50,
                              0.70,
                              0.85,
                              0.92,
                              0.98,
                              1.02,
                              1.08,
                              1.15,
                              1.30,
                              1.50,
                              2.00 };
   const int ndemarks = 11;

   TBOX_ASSERT((int)workloads.size() == nproc);

   RankAndLoad* rank_and_load = new RankAndLoad[nproc];

   double total_load = 0.0;

   for (int i = 0; i < nproc; ++i) {
      rank_and_load[i].rank = i;
      rank_and_load[i].load = workloads[i];
      total_load += workloads[i];
   }
   qsort((void *)rank_and_load,
      nproc,
      sizeof(RankAndLoad),
      qsortRankAndLoadCompareAscending);

   const double avg_load = total_load / nproc;
   const double min_load = rank_and_load[0].load;
   const int r_min_load = rank_and_load[0].rank;
   const double max_load = rank_and_load[nproc - 1].load;
   const int r_max_load = rank_and_load[nproc - 1].rank;

   os << "total/avg loads: "
      << total_load << " / "
      << avg_load << "\n";
#ifdef __INTEL_COMPILER
#pragma warning (disable:1572)
#endif
   os << std::setprecision(6)
      << "min/max loads: "
      << min_load << " @ P" << r_min_load << " / "
      << max_load << " @ P" << r_max_load << "   "
      << "diffs: "
      << min_load - avg_load << " / "
      << max_load - avg_load << "   "
      << std::setprecision(4)
      << "normalized: "
      << (avg_load != 0 ? min_load / avg_load : 0.0) << " / "
      << (avg_load != 0 ? max_load / avg_load : 0.0) << "\n";

   const char bars[] = "----";
   const char space[] = "   ";
   os.setf(std::ios_base::fixed);
   os << bars;
   for (int n = 0; n < ndemarks; ++n) {
      os << std::setw(4) << std::setprecision(2) << demarks[n] << bars;
   }
   os << '\n';

   double population;
   int irank = 0;
#ifdef __INTEL_COMPILER
#pragma warning (disable:1572)
#endif
   for (int n = 0; n < ndemarks; ++n) {
      double top = demarks[n];
      int old_irank = irank;
      for ( ; irank < nproc; ++irank)
         if (avg_load == 0 ||
             rank_and_load[irank].load / avg_load > top) break;
      int nrank = irank - old_irank;
      population = 100.0 * nrank / nproc;
      os << std::setw(5) << population << space;
   }
   population = 100.0 * (nproc - irank) / nproc;
   os << population << space;
   os << '\n';

   delete[] rank_and_load;
}



/*
 *************************************************************************
 * for use when sorting loads using the C-library qsort
 *************************************************************************
 */
int
BalanceUtilities::qsortRankAndLoadCompareDescending(
   const void* v,
   const void* w)
{
   const RankAndLoad* lv = (const RankAndLoad *)v;
   const RankAndLoad* lw = (const RankAndLoad *)w;
   if (lv->load > lw->load) {
      return -1;
   }

   if (lv->load < lw->load) {
      return 1;
   }

   return 0;
}



/*
 *************************************************************************
 * for use when sorting loads using the C-library qsort
 *************************************************************************
 */
int
BalanceUtilities::qsortRankAndLoadCompareAscending(
   const void* v,
   const void* w)
{
   const RankAndLoad* lv = (const RankAndLoad *)v;
   const RankAndLoad* lw = (const RankAndLoad *)w;
   if (lv->load < lw->load) {
      return -1;
   }

   if (lv->load > lw->load) {
      return 1;
   }

   return 0;
}



/*
 *************************************************************************
 * Constrain maximum box sizes in the given BoxLevel and
 * update given Connectors to the changed BoxLevel.
 *************************************************************************
 */
void
BalanceUtilities::constrainMaxBoxSizes(
   hier::BoxLevel& box_level,
   hier::Connector* anchor_to_level,
   const PartitioningParams &pparams )
{
   TBOX_ASSERT(!anchor_to_level || anchor_to_level->hasTranspose());

   const hier::IntVector& zero_vector(hier::IntVector::getZero(box_level.getDim()));

   hier::BoxLevel constrained(box_level.getRefinementRatio(),
      box_level.getGridGeometry(),
      box_level.getMPI());
   hier::MappingConnector unconstrained_to_constrained(box_level,
      constrained,
      zero_vector);

   const hier::BoxContainer& unconstrained_boxes = box_level.getBoxes();

   hier::LocalId next_available_index = box_level.getLastLocalId() + 1;

   for (hier::BoxContainer::const_iterator ni = unconstrained_boxes.begin();
        ni != unconstrained_boxes.end(); ++ni) {

      const hier::Box& box = *ni;

      const hier::IntVector box_size = box.numberCells();

      /*
       * If box already conform to max size constraint, keep it.
       * Else chop it up and keep the parts.
       */

      if (box_size <= pparams.getMaxBoxSize()) {

         constrained.addBox(box);

      } else {

         hier::BoxContainer chopped(box);
         hier::BoxUtilities::chopBoxes(
            chopped,
            pparams.getMaxBoxSize(),
            pparams.getMinBoxSize(),
            pparams.getCutFactor(),
            pparams.getBadInterval(),
            pparams.getDomainBoxes(box.getBlockId()));
         TBOX_ASSERT( !chopped.isEmpty() );

         if (chopped.size() != 1) {

            hier::Connector::NeighborhoodIterator base_box_itr =
               unconstrained_to_constrained.makeEmptyLocalNeighborhood(
                  box.getBoxId());

            for (hier::BoxContainer::iterator li = chopped.begin();
                 li != chopped.end(); ++li) {

               const hier::Box fragment = *li;

               const hier::Box new_box(fragment,
                                       next_available_index++,
                                       box_level.getMPI().getRank());
               TBOX_ASSERT(new_box.getBlockId() == ni->getBlockId());

               constrained.addBox(new_box);

               unconstrained_to_constrained.insertLocalNeighbor(
                  new_box,
                  base_box_itr);

            }

         } else {
            TBOX_ASSERT( box.isSpatiallyEqual( chopped.front() ) );
            constrained.addBox(box);
         }

      }

   }

   if (anchor_to_level && anchor_to_level->isFinalized()) {
      // Modify anchor<==>level Connectors and swap box_level with constrained.
      hier::MappingConnectorAlgorithm mca;
      mca.setTimerPrefix("mesh::BalanceUtilities");
      mca.modify(*anchor_to_level,
                 unconstrained_to_constrained,
                 &box_level,
                 &constrained);
   } else {
      // Swap box_level and constrained without touching anchor<==>level.
      hier::BoxLevel::swap(box_level, constrained);
   }

}






/*
**************************************************************************
* Move Boxes in balance_box_level from ranks outside of
* rank_group to ranks inside rank_group.  Modify the given connectors
* to make them correct following this moving of boxes.
**************************************************************************
*/

void
BalanceUtilities::prebalanceBoxLevel(
   hier::BoxLevel& balance_box_level,
   hier::Connector* balance_to_anchor,
   const tbox::RankGroup& rank_group)
{

   if (balance_to_anchor) {
      TBOX_ASSERT(balance_to_anchor->hasTranspose());
      TBOX_ASSERT(balance_to_anchor->getTranspose().checkTransposeCorrectness(*balance_to_anchor) == 0);
      TBOX_ASSERT(balance_to_anchor->checkTransposeCorrectness(balance_to_anchor->getTranspose()) == 0);
   }

   /*
    * tmp_box_level will contain the same boxes as
    * balance_box_level, but all will live on the processors
    * specified in rank_group.
    */
   hier::BoxLevel tmp_box_level(balance_box_level.getRefinementRatio(),
      balance_box_level.getGridGeometry(),
      balance_box_level.getMPI());

   /*
    * If a rank is not in rank_group it is called a "sending" rank, as
    * it will send any Boxes it has to a rank in rank_group.
    */
   bool is_sending_rank = rank_group.isMember(balance_box_level.getMPI().getRank()) ? false : true;

   int output_nproc = rank_group.size();

   /*
    * the send and receive comm objects
    */
   tbox::AsyncCommStage comm_stage;
   tbox::AsyncCommPeer<int>* box_send = 0;
   tbox::AsyncCommPeer<int>* box_recv = 0;
   tbox::AsyncCommPeer<int>* id_send = 0;
   tbox::AsyncCommPeer<int>* id_recv = 0;

   /*
    * A sending rank will send its Boxes to a receiving rank, and
    * that receiving processor will add it to its local set of Boxes.
    * When the box is added on the receiving processor, it will receive
    * a new LocalId.  This LocalId value needs to be sent back to
    * the sending processor, in order to construct the mapping connectors.
    *
    * Therefore the sending ranks construct comm objects for sending boxes
    * and receiving LocalIdes.
    *
    * Sending processors send to ranks in the rank_group determined by
    * a modulo heuristic.
    */
   if (is_sending_rank) {
      box_send = new tbox::AsyncCommPeer<int>;
      box_send->initialize(&comm_stage);
      box_send->setPeerRank(rank_group.getMappedRank(balance_box_level.getMPI().getRank() % output_nproc));
      box_send->setMPI(balance_box_level.getMPI());
      box_send->setMPITag(BalanceUtilities_PREBALANCE0 + 2 * balance_box_level.getMPI().getRank(),
         BalanceUtilities_PREBALANCE1 + 2 * balance_box_level.getMPI().getRank());

      id_recv = new tbox::AsyncCommPeer<int>;
      id_recv->initialize(&comm_stage);
      id_recv->setPeerRank(rank_group.getMappedRank(balance_box_level.getMPI().getRank() % output_nproc));
      id_recv->setMPI(balance_box_level.getMPI());
      id_recv->setMPITag(BalanceUtilities_PREBALANCE0 + 2 * balance_box_level.getMPI().getRank(),
         BalanceUtilities_PREBALANCE1 + 2 * balance_box_level.getMPI().getRank());
   }

   /*
    * The receiving ranks construct comm objects for receiving boxes
    * and sending LocalIdes.
    */
   int num_recvs = 0;
   if (rank_group.isMember(balance_box_level.getMPI().getRank())) {
      std::list<int> recv_ranks;
<<<<<<< HEAD
      for (int i = 0; i < balance_box_level.getMPI().getSize(); i++) {
=======
      for (int i = 0; i < balance_box_level.getMPI().getSize(); ++i) {
>>>>>>> 58d997a3
         if (!rank_group.isMember(i) &&
             rank_group.getMappedRank(i % output_nproc) == balance_box_level.getMPI().getRank()) {
            recv_ranks.push_back(i);
         }
      }
      num_recvs = static_cast<int>(recv_ranks.size());
      if (num_recvs > 0) {
         box_recv = new tbox::AsyncCommPeer<int>[num_recvs];
         id_send = new tbox::AsyncCommPeer<int>[num_recvs];
         int recv_count = 0;
         for (std::list<int>::const_iterator ri(recv_ranks.begin());
<<<<<<< HEAD
              ri != recv_ranks.end(); ri++) {
=======
              ri != recv_ranks.end(); ++ri) {
>>>>>>> 58d997a3
            const int rank = *ri;
            box_recv[recv_count].initialize(&comm_stage);
            box_recv[recv_count].setPeerRank(rank);
            box_recv[recv_count].setMPI(balance_box_level.getMPI());
            box_recv[recv_count].setMPITag(BalanceUtilities_PREBALANCE0 + 2 * rank,
               BalanceUtilities_PREBALANCE1 + 2 * rank);

            id_send[recv_count].initialize(&comm_stage);
            id_send[recv_count].setPeerRank(rank);
            id_send[recv_count].setMPI(balance_box_level.getMPI());
            id_send[recv_count].setMPITag(BalanceUtilities_PREBALANCE0 + 2 * rank,
               BalanceUtilities_PREBALANCE1 + 2 * rank);

<<<<<<< HEAD
            recv_count++;
=======
            ++recv_count;
>>>>>>> 58d997a3
         }
         TBOX_ASSERT(num_recvs == recv_count);
      }
   }

   /*
    * Construct the mapping Connectors which describe the mapping from the box
    * configuration of the given balance_box_level, to the new
    * configuration stored in tmp_box_level.  These mapping Connectors
    * are necessary to modify the two Connectors given in the argument list,
    * so that on return from this method, they will be correct for the new
    * balance_box_level.
    */
   hier::MappingConnector balance_to_tmp(
      balance_box_level,
      tmp_box_level,
      hier::IntVector::getZero(balance_box_level.getDim()));

   hier::MappingConnector tmp_to_balance(
      tmp_box_level,
      balance_box_level,
      hier::IntVector::getZero(balance_box_level.getDim()));

   balance_to_tmp.setTranspose(&tmp_to_balance, false);

   /*
    * Where Boxes already exist on ranks in rank_group,
    * move them directly to tmp_box_level.
    */
   if (!is_sending_rank) {
      const hier::BoxContainer& unchanged_boxes =
         balance_box_level.getBoxes();

      for (hier::BoxContainer::const_iterator ni = unchanged_boxes.begin();
           ni != unchanged_boxes.end(); ++ni) {

         const hier::Box& box = *ni;
         tmp_box_level.addBox(box);
      }
   }

   const int buf_size = hier::Box::commBufferSize(balance_box_level.getDim());

   /*
    * On sending ranks, pack the Boxes into buffers and send.
    */
   if (is_sending_rank) {
      const hier::BoxContainer& sending_boxes =
         balance_box_level.getBoxes();
      const int num_sending_boxes =
         static_cast<int>(sending_boxes.size());

<<<<<<< HEAD
      int* buffer = new int[buf_size * num_sending_boxes];
=======
      int* buffer = 0;
      if (num_sending_boxes > 0) {
         buffer = new int[buf_size * num_sending_boxes];
      }
>>>>>>> 58d997a3
      int box_count = 0;
      for (hier::BoxContainer::const_iterator ni = sending_boxes.begin();
           ni != sending_boxes.end(); ++ni) {

         const hier::Box& box = *ni;

         box.putToIntBuffer(&buffer[box_count * buf_size]);
<<<<<<< HEAD
         box_count++;
      }
      box_send->beginSend(buffer, buf_size * num_sending_boxes);

      delete[] buffer;
=======
         ++box_count;
      }
      box_send->beginSend(buffer, buf_size * num_sending_boxes);

      if (buffer) {
         delete[] buffer;
      }
>>>>>>> 58d997a3
   }

   /*
    * On receiving ranks, complete the receives, add the boxes to local
    * tmp_box_level, insert boxes into tmp_to_balance, and then
    * send the new LocalIdes back to the sending processors.
    */
   if (!is_sending_rank && num_recvs > 0) {
<<<<<<< HEAD
      for (int i = 0; i < num_recvs; i++) {
=======
      for (int i = 0; i < num_recvs; ++i) {
>>>>>>> 58d997a3
         box_recv[i].beginRecv();
      }
      int num_completed_recvs = 0;
      std::vector<bool> completed(num_recvs, false);
      while (num_completed_recvs < num_recvs) {
<<<<<<< HEAD
         for (int i = 0; i < num_recvs; i++) {
            if (!completed[i] && box_recv[i].checkRecv()) {
               num_completed_recvs++;
               completed[i] = true;
               const int num_boxes = box_recv[i].getRecvSize() / buf_size;
               const int* buffer = box_recv[i].getRecvData();
               int* id_buffer = new int[num_boxes];

               for (int b = 0; b < num_boxes; b++) {
=======
         for (int i = 0; i < num_recvs; ++i) {
            if (!completed[i] && box_recv[i].checkRecv()) {
               ++num_completed_recvs;
               completed[i] = true;
               const int num_boxes = box_recv[i].getRecvSize() / buf_size;
               const int* buffer = box_recv[i].getRecvData();
               int* id_buffer = 0;
               if (num_boxes > 0) {
                  id_buffer = new int[num_boxes];
               }

               for (int b = 0; b < num_boxes; ++b) {
>>>>>>> 58d997a3
                  hier::Box box(balance_box_level.getDim());

                  box.getFromIntBuffer(&buffer[b * buf_size]);

                  hier::BoxContainer::const_iterator tmp_iter =
                     tmp_box_level.addBox(box,
                        box.getBlockId());

                  hier::BoxId tmp_box_id = tmp_iter->getBoxId();

                  tmp_to_balance.insertLocalNeighbor(box, tmp_box_id);

                  id_buffer[b] = tmp_box_id.getLocalId().getValue();
               }
               id_send[i].beginSend(id_buffer, num_boxes);

<<<<<<< HEAD
               delete[] id_buffer;
            }
         }
      }
      for (int i = 0; i < num_recvs; i++) {
=======
               if (id_buffer) {
                  delete[] id_buffer;
               }
            }
         }
      }
      for (int i = 0; i < num_recvs; ++i) {
>>>>>>> 58d997a3
         if (!id_send[i].checkSend()) {
            id_send[i].completeCurrentOperation();
         }
      }
   }

   /*
    * On sending ranks, receive the LocalIds, and add the edges
    * to balance_to_tmp.
    */
   if (is_sending_rank) {
      if (!box_send->checkSend()) {
         box_send->completeCurrentOperation();
      }

      id_recv->beginRecv();

      if (!id_recv->checkRecv()) {
         id_recv->completeCurrentOperation();
      }
      const int* buffer = id_recv->getRecvData();

      const hier::BoxContainer& sending_boxes =
         balance_box_level.getBoxes();
      TBOX_ASSERT(static_cast<int>(id_recv->getRecvSize()) == sending_boxes.size());

      int box_count = 0;
      for (hier::BoxContainer::const_iterator ni = sending_boxes.begin();
           ni != sending_boxes.end(); ++ni) {

         hier::Box new_box(
            *ni,
            (hier::LocalId)buffer[box_count],
            rank_group.getMappedRank(balance_box_level.getMPI().getRank() % output_nproc));

         balance_to_tmp.insertLocalNeighbor(new_box, (*ni).getBoxId());
<<<<<<< HEAD
         box_count++;
=======
         ++box_count;
>>>>>>> 58d997a3
      }
   }

   if (balance_to_anchor && balance_to_anchor->hasTranspose()) {
      /*
       * This modify operation copies tmp_box_level to
       * balance_box_level, and changes balance_to_anchor and
       * its transpose such that they are correct for the new state
       * of balance_box_level.
       */
      hier::MappingConnectorAlgorithm mca;
      mca.setTimerPrefix("mesh::BalanceUtilities");
      mca.modify(balance_to_anchor->getTranspose(),
         balance_to_tmp,
         &balance_box_level,
         &tmp_box_level);

      TBOX_ASSERT(balance_to_anchor->getTranspose().checkTransposeCorrectness(*balance_to_anchor) == 0);
      TBOX_ASSERT(balance_to_anchor->checkTransposeCorrectness(balance_to_anchor->getTranspose()) == 0);
   } else {
      hier::BoxLevel::swap(balance_box_level, tmp_box_level);
   }

   /*
    * Clean up raw pointer allocation.
    */
   if (is_sending_rank) {
      delete box_send;
      delete id_recv;
   }
   if (num_recvs) {
      delete[] box_recv;
      delete[] id_send;
   }
}

}
}

#if !defined(__BGL_FAMILY__) && defined(__xlC__)
/*
 * Suppress XLC warnings
 */
#pragma report(enable, CPPC5334)
#pragma report(enable, CPPC5328)
#endif

#endif<|MERGE_RESOLUTION|>--- conflicted
+++ resolved
@@ -17,10 +17,7 @@
 #include "SAMRAI/hier/BoxUtilities.h"
 #include "SAMRAI/hier/MappingConnector.h"
 #include "SAMRAI/hier/MappingConnectorAlgorithm.h"
-<<<<<<< HEAD
 #include "SAMRAI/hier/OverlapConnectorAlgorithm.h"
-=======
->>>>>>> 58d997a3
 #include "SAMRAI/hier/VariableDatabase.h"
 #include "SAMRAI/pdat/CellData.h"
 #include "SAMRAI/tbox/SAMRAI_MPI.h"
@@ -1776,7 +1773,6 @@
  *************************************************************************
  */
 
-<<<<<<< HEAD
 void
 BalanceUtilities::findSmallBoxesInPostbalance(
    std::ostream &co,
@@ -1865,8 +1861,6 @@
  *************************************************************************
  */
 
-=======
->>>>>>> 58d997a3
 bool
 BalanceUtilities::compareLoads(
    int flags[],
@@ -1892,11 +1886,8 @@
 
    flags[2] = flags[0] != 0 ? flags[0] : ( flags[1] != 0 ? flags[1] : 0 );
 
-<<<<<<< HEAD
    flags[3] = (new_load <= high_load && new_load >= low_load);
 
-=======
->>>>>>> 58d997a3
    return flags[2] == 1;
 }
 
@@ -2307,11 +2298,7 @@
    int num_recvs = 0;
    if (rank_group.isMember(balance_box_level.getMPI().getRank())) {
       std::list<int> recv_ranks;
-<<<<<<< HEAD
-      for (int i = 0; i < balance_box_level.getMPI().getSize(); i++) {
-=======
       for (int i = 0; i < balance_box_level.getMPI().getSize(); ++i) {
->>>>>>> 58d997a3
          if (!rank_group.isMember(i) &&
              rank_group.getMappedRank(i % output_nproc) == balance_box_level.getMPI().getRank()) {
             recv_ranks.push_back(i);
@@ -2323,11 +2310,7 @@
          id_send = new tbox::AsyncCommPeer<int>[num_recvs];
          int recv_count = 0;
          for (std::list<int>::const_iterator ri(recv_ranks.begin());
-<<<<<<< HEAD
-              ri != recv_ranks.end(); ri++) {
-=======
               ri != recv_ranks.end(); ++ri) {
->>>>>>> 58d997a3
             const int rank = *ri;
             box_recv[recv_count].initialize(&comm_stage);
             box_recv[recv_count].setPeerRank(rank);
@@ -2341,11 +2324,7 @@
             id_send[recv_count].setMPITag(BalanceUtilities_PREBALANCE0 + 2 * rank,
                BalanceUtilities_PREBALANCE1 + 2 * rank);
 
-<<<<<<< HEAD
-            recv_count++;
-=======
             ++recv_count;
->>>>>>> 58d997a3
          }
          TBOX_ASSERT(num_recvs == recv_count);
       }
@@ -2398,14 +2377,10 @@
       const int num_sending_boxes =
          static_cast<int>(sending_boxes.size());
 
-<<<<<<< HEAD
-      int* buffer = new int[buf_size * num_sending_boxes];
-=======
       int* buffer = 0;
       if (num_sending_boxes > 0) {
          buffer = new int[buf_size * num_sending_boxes];
       }
->>>>>>> 58d997a3
       int box_count = 0;
       for (hier::BoxContainer::const_iterator ni = sending_boxes.begin();
            ni != sending_boxes.end(); ++ni) {
@@ -2413,13 +2388,6 @@
          const hier::Box& box = *ni;
 
          box.putToIntBuffer(&buffer[box_count * buf_size]);
-<<<<<<< HEAD
-         box_count++;
-      }
-      box_send->beginSend(buffer, buf_size * num_sending_boxes);
-
-      delete[] buffer;
-=======
          ++box_count;
       }
       box_send->beginSend(buffer, buf_size * num_sending_boxes);
@@ -2427,7 +2395,6 @@
       if (buffer) {
          delete[] buffer;
       }
->>>>>>> 58d997a3
    }
 
    /*
@@ -2436,27 +2403,12 @@
     * send the new LocalIdes back to the sending processors.
     */
    if (!is_sending_rank && num_recvs > 0) {
-<<<<<<< HEAD
-      for (int i = 0; i < num_recvs; i++) {
-=======
       for (int i = 0; i < num_recvs; ++i) {
->>>>>>> 58d997a3
          box_recv[i].beginRecv();
       }
       int num_completed_recvs = 0;
       std::vector<bool> completed(num_recvs, false);
       while (num_completed_recvs < num_recvs) {
-<<<<<<< HEAD
-         for (int i = 0; i < num_recvs; i++) {
-            if (!completed[i] && box_recv[i].checkRecv()) {
-               num_completed_recvs++;
-               completed[i] = true;
-               const int num_boxes = box_recv[i].getRecvSize() / buf_size;
-               const int* buffer = box_recv[i].getRecvData();
-               int* id_buffer = new int[num_boxes];
-
-               for (int b = 0; b < num_boxes; b++) {
-=======
          for (int i = 0; i < num_recvs; ++i) {
             if (!completed[i] && box_recv[i].checkRecv()) {
                ++num_completed_recvs;
@@ -2469,7 +2421,6 @@
                }
 
                for (int b = 0; b < num_boxes; ++b) {
->>>>>>> 58d997a3
                   hier::Box box(balance_box_level.getDim());
 
                   box.getFromIntBuffer(&buffer[b * buf_size]);
@@ -2486,13 +2437,6 @@
                }
                id_send[i].beginSend(id_buffer, num_boxes);
 
-<<<<<<< HEAD
-               delete[] id_buffer;
-            }
-         }
-      }
-      for (int i = 0; i < num_recvs; i++) {
-=======
                if (id_buffer) {
                   delete[] id_buffer;
                }
@@ -2500,7 +2444,6 @@
          }
       }
       for (int i = 0; i < num_recvs; ++i) {
->>>>>>> 58d997a3
          if (!id_send[i].checkSend()) {
             id_send[i].completeCurrentOperation();
          }
@@ -2537,11 +2480,7 @@
             rank_group.getMappedRank(balance_box_level.getMPI().getRank() % output_nproc));
 
          balance_to_tmp.insertLocalNeighbor(new_box, (*ni).getBoxId());
-<<<<<<< HEAD
-         box_count++;
-=======
          ++box_count;
->>>>>>> 58d997a3
       }
    }
 
