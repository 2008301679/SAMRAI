--- conflicted
+++ resolved
@@ -1938,13 +1938,8 @@
 
    const tbox::Dimension& dim = d_hierarchy->getDim();
 
-<<<<<<< HEAD
-   d_tag_to_cluster_width.resize(d_hierarchy->getMaxNumberOfLevels()-1,
-                                 hier::IntVector(dim,0));
-=======
    d_tag_to_cluster_width.resize(d_hierarchy->getMaxNumberOfLevels() - 1,
       hier::IntVector::getZero(dim));
->>>>>>> 7a24c1cd
 
    for (int ln = d_hierarchy->getMaxNumberOfLevels() - 2; ln >= 0; --ln) {
       /*
@@ -1968,15 +1963,8 @@
          ln + 1,
          true);
       const hier::IntVector extend_ghosts_in_tag_space =
-<<<<<<< HEAD
-         hier::IntVector::ceilingDivide(
-            extend_ghosts,
-            d_hierarchy->getRatioToCoarserLevel(ln+1));
-
-=======
          hier::IntVector::ceilingDivide(extend_ghosts,
             d_hierarchy->getRatioToCoarserLevel(ln + 1));
->>>>>>> 7a24c1cd
 
       /*
        * Compute the width for tag<==>cluster.  This width be wide enough to
@@ -2689,14 +2677,10 @@
          *coarser_to_new,
          ratio);
 
-<<<<<<< HEAD
       hier::IntVector patch_cut_factor(
          dim,
          d_tag_init_strategy->getErrorCoarsenRatio(),
          new_box_level->getGridGeometry()->getNumberBlocks());
-=======
-      hier::IntVector patch_cut_factor(dim, d_tag_init_strategy->getErrorCoarsenRatio());
->>>>>>> 7a24c1cd
       patch_cut_factor.max(ratio);
 
       t_load_balance0->start();
@@ -3642,18 +3626,8 @@
          tbox::plog << "GriddingAlgorithm::enforceOverflowNesting: checking overflow."
                     << std::endl;
       }
-      hier::IntVector zero_vec(d_hierarchy->getDim(), 0);
       bool locally_nested = false;
       bool nested = d_blcu.baseNestsInHead(
-<<<<<<< HEAD
-         &locally_nested,
-         new_box_level,
-         tag_to_new.getBase(),
-         zero_vec, 
-         zero_vec, 
-         zero_vec, 
-         &d_hierarchy->getGridGeometry()->getDomainSearchTree());
-=======
             &locally_nested,
             new_box_level,
             tag_to_new.getBase(),
@@ -3661,7 +3635,6 @@
             hier::IntVector::getZero(d_hierarchy->getDim()),
             hier::IntVector::getZero(d_hierarchy->getDim()),
             &d_hierarchy->getGridGeometry()->getDomainSearchTree());
->>>>>>> 7a24c1cd
       if (!nested) {
          TBOX_ERROR(
             "Failed overflow nesting: new box_level does not nest in tagged box_level.\n"
@@ -3955,24 +3928,16 @@
             hier::CONNECTOR_IMPLICIT_CREATION_RULE,
             false);
 
-<<<<<<< HEAD
-      hier::IntVector neg_nest_buf(
-         dim, -d_hierarchy->getProperNestingBuffer(ln)); 
-
-      // This assert should pass due to GriddingAlgorithmConnectorWidthRequestor
-      TBOX_ASSERT( self_connector.getConnectorWidth() >= neg_nest_buf);
-=======
       // This assert shoud pass due to GriddingAlgorithmConnectorWidthRequestor.
       TBOX_ASSERT(self_connector.getConnectorWidth() >=
          hier::IntVector(dim, -d_hierarchy->getProperNestingBuffer(ln)));
->>>>>>> 7a24c1cd
 
       boost::shared_ptr<hier::MappingConnector> to_nesting_complement;
       d_blcu.computeExternalParts(
          d_proper_nesting_complement[ln],
          to_nesting_complement,
          self_connector,
-         neg_nest_buf,
+         hier::IntVector(dim, -d_hierarchy->getProperNestingBuffer(ln)),
          d_hierarchy->getGridGeometry()->getDomainSearchTree());
 
       /*
