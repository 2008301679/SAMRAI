/*************************************************************************
 *
 * This file is part of the SAMRAI distribution.  For full copyright
 * information, see COPYRIGHT and COPYING.LESSER.
 *
 * Copyright:     (c) 1997-2014 Lawrence Livermore National Security, LLC
 * Description:   AMR hierarchy generation and regridding routines.
 *
 ************************************************************************/
#include "SAMRAI/mesh/GriddingAlgorithm.h"

#include "SAMRAI/tbox/IEEE.h"
#include "SAMRAI/tbox/RestartManager.h"
#include "SAMRAI/hier/BoxContainer.h"
#include "SAMRAI/hier/BoxUtilities.h"
#include "SAMRAI/hier/PeriodicShiftCatalog.h"
#include "SAMRAI/hier/RealBoxConstIterator.h"
#include "SAMRAI/hier/VariableDatabase.h"
#include "SAMRAI/math/PatchCellDataBasicOps.h"
#include "SAMRAI/mesh/StandardTagAndInitialize.h"

#include <stdio.h>
#include <stdlib.h>
#include <ctype.h>
#include <iomanip>

#if !defined(__BGL_FAMILY__) && defined(__xlC__)
/*
 * Suppress XLC warnings
 */
#pragma report(disable, CPPC5334)
#pragma report(disable, CPPC5328)
#endif

namespace SAMRAI {
namespace mesh {

const int GriddingAlgorithm::ALGS_GRIDDING_ALGORITHM_VERSION = 3;

/*
 *************************************************************************
 *
 * Initialize the static data members.
 *
 *************************************************************************
 */

std::vector<int> * GriddingAlgorithm::s_tag_indx = 0;
std::vector<int> * GriddingAlgorithm::s_buf_tag_indx = 0;

tbox::StartupShutdownManager::Handler
GriddingAlgorithm::s_startup_shutdown_handler(
   0,
   GriddingAlgorithm::startupCallback,
   GriddingAlgorithm::shutdownCallback,
   0,
   tbox::StartupShutdownManager::priorityListElements);

/*
 *************************************************************************
 *
 * Constructor and destructor for GriddingAlgorithm.
 *
 *************************************************************************
 */
GriddingAlgorithm::GriddingAlgorithm(
   const boost::shared_ptr<hier::PatchHierarchy>& hierarchy,
   const std::string& object_name,
   const boost::shared_ptr<tbox::Database>& input_db,
   const boost::shared_ptr<TagAndInitializeStrategy>& tag_init_strategy,
   const boost::shared_ptr<BoxGeneratorStrategy>& generator,
   const boost::shared_ptr<LoadBalanceStrategy>& balancer,
   const boost::shared_ptr<LoadBalanceStrategy>& balancer0):
   GriddingAlgorithmStrategy(),
   d_hierarchy(hierarchy),
   d_connector_width_requestor(),
   d_buf_tag_ghosts(hierarchy->getDim(), 0),
   d_object_name(object_name),
   d_tag_init_strategy(tag_init_strategy),
   d_box_generator(generator),
   d_load_balancer(balancer),
   d_load_balancer0(balancer0 ? balancer0 : balancer),
   d_mb_tagger_strategy(0),
   d_true_tag(1),
   d_false_tag(0),
   d_base_ln(-1),
   d_tag_to_cluster_width(),
   d_check_nonrefined_tags('w'),
   d_check_overlapping_patches('w'),
   d_check_nonnesting_user_boxes('e'),
   d_check_boundary_proximity_violation('e'),
   d_sequentialize_patch_indices(true),
   d_log_metadata_statistics(false),
   d_oca(),
   d_mca(),
   d_blcu(),
   d_oca0(),
   d_mca0(),
   d_blcu0(),
   d_enforce_proper_nesting(true),
   d_extend_to_domain_boundary(true),
   d_load_balance(true),
   d_barrier_and_time(false),
   d_check_overflow_nesting(false),
   d_check_proper_nesting(false),
   d_check_connectors(false),
   d_print_steps(false)
{
   TBOX_ASSERT(hierarchy);
   TBOX_ASSERT(!object_name.empty());
   TBOX_ASSERT(tag_init_strategy);
   TBOX_ASSERT(generator);
   TBOX_ASSERT(balancer);

   tbox::RestartManager::getManager()->
   registerRestartItem(d_object_name, this);

   d_hierarchy->registerConnectorWidthRequestor(
      d_connector_width_requestor);

   const tbox::Dimension& dim = hierarchy->getDim();

   /*
    * Construct integer tag variables and add to variable database.
    * Note that variables and patch data indices are shared among
    * all GriddingAlgorithm instances.  The VariableDatabase
    * holds the variables, once contructed and registered via the
    * VariableDatabase::makeInternalSAMRAIWorkVariablePatchDataIndex()
    * function call.  Note that variables are registered and patch data
    * indices are made only for the first time through the constructor.
    */
   hier::VariableDatabase* var_db = hier::VariableDatabase::getDatabase();

   std::string tag_interior_variable_name("GriddingAlgorithm__tag-interior");
   std::string tag_buffer_variable_name("GriddingAlgorithm__tag-buffer");

   std::ostringstream dim_extension;
   dim_extension << "_" << dim.getValue();

   tag_interior_variable_name += dim_extension.str();
   tag_buffer_variable_name += dim_extension.str();

   d_tag = boost::dynamic_pointer_cast<pdat::CellVariable<int>, hier::Variable>(
         var_db->getVariable(tag_interior_variable_name));
   if (!d_tag) {
      d_tag.reset(
         new pdat::CellVariable<int>(dim, tag_interior_variable_name, 1));
   }

   d_buf_tag = boost::dynamic_pointer_cast<pdat::CellVariable<int>, hier::Variable>(
         var_db->getVariable(tag_buffer_variable_name));
   if (!d_buf_tag) {
      d_buf_tag.reset(new pdat::CellVariable<int>(dim,
            tag_buffer_variable_name,
            1));
   }

   if ((*s_tag_indx)[dim.getValue() - 1] < 0) {
      (*s_tag_indx)[dim.getValue() - 1] =
         var_db->registerInternalSAMRAIVariable(d_tag,
            hier::IntVector::getZero(dim));
   }
   if ((*s_buf_tag_indx)[dim.getValue() - 1] < 0) {
      (*s_buf_tag_indx)[dim.getValue() - 1] =
         var_db->registerInternalSAMRAIVariable(d_buf_tag,
            hier::IntVector::getOne(dim));
      d_buf_tag_ghosts = hier::IntVector::getOne(dim);
   }

   d_tag_indx = (*s_tag_indx)[dim.getValue() - 1];
   d_buf_tag_indx = (*s_buf_tag_indx)[dim.getValue() - 1];

   if (d_hierarchy->getGridGeometry()->getNumberBlocks() > 1) {
      d_mb_tagger_strategy = new MultiblockGriddingTagger();
      d_mb_tagger_strategy->setScratchTagPatchDataIndex(d_buf_tag_indx);
   }

   /*
    * Initialize communication algorithm for exchanging buffered tag data.
    */
   d_bdry_fill_tags.reset(new xfer::RefineAlgorithm());

   d_bdry_fill_tags->registerRefine(d_buf_tag_indx,
      d_buf_tag_indx,
      d_buf_tag_indx,
      boost::shared_ptr<hier::RefineOperator>());

   d_proper_nesting_complement.resize(d_hierarchy->getMaxNumberOfLevels());
   d_to_nesting_complement.resize(d_hierarchy->getMaxNumberOfLevels());

   /*
    * Initialize object with data read from input and restart databases.
    */
   bool is_from_restart = tbox::RestartManager::getManager()->isFromRestart();
   if (is_from_restart) {
      getFromRestart();
   }

   getFromInput(input_db, is_from_restart);

   if (d_hierarchy->getMaxNumberOfLevels() > 1) {
      std::vector<hier::IntVector> ratio_to_coarser(
         d_hierarchy->getMaxNumberOfLevels(),
         hier::IntVector(dim,1));
      for (int ln = 0; ln < d_hierarchy->getMaxNumberOfLevels(); ++ln) {
         ratio_to_coarser[ln] = d_hierarchy->getRatioToCoarserLevel(ln);
      }
      d_tag_init_strategy->checkCoarsenRatios(ratio_to_coarser);
      // Note: checkCoarsenRatios() must precede getErrorCoarsenRatio().
   }
   if (d_tag_init_strategy->getErrorCoarsenRatio() > 1) {
      boost::shared_ptr<StandardTagAndInitialize> std_tag_init(
         boost::dynamic_pointer_cast<StandardTagAndInitialize, TagAndInitializeStrategy>(
            d_tag_init_strategy));
      if (std_tag_init) {
         d_hierarchy->registerConnectorWidthRequestor(
            std_tag_init->getConnectorWidthRequestor());
      }
   }

   d_bdry_sched_tags.resize(d_hierarchy->getMaxNumberOfLevels());

   d_oca.setSAMRAI_MPI(d_hierarchy->getDomainBoxLevel().getMPI(), true);
   d_mca.setSAMRAI_MPI(d_hierarchy->getDomainBoxLevel().getMPI(), true);
   d_oca0.setSAMRAI_MPI(d_hierarchy->getDomainBoxLevel().getMPI(), true);
   d_mca0.setSAMRAI_MPI(d_hierarchy->getDomainBoxLevel().getMPI(), true);

   warnIfDomainTooSmallInPeriodicDir();

   allocateTimers();

#ifdef GA_RECORD_STATS

   d_boxes_stat.resize(d_hierarchy->getMaxNumberOfLevels());
   d_cells_stat.resize(d_hierarchy->getMaxNumberOfLevels());
   d_timestamp_stat.resize(d_hierarchy->getMaxNumberOfLevels());

   for (int ln = 0; ln < d_hierarchy->getMaxNumberOfLevels(); ++ln) {
      std::string ln_text = tbox::Utilities::intToString(ln, 2);
      const std::string num_boxes_str = std::string("GA_BoxesL") + ln_text;
      const std::string num_cells_str = std::string("GA_CellsL") + ln_text;
      const std::string timestamp_str = std::string("GA_TimeL") + ln_text;
      d_boxes_stat[ln] = tbox::Statistician::getStatistician()->
         getStatistic(num_boxes_str, "PROC_STAT");
      d_cells_stat[ln] = tbox::Statistician::getStatistician()->
         getStatistic(num_cells_str, "PROC_STAT");
      d_timestamp_stat[ln] = tbox::Statistician::getStatistician()->
         getStatistic(timestamp_str, "PROC_STAT");
   }

   d_oca.setTimerPrefix("mesh::GriddingAlgorithm");
   d_mca.setTimerPrefix("mesh::GriddingAlgorithm");
   d_blcu.setTimerPrefix("mesh::GriddingAlgorithm");
   d_oca0.setTimerPrefix("mesh::GriddingAlgorithm0");
   d_mca0.setTimerPrefix("mesh::GriddingAlgorithm0");
   d_blcu0.setTimerPrefix("mesh::GriddingAlgorithm0");

#endif

}

/*
 *************************************************************************
 *
 * Destructor tells the tbox::RestartManager to remove this object from
 * the list of restart items.
 *
 *************************************************************************
 */
GriddingAlgorithm::~GriddingAlgorithm()
{
   tbox::RestartManager::getManager()->unregisterRestartItem(d_object_name);
   delete d_mb_tagger_strategy;
   d_mb_tagger_strategy = 0;
}

boost::shared_ptr<TagAndInitializeStrategy>
GriddingAlgorithm::getTagAndInitializeStrategy() const
{
   return d_tag_init_strategy;
}

boost::shared_ptr<LoadBalanceStrategy>
GriddingAlgorithm::getLoadBalanceStrategy() const
{
   return d_load_balancer;
}

boost::shared_ptr<LoadBalanceStrategy>
GriddingAlgorithm::getLoadBalanceStrategyZero() const
{
   return d_load_balancer0;
}

boost::shared_ptr<hier::PatchHierarchy>
GriddingAlgorithm::getPatchHierarchy() const
{
   return d_hierarchy;
}

/*
 *************************************************************************
 *
 * Construct coarsest level in the patch hierarchy (i.e., level 0).
 * This routine operates in two modes:
 *
 * (1) If level 0 does not exist in the hierarchy, then a new level
 *  will be created based on the domain description provided by
 *  the grid geometry associated with the hierarchy.
 * (2) If level 0 exists in the hierarchy, then a new level is made
 *  by re-applying the load balancing routines to the existing level.
 *  The pre-existing level will be removed from the hierarchy.
 *
 * In either case, the new level is placed in the hierarchy as level 0.
 * If level 0 can be refined (i.e., it will be subject to tagging cells
 * for refinement), the domain boxes are checked against the constraints
 * of regridding process.
 *
 *************************************************************************
 */

void
GriddingAlgorithm::makeCoarsestLevel(
   const double level_time)
{
   if (d_print_steps) {
      tbox::plog << "GriddingAlgorithm::makeCoarsestLevel: entered with getNumberOfLevels = "
                 << d_hierarchy->getNumberOfLevels() << "\n";
   }

   const tbox::Dimension& dim = d_hierarchy->getDim();

   if (d_barrier_and_time) {
      t_make_coarsest->barrierAndStart();
   }

   if (d_tag_to_cluster_width.empty()) {
      computeTagToClusterWidths();
   }

   const hier::IntVector& zero_vec(hier::IntVector::getZero(dim));
   const int num_blocks = d_hierarchy->getGridGeometry()->getNumberBlocks();

   TBOX_ASSERT(d_hierarchy->getMaxNumberOfLevels() > 0);

   t_make_domain->start();

   const int ln = 0;

   bool level_zero_exists = false;
   if ((d_hierarchy->getNumberOfLevels() > 0)) {
      if (d_hierarchy->getPatchLevel(ln)) {
         level_zero_exists = true;
      }
   }

   hier::IntVector smallest_patch(dim);
   hier::IntVector largest_patch(dim);
   hier::IntVector extend_ghosts(dim);
   {
      hier::IntVector smallest_box_to_refine(dim, 0, num_blocks);
      // "false" argument: for_building_finer level = false
      getGriddingParameters(
         smallest_patch,
         smallest_box_to_refine,
         largest_patch,
         extend_ghosts,
         ln,
         false);
   }

   /*
    * If making coarsest level for the first time, check domain boxes
    * for violations of user constraints.
    */
   if (!level_zero_exists) {
<<<<<<< HEAD
      for (int b = 0; b < num_blocks; ++b) {
=======
      const int nblocks =
         static_cast<int>(d_hierarchy->getGridGeometry()->getNumberBlocks());
      for (int b = 0; b < nblocks; ++b) {
>>>>>>> 697e35a9
         hier::BoxContainer domain_boxes(
            d_hierarchy->getGridGeometry()->getPhysicalDomain(),
            hier::BlockId(b));
         checkDomainBoxes(domain_boxes);
      }
   }

   const hier::BoxLevel& domain_box_level(d_hierarchy->getDomainBoxLevel());

   TBOX_ASSERT(!domain_box_level.getMPI().hasReceivableMessage());    // Check errant messages.

   t_make_domain->stop();

   /*
    * domain_to_domain is a temporary connector for bridging the
    * balanced BoxLevel to itself.  Since domain is small, owned
    * by just proc 0 and already globalized, computing
    * domain_to_domain is fast and does not require communication.
    */

   boost::shared_ptr<hier::Connector> domain_to_domain;

   if (d_print_steps) {
      tbox::plog << "GriddingAlgorithm::makeCoarsestLevel: finding domain<==>domain.\n";
   }

   d_oca0.findOverlaps(domain_to_domain,
      domain_box_level,
      domain_box_level,
      hier::IntVector::max(
         d_hierarchy->getRequiredConnectorWidth(0, 0, true), 
         hier::IntVector::getOne(dim)));

   if (d_barrier_and_time) {
      t_load_balance0->barrierAndStart();
   }

   hier::IntVector patch_cut_factor(dim, d_tag_init_strategy->getErrorCoarsenRatio());

   /*
    * TODO: The code for generating the coarsest level's boxes is not
    * scalable because we use the domain BoxLevel in bridges and
    * Connector modifications, forcing proc 0 (which owns all domain
    * nodes) to do all of the searches.  This problem will show up in
    * performance data if we re-partition the coarsest level
    * regularly.
    */

   boost::shared_ptr<hier::BoxLevel> new_box_level(
      boost::make_shared<hier::BoxLevel>(domain_box_level));
   hier::Connector domain_to_new(*domain_to_domain);
   domain_to_new.setHead(*new_box_level, true);
   hier::Connector new_to_domain(*domain_to_domain);
   new_to_domain.setBase(*new_box_level, true);
   new_to_domain.setTranspose(&domain_to_new, false);

   if (d_print_steps) {
      tbox::plog << "GriddingAlgorithm::makeCoarsestLevel: partitioning domain.\n";
   }

   TBOX_ASSERT(!new_box_level->getMPI().hasReceivableMessage());    // Check errant messages.

   d_load_balancer0->loadBalanceBoxLevel(
      *new_box_level,
      0,
      d_hierarchy,
      ln,
      smallest_patch,
      largest_patch,
      domain_box_level,
      extend_ghosts,
      patch_cut_factor);

   if (d_barrier_and_time) {
      t_load_balance0->stop();
   }

   if (d_sequentialize_patch_indices) {
      if (d_print_steps) {
         tbox::plog << "GriddingAlgorithm::makeCoarsestLevel: renumbering boxes.\n";
      }
      renumberBoxes(*new_box_level, 0, false, true);
   }

   if (d_print_steps) {
      tbox::plog << "GriddingAlgorithm::makeCoarsestLevel: adding periodic images.\n";
   }
   d_blcu0.addPeriodicImages(
      *new_box_level,
      d_hierarchy->getGridGeometry()->getDomainSearchTree(),
      hier::IntVector::max(
         d_hierarchy->getRequiredConnectorWidth(0, 0, true),
         hier::IntVector::getOne(dim)));

   TBOX_ASSERT(!new_box_level->getMPI().hasReceivableMessage());    // Check errant messages.

   boost::shared_ptr<hier::Connector> new_to_new;
   if (domain_box_level.getLocalNumberOfBoxes(0) ==
       domain_box_level.getGlobalNumberOfBoxes()) {
      /*
       * If proc 0 owns all new boxes, it is faster find new<==>new by
       * globalizing the new boxes.
       *
       * The standard approach of bridging basically does the same,
       * but forces proc 0 to compute all the overlaps and send that
       * info to each processor one at a time.
       */

      if (d_barrier_and_time) {
         t_find_new_to_new->barrierAndStart();
      }

      if (d_print_steps) {
         tbox::plog << "GriddingAlgorithm::makeCoarsestLevel: finding new<==>new." << std::endl;
      }
      new_to_new.reset(new hier::Connector(*new_box_level, *new_box_level,
            d_hierarchy->getRequiredConnectorWidth(0, 0, true)));
      d_oca0.findOverlaps_assumedPartition(*new_to_new);

      if (d_barrier_and_time) {
         t_find_new_to_new->stop();
      }

   } else {

      if (d_barrier_and_time) {
         t_bridge_new_to_new->barrierAndStart();
      }

      if (d_print_steps) {
         tbox::plog << "GriddingAlgorithm::makeCoarsestLevel: bridging for domain<==>domain.\n";
      }
      d_oca0.bridgeWithNesting(
         new_to_new,
         new_to_domain,
         domain_to_new,
         zero_vec,
         zero_vec,
         d_hierarchy->getRequiredConnectorWidth(0, 0, true),
         false);

      if (d_barrier_and_time) {
         t_bridge_new_to_new->stop();
      }

      TBOX_ASSERT(new_to_new->getConnectorWidth() ==
         d_hierarchy->getRequiredConnectorWidth(0, 0));
      TBOX_ASSERT(&new_to_new->getBase() == new_box_level.get());
      TBOX_ASSERT(&new_to_new->getHead() == new_box_level.get());

   }

   if (d_check_overlapping_patches != 'i') {
      checkOverlappingPatches(*new_to_new);
   }

   if (d_print_steps) {
      tbox::plog << "GriddingAlgorithm::makeCoarsestLevel: making level 0.\n";
   }
   t_make_new->start();
   if (!level_zero_exists) {

      d_hierarchy->makeNewPatchLevel(ln, new_box_level);
      /*
       * Add computed Connectors to new level's collection of
       * persistent overlap Connectors.
       */
      if (!new_box_level->hasConnector(new_to_new->getHead(),
             new_to_new->getConnectorWidth())) {
         new_box_level->cacheConnector(new_to_new);
      }

      d_hierarchy->getGridGeometry()->adjustMultiblockPatchLevelBoundaries(
         *d_hierarchy->getPatchLevel(ln));

      if (d_print_steps) {
         tbox::plog << "GriddingAlgorithm::makeCoarsestLevel: initializing data on level 0 (a).\n";
      }
      // "true" argument: const bool initial_time = true;
      d_tag_init_strategy->initializeLevelData(d_hierarchy,
         ln,
         level_time,
         d_hierarchy->levelCanBeRefined(ln),
         true);

   } else {

      /*
       * Save old data before they are overwritten by the new BoxLevel.
       */
      boost::shared_ptr<hier::PatchLevel> old_level(
         d_hierarchy->getPatchLevel(ln));

      /*
       * Compute old<==>new.  Doing it this way is not scalable, but
       * we only do this for the coarsest level.  The old approach of
       * bridging across the domain BoxLevel is probably not
       * scalable anyway, because the domain is usually owned by just
       * one processor.
       */
      old_level->getBoxLevel()->createConnectorWithTranspose(*new_box_level,
         d_hierarchy->getRequiredConnectorWidth(0, 0, true),
         d_hierarchy->getRequiredConnectorWidth(0, 0, true));

      d_tag_init_strategy->processHierarchyBeforeAddingNewLevel(d_hierarchy,
         ln,
         new_box_level);

      d_hierarchy->removePatchLevel(ln);

      d_hierarchy->makeNewPatchLevel(ln, new_box_level);

      d_hierarchy->getGridGeometry()->adjustMultiblockPatchLevelBoundaries(
         *d_hierarchy->getPatchLevel(ln));

      if (d_print_steps) {
         tbox::plog << "GriddingAlgorithm::makeCoarsestLevel: initializing data on level 0 (b).\n";
      }
      // "false" argument: const bool initial_time = false;
      d_tag_init_strategy->initializeLevelData(d_hierarchy,
         ln,
         level_time,
         d_hierarchy->levelCanBeRefined(ln),
         false,
         old_level);

      old_level.reset();

   }
   if (d_print_steps) {
      tbox::plog << "GriddingAlgorithm::makeCoarsestLevel: made level 0.\n";
   }
   t_make_new->stop();

   if (d_barrier_and_time) {
      t_reset_hier->barrierAndStart();
   }
   d_tag_init_strategy->resetHierarchyConfiguration(d_hierarchy, ln, ln);
   if (d_barrier_and_time) {
      t_reset_hier->stop();
   }

   if (d_log_metadata_statistics) {
      d_hierarchy->logMetadataStatistics("makeCoarsestLevel", 0, 0, level_time, false, false);
   }

#ifdef GA_RECORD_STATS
   recordStatistics(level_time);
#endif

   if (d_barrier_and_time) {
      t_make_coarsest->stop();
   }

   if (d_print_steps) {
      tbox::plog << "GriddingAlgorithm::makeCoarsestLevel: returning.\n";
   }
}

/*
 *************************************************************************
 *
 * Perform error estimation process on the finest hierarchy level to
 * determine if and where a new finest level is needed.  If it is
 * determined  that a new finest level should exist, it is created and
 * its patch data is allocated and initialized.  The algorithm is
 * summarized as follows:
 *
 * (1) Compute boxes whose union constitutes the region within the level
 *  in which the next finer level may reside (i.e., proper nesting).
 *
 * (2) Set tags on the level to indicate which cells should be refined.
 *
 * (3) Buffer the tags.  This prevents disturbances from moving off
 *  refined regions before the next remesh occurs.
 *
 * (4) Determine boxes for new patches that will cover the tagged cells.
 *  This step includes load balancing of the patches.
 *
 * (5) If there exist some regions to refine, construct the next finer
 *  level and insert it in the hierarchy.  Then, initialize the data
 *  on that level.
 *
 *************************************************************************
 */

void
GriddingAlgorithm::makeFinerLevel(
   const int tag_buffer,
   const bool initial_cycle,
   const int cycle,
   const double level_time,
   const double regrid_start_time)
{
   if (d_print_steps) {
      tbox::plog
      << "GriddingAlgorithm::makeFinerLevel: entered with finest ln = "
      << d_hierarchy->getFinestLevelNumber() << "\n";
   }

   TBOX_ASSERT(d_hierarchy);
   TBOX_ASSERT(d_hierarchy->getPatchLevel(
         d_hierarchy->getFinestLevelNumber()));
   TBOX_ASSERT(tag_buffer >= 0);

   if (d_barrier_and_time) {
      t_make_finer->barrierAndStart();
   }

   if (d_tag_to_cluster_width.empty()) {
      computeTagToClusterWidths();
   }

   const tbox::Dimension& dim = d_hierarchy->getDim();

   const hier::IntVector& zero_vector(hier::IntVector::getZero(dim));

   const int tag_ln = d_hierarchy->getFinestLevelNumber();
   const int new_ln = tag_ln + 1;

   if (d_hierarchy->levelCanBeRefined(tag_ln)) {

      /*
       * d_base_ln is used by private methods during regrid.
       */
      d_base_ln = tag_ln;

      /*
       * Compute nesting data at d_base_ln for use in constructing
       * level d_base_ln+1;
       */
      computeProperNestingData(d_base_ln, d_oca);

      const boost::shared_ptr<hier::PatchLevel> tag_level(
         d_hierarchy->getPatchLevel(tag_ln));

      boost::shared_ptr<hier::BoxLevel> new_box_level;
      boost::shared_ptr<hier::Connector> tag_to_new;
      hier::Connector* new_to_tag = 0;

      /*
       * The boolean "do_tagging" specifies whether or not tagging will
       * be performed. This will be true except in two circumstances:
       *   1) only user supplied refine boxes are used
       *   2) the boxes are read from a previously dumped file.
       *
       * If either of these circumstances is true, tagging operations
       * are NOT necessary so do_tagging will be set to false.
       */
      bool do_tagging = true;
      if (d_tag_init_strategy->refineUserBoxInputOnly(cycle, level_time)) {
         do_tagging = false;
      }

      /*
       * Tag cells, determine refine boxes from tagged regions, and
       * load balance in preparation for constructing new refined level.
       */
      if (do_tagging) {

         /*
          * Initialize integer tag arrays on level to false.
          */
         tag_level->allocatePatchData(d_tag_indx, level_time);
         fillTags(d_false_tag, tag_level, d_tag_indx);

         /*
          * Perform pre-processing of error estimation data.
          */
         d_tag_init_strategy->preprocessErrorEstimation(d_hierarchy,
            tag_ln,
            cycle,
            level_time,
            regrid_start_time,
            initial_cycle);

         /*
          * Determine cells needing refinement on level and set tags to true.
          * Because we are constructing a new level, not regridding the level,
          * the coarsest_sync_level argument is always false.
          */
         bool coarsest_sync_level = false;
         d_tag_init_strategy->tagCellsForRefinement(d_hierarchy,
            tag_ln,
            cycle,
            level_time,
            d_tag_indx,
            initial_cycle,
            coarsest_sync_level,
            d_hierarchy->levelCanBeRefined(tag_ln),
            regrid_start_time);

         /*
          * Check for user-tagged cells that violate proper nesting.
          * except if user specified that the violating tags be ignored.
          */
         if (d_check_nonrefined_tags != 'i') {
            checkNonrefinedTags(*tag_level, tag_ln, d_oca);
         }

         /*
          * Buffer true tagged cells by specified amount which should be
          * sufficient to keep disturbance on refined region until next regrid
          * of the level occurs.
          */
         hier::IntVector max_descriptor_ghosts(
            d_hierarchy->getPatchDescriptor()->getMaxGhostWidth(dim));

         /*
          * If the tag buffer value passed into this method is greater than the
          * current ghost width of the data that handles tag buffering, then
          * the call to resetTagBufferingData resets that data to have a ghost
          * width equal to the tag buffer.
          */

         if (tag_buffer > d_buf_tag_ghosts.max()) {
            resetTagBufferingData(tag_buffer);
         }

         /*
          * Create communication schedule for buffer tags on this level.
          */
         t_bdry_fill_tags_create->start();
         d_bdry_sched_tags[tag_ln] =
            d_bdry_fill_tags->createSchedule(tag_level, d_mb_tagger_strategy);
         t_bdry_fill_tags_create->stop();

         tag_level->allocatePatchData(d_buf_tag_indx, level_time);
         bufferTagsOnLevel(d_true_tag, tag_level, tag_buffer);
         tag_level->deallocatePatchData(d_buf_tag_indx);

         /*
          * We cannot leave this method with the tag buffering data having
          * ghosts greater than any other data managed by the patch descriptor,
          * so if that is the case, we reset it to the default value of 1.
          */

         if (tag_buffer > max_descriptor_ghosts.max()) {
            resetTagBufferingData(1);
         }

         /*
          * Determine Boxes for new fine level.
          */
         findRefinementBoxes(new_box_level,
            tag_to_new,
            tag_ln);

         if (new_box_level && new_box_level->isInitialized()) {

            new_to_tag = &tag_to_new->getTranspose();

            if (d_check_proper_nesting) {
               /*
                * Check that the new BoxLevel nests inside the tag level.
                *
                * SAMRAI convention (my best understanding of it) supported
                * (or should have been supported) by grid generation:
                * - L0 must be equivalent to the domain.
                * - L1 must nest in L0 by the max ghost width in L1 index space,
                *   except where L1 touches physical boundary.
                * - L(n) must nest in L(n-1) by getProperNestingBuffer(n-1),
                *   except where L(n) touches physical boundary.
                */

               hier::IntVector required_nesting(dim);
               if (tag_ln > 0) {
                  required_nesting = hier::IntVector(dim,
                        d_hierarchy->getProperNestingBuffer(tag_ln));
               } else {
                  required_nesting = max_descriptor_ghosts;
               }

               bool locally_nests = false;
               const bool new_nests_in_tag =
                  d_blcu0.baseNestsInHead(
                     &locally_nests,
                     *new_box_level,
                     *d_hierarchy->getBoxLevel(tag_ln),
                     required_nesting,
                     zero_vector,
                     zero_vector,
                     &d_hierarchy->getGridGeometry()->getPeriodicDomainSearchTree());

               if (!new_nests_in_tag) {
                  boost::shared_ptr<hier::BoxLevel> violator;
                  boost::shared_ptr<hier::MappingConnector> new_to_violator;
                  t_compute_external_parts->start();
                  d_blcu0.computeExternalParts(
                     violator,
                     new_to_violator,
                     *new_to_tag,
                     hier::IntVector(dim, -d_hierarchy->getProperNestingBuffer(tag_ln)),
                     d_hierarchy->getGridGeometry()->getDomainSearchTree());
                  t_compute_external_parts->stop();

                  TBOX_ERROR(
                     "Internal library error: Failed to produce proper nesting."
                     << "GriddingAlgorithm::makeFinerLevel:\n"
                     << "tag_ln=" << tag_ln << ":\n"
                     << "new box_level does not properly nest\n"
                     << "in tag box_level by the required nesting buffer of "
                     << d_hierarchy->getProperNestingBuffer(tag_ln)
                     << ".\nLocal nestingness: " << locally_nests
                     << ".\nProper nesting violation with new_box_level of\n"
                     << new_box_level->format("N->", 2)
                     << "Proper nesting violation with tag box_level of\n"
                     << d_hierarchy->getBoxLevel(tag_ln)->format("F->", 2)
                     << "tag_to_new:\n" << tag_to_new->format("N->", 2)
                     << "new_to_tag:\n" << new_to_tag->format("N->", 2)
                     << "violator:\n" << violator->format("N->", 2)
                     << "new_to_violator:\n" << new_to_violator->format("N->", 2)
                     << std::endl);
               }
            }

         }

         /*
          * Deallocate tag arrays and schedule -- no longer needed.
          */
         tag_level->deallocatePatchData(d_tag_indx);
         d_bdry_sched_tags[tag_ln].reset();

      } else { /* do_tagging == false */

         /*
          * If tagging is not necessary (do_tagging = false) we simply
          * need to access the level boxes, either from a dumped file or
          * from user-supplied refine boxes, and load balance them before
          * constructing the finer level.
          */
         bool remove_old_fine_level = false;
         readLevelBoxes(new_box_level,
            tag_to_new,
            tag_ln,
            level_time,
            cycle,
            remove_old_fine_level);

         new_to_tag = &tag_to_new->getTranspose();

         /*
          * Check for user-specified boxes that violate nesting requirements.
          */

         if (d_check_nonnesting_user_boxes != 'i') {
            checkNonnestingUserBoxes(
               *new_to_tag,
               new_to_tag->getRatio() * d_hierarchy->getProperNestingBuffer(tag_ln));
         }

         if (d_check_boundary_proximity_violation != 'i') {
            checkBoundaryProximityViolation(tag_ln, *new_box_level);
         }

      } /* do_tagging == false */

      if (new_box_level && new_box_level->isInitialized()) {

         /*
          * If we made a new_box_level, proceed to make a
          * PatchLevel from it.
          */

         // Bridge for new<==>new.
         t_bridge_new_to_new->start();
         boost::shared_ptr<hier::Connector> new_to_new;
         d_oca.bridgeWithNesting(
            new_to_new,
            *new_to_tag,
            *tag_to_new,
            zero_vector,
            zero_vector,
            d_hierarchy->getRequiredConnectorWidth(new_ln, new_ln, true),
            false);
         t_bridge_new_to_new->stop();

         new_box_level->cacheConnector(new_to_new);
         tag_level->cacheConnector(tag_to_new);

         if (d_check_overlapping_patches != 'i') {
            checkOverlappingPatches(*new_to_new);
         }

         d_tag_init_strategy->processHierarchyBeforeAddingNewLevel(d_hierarchy,
            new_ln,
            new_box_level);

         d_hierarchy->makeNewPatchLevel(new_ln, new_box_level);

         d_hierarchy->getGridGeometry()->adjustMultiblockPatchLevelBoundaries(
            *d_hierarchy->getPatchLevel(new_ln));

         d_tag_init_strategy->initializeLevelData(d_hierarchy,
            new_ln,
            level_time,
            d_hierarchy->levelCanBeRefined(new_ln),
            initial_cycle);

         t_reset_hier->barrierAndStart();
         d_tag_init_strategy->resetHierarchyConfiguration(d_hierarchy,
            new_ln,
            new_ln);
         t_reset_hier->stop();

         if (d_log_metadata_statistics) {
            d_hierarchy->logMetadataStatistics("makeFinerLevel",
               d_hierarchy->getFinestLevelNumber(), cycle, level_time, false, true);
         }
      }

      d_base_ln = -1;

   }  // if level cannot be refined, the routine drops through...

   if (d_barrier_and_time) {
      t_make_finer->stop();
   }

}

/*
 *************************************************************************
 *
 * Regrid each level in the hierarchy which is finer than the
 * specified level.  If the regridding procedure employs time
 * integration, we perform any pre-processing necessary to regrid the
 * levels.  Then, each level finer than the specified level is
 * regridded from fine to coarse.  The recursive regridding procedure
 * is performed by the function regridFinerLevel().  Finally, after
 * the new hierarchy configuration is set, the application-specific
 * operations for resetting hierarchy-dependent infomation is called.
 *
 *************************************************************************
 */

void
GriddingAlgorithm::regridAllFinerLevels(
   const int level_number,
   const std::vector<int>& tag_buffer,
   const int cycle,
   const double level_time,
   const std::vector<double>& regrid_start_time,
   const bool level_is_coarsest_sync_level)
{
   TBOX_ASSERT((level_number >= 0)
      && (level_number <= d_hierarchy->getFinestLevelNumber()));
   TBOX_ASSERT(d_hierarchy->getPatchLevel(level_number));
   TBOX_ASSERT(static_cast<int>(tag_buffer.size()) >= level_number + 1);
#ifdef DEBUG_CHECK_ASSERTIONS
   int array_size = static_cast<int>(tag_buffer.size());
   for (int i = 0; i < array_size; ++i) {
      TBOX_ASSERT(tag_buffer[i] >= 0);
   }
#endif

   if (d_barrier_and_time) {
      t_regrid_all_finer->barrierAndStart();
   }

   if (d_tag_to_cluster_width.empty()) {
      computeTagToClusterWidths();
   }

   if (d_hierarchy->levelCanBeRefined(level_number)) {

      if (d_print_steps) {
         tbox::plog
         << "GriddingAlgorithm::regridAllFinerLevels: regridding finer than "
         << level_number << std::endl;
      }

      /*
       * d_base_ln is used by private methods during regrid.
       */
      d_base_ln = level_number;

      t_process_error->start();
      /*
       * Perform pre-processing of error estimation data, if
       * appropriate.
       */
      if (d_tag_init_strategy->usesTimeIntegration(cycle, level_time)) {
         for (int ln = level_number;
              ln <= d_hierarchy->getFinestLevelNumber(); ++ln) {
            if (d_hierarchy->levelCanBeRefined(ln)) {
               bool initial_time = false;
               double level_regrid_start_time = 0.;
               if (static_cast<int>(regrid_start_time.size()) < ln + 1) {
                  TBOX_ERROR("GriddingAlgorithm::regridAllFinerLevels()...\n"
                     << "no regrid_start_time specified for level " << ln
                     << "." << std::endl);
               } else {
                  level_regrid_start_time = regrid_start_time[ln];
               }

               d_tag_init_strategy->preprocessErrorEstimation(d_hierarchy,
                  ln,
                  cycle,
                  level_time,
                  level_regrid_start_time,
                  initial_time);
            }
         }
      }
      t_process_error->stop();

      /*
       * Recursively regrid each finer level.
       */
      const int finest_level_not_regridded = level_number;
      regridFinerLevel(
         level_number,
         level_time,
         cycle,
         finest_level_not_regridded,
         level_is_coarsest_sync_level,
         tag_buffer,
         regrid_start_time);

      /*
       * Invoke application-specific routines to reset information for those
       * levels which have been modified.
       */

      if (d_hierarchy->getFinestLevelNumber() >= (level_number + 1)) {
         if (d_barrier_and_time) {
            t_reset_hier->barrierAndStart();
         }
         d_tag_init_strategy->
         resetHierarchyConfiguration(d_hierarchy,
            level_number + 1,
            d_hierarchy->getFinestLevelNumber());
         if (d_barrier_and_time) {
            t_reset_hier->stop();
         }
      }

      d_base_ln = -1;

      if (d_print_steps) {
         tbox::plog
         << "GriddingAlgorithm::regridAllFinerLevels: regridded finer than "
         << level_number << std::endl;
      }

   } //  if level cannot be refined, the routine drops through...
   else {
      if (d_print_steps) {
         tbox::plog
         << "GriddingAlgorithm::regridAllFinerLevels: level "
         << level_number << " cannot be refined." << std::endl;
      }
   }

#ifdef GA_RECORD_STATS
   // Verified that this does not use much time.
   recordStatistics(level_time);
#endif

   if (d_barrier_and_time) {
      t_regrid_all_finer->stop();
   }

}

/*
 *************************************************************************
 *
 * Recursively, regrid each AMR hierarchy level finer than the
 * specified level (indexed by tag_ln).  The process is as follows:
 *
 * (1) Initialize tags to false on the level.
 *
 * (2) If a finer level exists, set tag to true on level for each cell
 * that is refined.
 *
 * (3) Tag cells for refinement on level by applying application-
 * specific error estimation routines.
 *
 * (4) If a finer level exists, invoke process recursively (i.e.,
 * invoke step 1 on next finer level).
 *
 * (5) (Note we have popped out of recursion at this point).  Buffer
 * true tags on current level to keep disturbances on fine grids until
 * regridding occurs next.
 *
 * (6) If level tag_ln+2 exists, tag under its boxes to ensure level
 * tag_ln+1 properly nests it.
 *
 * (7) Determine box configuration for new finer level, by calling
 * findRefinementBoxes() function.
 *
 * (8) If a finer level should exist in the hierarchy, create its
 * patches from the box description and initialize its data.  If
 * necessary, discard old level.
 *
 *************************************************************************
 */

void
GriddingAlgorithm::regridFinerLevel(
   const int tag_ln,
   const double regrid_time,
   const int regrid_cycle,
   const int finest_level_not_regridded,
   const bool level_is_coarsest_sync_level,
   const std::vector<int>& tag_buffer,
   const std::vector<double>& regrid_start_time)
{
   TBOX_ASSERT((tag_ln >= 0)
      && (tag_ln <= d_hierarchy->getFinestLevelNumber()));
   TBOX_ASSERT(d_hierarchy->getPatchLevel(tag_ln));
   TBOX_ASSERT(finest_level_not_regridded >= 0
      && finest_level_not_regridded <= tag_ln);
   TBOX_ASSERT(static_cast<int>(tag_buffer.size()) >= tag_ln + 1);
#ifdef DEBUG_CHECK_ASSERTIONS
   int array_size = static_cast<int>(tag_buffer.size());
   for (int i = 0; i < array_size; ++i) {
      TBOX_ASSERT(tag_buffer[i] >= 0);
   }
#endif

   if (d_print_steps) {
      tbox::plog
      << "GriddingAlgorithm::regridFinerLevel: entered with tag_ln = "
      << tag_ln << "\n";
   }

   if (d_hierarchy->levelCanBeRefined(tag_ln)) {

      int new_ln = tag_ln + 1;

      boost::shared_ptr<hier::PatchLevel> tag_level(
         d_hierarchy->getPatchLevel(tag_ln));

      /*
       * Compute nesting data at tag_ln for use in constructing
       * level tag_ln+1;
       */
      computeProperNestingData(tag_ln, d_oca);

      /*
       * The boolean "do_tagging" specifies whether or not tagging will
       * be performed. This will be true except in two circumstances:
       *   1) only user supplied refine boxes are used
       *   2) the boxes are read from a previously dumped file.
       *
       * If either of these circumstances is true, tagging operations
       * are NOT necessary so do_tagging will be set to false.
       *
       * The old level is generally removed when regridding, but
       * some circumstances may warrant keeping the old level.  For
       * example, if the refine region has not changed, there is no
       * need to regenerate the finer level.  The boolean
       * "remove_old_fine_level" specifies if the old level should
       * be removed.
       */
      bool do_tagging = true;
      if (d_tag_init_strategy->refineUserBoxInputOnly(regrid_cycle,
             regrid_time)) {
         do_tagging = false;
      }
      bool remove_old_fine_level = true;

      boost::shared_ptr<hier::BoxLevel> new_box_level;
      boost::shared_ptr<hier::Connector> tag_to_new;

      /*
       * tag_to_finer is [tag_ln]->[tag_ln+2].
       *
       * These are declared in this scope, computed and cached if
       * [tag_ln+2] exists.  They are used to tag the footprint of
       * [tag_ln+2] on level tag_ln.  Later on, they are used to
       * bridge for [new_ln] <-> [tag_ln+2].
       */
      boost::shared_ptr<hier::Connector> tag_to_finer;

      /*
       * Tag cells, determine refine boxes from tagged regions, and
       * load balance in preparation for constructing new refined level.
       */
      if (do_tagging) {

         /*
          * Tagging stuff have been factored out to shorten this method.
          */
         regridFinerLevel_doTaggingBeforeRecursiveRegrid(
            tag_ln,
            level_is_coarsest_sync_level,
            regrid_start_time,
            regrid_time,
            regrid_cycle);

         /*
          * Perform regridding recursively on finer levels, if appropriate.
          */
         if (d_hierarchy->finerLevelExists(tag_ln)
             && d_hierarchy->levelCanBeRefined(new_ln)) {

            if (d_print_steps) {
               tbox::plog
               << "GriddingAlgorithm::regridFinerLevel: recursing to tag_ln = "
               << new_ln << "\n";
            }

            regridFinerLevel(
               new_ln,
               regrid_time,
               regrid_cycle,
               finest_level_not_regridded,
               false,
               tag_buffer,
               regrid_start_time);

            if (d_print_steps) {
               tbox::plog
               << "GriddingAlgorithm::regridFinerLevel: recursion returned to tag_ln = "
               << tag_ln << "\n";
            }

         }

         /*
          * Tagging stuff have been factored out to shorten this method.
          */
         regridFinerLevel_doTaggingAfterRecursiveRegrid(
            tag_to_finer,
            tag_ln,
            tag_buffer,
            regrid_time);

         /*
          * Determine boxes containing cells on level with a true tag
          * value.
          */
         findRefinementBoxes(
            new_box_level,
            tag_to_new,
            tag_ln);

         if (d_print_steps) {
            if (new_box_level && new_box_level->isInitialized()) {
               tbox::plog
               << "GriddingAlgorithm::regridFinerLevel: got inititalized new_box_level\n";
            } else {
               tbox::plog
               << "GriddingAlgorithm::regridFinerLevel: got un-inititalized new_box_level\n";
            }
         }

         /*
          * Deallocate tag arrays and schedule; no longer needed on current
          * level.
          */

         tag_level->deallocatePatchData(d_tag_indx);
         d_bdry_sched_tags[tag_ln].reset();

      } else { /* do_tagging == false */

         if (d_hierarchy->finerLevelExists(tag_ln)
             && d_hierarchy->levelCanBeRefined(new_ln)) {
            regridFinerLevel(
               new_ln,
               regrid_time,
               regrid_cycle,
               finest_level_not_regridded,
               false,
               tag_buffer,
               regrid_start_time);
         }

         /*
          * If tagging is not necessary (do_tagging = false) we simply
          * need to access the user-supplied refine boxes, and load
          * balance them before constructing the finer level.
          */
         readLevelBoxes(new_box_level,
            tag_to_new,
            tag_ln,
            regrid_time,
            regrid_cycle,
            remove_old_fine_level);

      } /* end do_tagging == false */

      /*
       * Make new finer level (new_ln) if necessary, or remove
       * next finer level if it is no longer needed.
       */

      if (new_box_level && new_box_level->isInitialized()) {

         /*
          * Create the new PatchLevel from the new_box_level.
          */
         regridFinerLevel_createAndInstallNewLevel(
            tag_ln,
            regrid_time,
            tag_to_new,
            tag_to_finer,
            new_box_level);

         if (d_log_metadata_statistics) {
            // Don't log the coarse Connector, if the coarse level will be updated.
            d_hierarchy->logMetadataStatistics("regridFinerLevel",
               new_ln,
               regrid_cycle,
               regrid_time,
               new_ln < d_hierarchy->getFinestLevelNumber(),
               true);
         }

      } else {

         /*
          * The new level has no boxes, so we don't generate it.
          * Remove the pre-existing fine level if it exists.
          */

         if (d_hierarchy->finerLevelExists(tag_ln)
             && remove_old_fine_level) {
            d_tag_init_strategy->processLevelBeforeRemoval(
               d_hierarchy,
               new_ln,
               d_hierarchy->getPatchLevel(new_ln));
            d_hierarchy->removePatchLevel(new_ln);
         }

      } // if we are not re-regenerating level new_ln.

   } //  if level cannot be refined, the routine drops through...

}

/*
 *************************************************************************
 * Various tagging stuff done before recursively regridding a finer level.
 *************************************************************************
 */
void
GriddingAlgorithm::regridFinerLevel_doTaggingBeforeRecursiveRegrid(
   const int tag_ln,
   const bool level_is_coarsest_sync_level,
   const std::vector<double>& regrid_start_time,
   const double regrid_time,
   const int regrid_cycle)
{
   if (d_print_steps) {
      tbox::plog
      <<
      "GriddingAlgorithm::regridFinerLevel_doTaggingBeforeRecursiveRegrid: entered with tag_ln = "
      << tag_ln << "\n";
   }

   t_regrid_finer_do_tagging_before->start();

   const hier::IntVector& zero_vec(hier::IntVector::getZero(d_hierarchy->getDim()));

   const boost::shared_ptr<hier::PatchLevel>& tag_level(
      d_hierarchy->getPatchLevel(tag_ln));

   /*
    * Create communication schedule for buffer tags and set tags to
    * false.
    */

   tag_level->allocatePatchData(d_tag_indx, regrid_time);
   fillTags(d_false_tag, tag_level, d_tag_indx);

   /*
    * Set tags to true for cells that currently cover next finer level.
    * Note that this is not needed for all regridding strategies.  But
    * knowledge of currently refined cells is generally useful to avoid
    * repeated refining and coarsening of cells near boundaries of
    * refined regions where error estimates may hover around the error
    * tolerance. For example, the regridding scheme may require that
    * the error in a cell that is currently refined fall below a
    * certain tolerance  (generally different than the tolerance to
    * refine the cell in the first place) before the cell will be
    * de-refined.
    */

   if (d_hierarchy->finerLevelExists(tag_ln)) {
      fillTagsFromBoxLevel(
         d_true_tag,
         tag_level,
         d_tag_indx,
         d_hierarchy->getPatchLevel(tag_ln)->findConnector(
            *d_hierarchy->getPatchLevel(tag_ln + 1),
            d_hierarchy->getRequiredConnectorWidth(tag_ln, tag_ln + 1, true),
            hier::CONNECTOR_IMPLICIT_CREATION_RULE,
            false),
         true,
         zero_vec);
   }

   /*
    * Determine cells needing refinement according to a specific
    * error estimation procedure and set to true.
    *
    * The "level_is_coarsest_sync_level" is provided as an argument
    * to this method.  Provide the additional check of whether the
    * level is not the coarsest level and that it is not a new level
    * in the hierarchy.  If all three conditions are true, the
    * "coarsest_sync_level" argument passed into the tagCells method
    * will be true.  Otherwise, it will be false.
    */

   bool coarsest_sync_level =
      level_is_coarsest_sync_level &&
      tag_ln > 0 &&
      tag_ln <= d_base_ln;

   bool initial_time = false;
   double level_regrid_start_time = 0.;
   if (d_tag_init_strategy->usesTimeIntegration(regrid_cycle, regrid_time)) {
      if (static_cast<int>(regrid_start_time.size()) < tag_ln + 1) {
         TBOX_ERROR("GriddingAlgorithm::regridFinerLevel_doTaggingBeforeRecursiveRegrid:\n"
            << "no regrid_start_time specified for level " << tag_ln
            << "." << std::endl);
      } else {
         level_regrid_start_time = regrid_start_time[tag_ln];
      }
   }

   if (d_barrier_and_time) {
      t_tag_cells_for_refinement->barrierAndStart();
   }
   d_tag_init_strategy->tagCellsForRefinement(d_hierarchy,
      tag_ln,
      regrid_cycle,
      regrid_time,
      d_tag_indx,
      initial_time,
      coarsest_sync_level,
      d_hierarchy->levelCanBeRefined(tag_ln),
      level_regrid_start_time);
   if (d_barrier_and_time) {
      t_tag_cells_for_refinement->stop();
   }

   /*
    * Check for user-tagged cells that violate proper nesting,
    * except if user specified that the violating tags be ignored.
    */
   if (d_check_nonrefined_tags != 'i') {
      checkNonrefinedTags(*tag_level, tag_ln, d_oca);
   }

   t_regrid_finer_do_tagging_before->stop();
}

/*
 *************************************************************************
 * Various tagging stuff done after recursively regridding a finer level.
 *************************************************************************
 */
void
GriddingAlgorithm::regridFinerLevel_doTaggingAfterRecursiveRegrid(
   boost::shared_ptr<hier::Connector>& tag_to_finer,
   const int tag_ln,
   const std::vector<int>& tag_buffer,
   double regrid_time)
{
   if (d_print_steps) {
      tbox::plog
      <<
      "GriddingAlgorithm::regridFinerLevel_doTaggingAfterRecursiveRegrid: entered with tag_ln = "
      << tag_ln << "\n";
   }

   t_regrid_finer_do_tagging_after->start();

   const int new_ln = tag_ln + 1;
   const boost::shared_ptr<hier::PatchLevel>& tag_level(
      d_hierarchy->getPatchLevel(tag_ln));

   /*
    * Buffer true tagged cells by specified amount which should be
    * sufficient to keep disturbance on refined region until next
    * regrid of the level occurs.
    */

   hier::IntVector max_descriptor_ghosts(
      d_hierarchy->getPatchDescriptor()->getMaxGhostWidth(d_hierarchy->getDim()));

   /*
    * If the tag buffer value passed into this method is greater than the
    * current ghost width of the data that handles tag buffering, then the
    * call to resetTagBufferingData resets that data to have a ghost width
    * equal to the tag buffer.
    */
   if (tag_buffer[tag_ln] > d_buf_tag_ghosts.max()) {
      resetTagBufferingData(tag_buffer[tag_ln]);
   }

   t_bdry_fill_tags_create->start();
   d_bdry_sched_tags[tag_ln] =
      d_bdry_fill_tags->createSchedule(tag_level, d_mb_tagger_strategy);
   t_bdry_fill_tags_create->stop();

   tag_level->allocatePatchData(d_buf_tag_indx, regrid_time);
   bufferTagsOnLevel(d_true_tag, tag_level, tag_buffer[tag_ln]);

   /*
    * We cannot leave this method with the tag buffering data having ghosts
    * greater than any other data managed by the patch descriptor, so if that
    * is the case, we reset it to the default value of 1.
    */
   if (tag_buffer[tag_ln] > max_descriptor_ghosts.max()) {
      resetTagBufferingData(1);
   }

   if (d_hierarchy->finerLevelExists(new_ln)) {

      /*
       * Add tags to ensure new_ln properly nests level
       * new_ln+1.  This means tagging under level new_ln+1
       * plus an appropriate nesting buffer equal to how
       * much new_ln+1 should nest in new_ln.
       *
       * To determine where to tag, we compute Connector
       * [tag_ln] ---> [new_ln+1], aka tag_to_finer.  Then use
       * its neighbor data to determine where to tag.
       */

      if (d_barrier_and_time) {
         t_second_finer_tagging->start();
      }

      const hier::Connector& tag_to_old =
         d_hierarchy->getPatchLevel(tag_ln)->findConnectorWithTranspose(
            *d_hierarchy->getPatchLevel(new_ln),
            d_hierarchy->getRequiredConnectorWidth(tag_ln, new_ln, true),
            d_hierarchy->getRequiredConnectorWidth(new_ln, tag_ln),
            hier::CONNECTOR_IMPLICIT_CREATION_RULE,
            false);
      const hier::Connector& old_to_finer =
         d_hierarchy->getPatchLevel(new_ln)->findConnectorWithTranspose(
            *d_hierarchy->getPatchLevel(new_ln + 1),
            d_hierarchy->getRequiredConnectorWidth(new_ln, new_ln + 1, true),
            d_hierarchy->getRequiredConnectorWidth(new_ln + 1, new_ln),
            hier::CONNECTOR_IMPLICIT_CREATION_RULE,
            false);
      d_oca.bridge(
         tag_to_finer,
         tag_to_old,
         old_to_finer,
         true);

      // Nesting buffer in resolution of level new_ln+1.
      const hier::IntVector nesting_buffer =
         d_hierarchy->getRatioToCoarserLevel(new_ln + 1)
         * d_hierarchy->getProperNestingBuffer(tag_ln + 1);

      TBOX_ASSERT(
         tag_to_finer->getConnectorWidth()
         * d_hierarchy->getRatioToCoarserLevel(tag_ln + 1)
         * d_hierarchy->getRatioToCoarserLevel(new_ln + 1) >= nesting_buffer);

      // Add periodic relationships in tag_to_finer.
      hier::BoxLevel dummy_finer_box_level =
         old_to_finer.getTranspose().getBase();
      d_blcu.addPeriodicImagesAndRelationships(
         dummy_finer_box_level,
         tag_to_finer->getTranspose(),
         d_hierarchy->getGridGeometry()->getDomainSearchTree(),
         d_hierarchy->getPatchLevel(tag_ln)->findConnector(
            *d_hierarchy->getPatchLevel(tag_ln),
            d_hierarchy->getRequiredConnectorWidth(tag_ln, tag_ln, true),
            hier::CONNECTOR_IMPLICIT_CREATION_RULE,
            false));

      fillTagsFromBoxLevel(
         d_true_tag,
         tag_level,
         d_tag_indx,
         *tag_to_finer,
         true,
         nesting_buffer);

      if (d_barrier_and_time) {
         t_second_finer_tagging->stop();
      }

   } // End tagging under level new_ln+1.

   tag_level->deallocatePatchData(d_buf_tag_indx);

   t_regrid_finer_do_tagging_after->stop();
}

/*
 *************************************************************************
 * After the metadata describing the new level is computed,
 * this method creates and installs new PatchLevel in the hierarchy.
 *************************************************************************
 */
void
GriddingAlgorithm::regridFinerLevel_createAndInstallNewLevel(
   const int tag_ln,
   const double regrid_time,
   boost::shared_ptr<hier::Connector>& tag_to_new,
   boost::shared_ptr<const hier::Connector> tag_to_finer,
   boost::shared_ptr<hier::BoxLevel> new_box_level)
{
#ifndef DEBUG_CHECK_ASSERTIONS
   NULL_USE(tag_to_finer);
#endif
   TBOX_ASSERT(tag_to_new && tag_to_new->hasTranspose());
   TBOX_ASSERT(new_box_level);

   if (d_print_steps) {
      tbox::plog
      << "GriddingAlgorithm::regridFinerLevel_createAndInstallNewLevel: starting\n";
   }

   t_regrid_finer_create_and_install->start();

   hier::Connector& new_to_tag = tag_to_new->getTranspose();

   /*
    * Compute self-Connector for the new level.
    */

   const tbox::Dimension& dim = d_hierarchy->getDim();

   const int new_ln = tag_ln + 1;
   TBOX_ASSERT(!d_hierarchy->levelExists(new_ln + 1) || tag_to_finer);
   TBOX_ASSERT(!d_hierarchy->levelExists(new_ln + 1) || tag_to_finer->hasTranspose());
   const boost::shared_ptr<hier::PatchLevel>& tag_level(
      d_hierarchy->getPatchLevel(tag_ln));

   const hier::IntVector& zero_vector(hier::IntVector::getZero(dim));

   boost::shared_ptr<hier::Connector> new_to_new;

   if (d_print_steps) {
      tbox::plog
      << "GriddingAlgorithm::regridFinerLevel_createAndInstallNewLevel: bridging for new<==>new\n";
   }

   t_bridge_new_to_new->start();

   d_oca.bridgeWithNesting(
      new_to_new,
      new_to_tag,
      *tag_to_new,
      zero_vector,
      zero_vector,
      d_hierarchy->getRequiredConnectorWidth(new_ln, new_ln, true),
      false);

   t_bridge_new_to_new->stop();

   TBOX_ASSERT(new_to_new->getConnectorWidth() ==
      d_hierarchy->getRequiredConnectorWidth(new_ln, new_ln));

   if (d_check_overlapping_patches != 'i') {
      checkOverlappingPatches(*new_to_new);
   }

   if (d_barrier_and_time) {
      new_box_level->getMPI().Barrier();
   }
   t_regrid_finer_create->start();

   /*
    * Either remove pre-existing fine level from hierarchy and make
    * a new level, or just make a new fine level for hierarchy.
    */

   /*
    * Save references to old objects before hierarchy removes them.
    * We need this while installing new objects.
    */

   boost::shared_ptr<hier::PatchLevel> old_fine_level;
   boost::shared_ptr<const hier::BoxLevel> old_box_level;
   const hier::Connector* old_to_tag = 0;

   hier::IntVector ratio(tag_level->getRatioToLevelZero()
                         * d_hierarchy->getRatioToCoarserLevel(new_ln));

   if (d_hierarchy->finerLevelExists(tag_ln)) {

      old_box_level = d_hierarchy->getBoxLevel(new_ln);
      old_to_tag =
         &d_hierarchy->getPatchLevel(new_ln)->findConnectorWithTranspose(
            *d_hierarchy->getPatchLevel(tag_ln),
            d_hierarchy->getRequiredConnectorWidth(new_ln, tag_ln, true),
            d_hierarchy->getRequiredConnectorWidth(tag_ln, new_ln),
            hier::CONNECTOR_IMPLICIT_CREATION_RULE,
            false);

      old_fine_level = d_hierarchy->getPatchLevel(new_ln);
      TBOX_ASSERT(ratio == old_fine_level->getRatioToLevelZero());

   }

   if (d_hierarchy->levelExists(new_ln + 1)) {

      if (d_check_proper_nesting) {

         /*
          * Check that the new_box_level nests the next finer
          * level (new_ln+1).
          */

         hier::IntVector required_nesting(
            dim, d_hierarchy->getProperNestingBuffer(new_ln));
         required_nesting *= d_hierarchy->getRatioToCoarserLevel(new_ln + 1);

         bool locally_nests = false;
         const bool finer_nests_in_new =
            d_blcu.baseNestsInHead(
               &locally_nests,
               *d_hierarchy->getBoxLevel(new_ln + 1),
               *new_box_level,
               required_nesting,
               zero_vector,
               zero_vector,
               &d_hierarchy->getGridGeometry()->getPeriodicDomainSearchTree());

         if (!finer_nests_in_new) {

            tbox::perr
            << "GriddingAlgorithm::regridFinerLevel_createAndInstallNewLevel: new box_level\n"
            << "at ln=" << new_ln
            << " does not properly nest\n"
            << "existing finer box_level at ln="
            << new_ln + 1
            << " by the required nesting buffer of "
            << required_nesting << " in fine resolution.\n"
            << "Local nestingness: " << locally_nests
            << ".\nWriting BoxLevels out to log file."
            << std::endl;
            tbox::plog
            << "Proper nesting violation with new_box_level of\n"
            << new_box_level->format("N->", 2)
            << "Proper nesting violation with finer box_level of\n"
            << d_hierarchy->getBoxLevel(new_ln + 1)->format("F->", 2);

            boost::shared_ptr<hier::BoxLevel> external;
            boost::shared_ptr<hier::MappingConnector> finer_to_external;
            boost::shared_ptr<hier::Connector> finer_to_new;
            d_oca.findOverlaps(finer_to_new,
               *d_hierarchy->getBoxLevel(new_ln + 1),
               *new_box_level,
               required_nesting);
            tbox::plog << "Finer to new:\n" << finer_to_new->format("FN->", 3);
            d_blcu.computeExternalParts(
               external,
               finer_to_external,
               *finer_to_new,
               -required_nesting,
               d_hierarchy->getGridGeometry()->getDomainSearchTree());
            tbox::plog << "External parts:\n" << finer_to_external->format("FE->", 3);

            TBOX_ERROR(
               "Internal library error: Failed to produce proper nesting."
               << std::endl);

         } /* !finer_nests_in_new */

      } /* d_check_proper_nesting */

   } /* d_hierarchy->levelExists(new_ln + 1) */

   /*
    * Cache Connectors for new level.
    */
   new_box_level->cacheConnector(new_to_new);
   tag_level->cacheConnector(tag_to_new);

   boost::shared_ptr<hier::Connector> old_to_new;
   if (old_box_level) {

      /*
       * Connect old to new by bridging.
       *
       * Cache these Connectors for use when creating schedules to
       * transfer data from old to new.
       */

      if (d_print_steps) {
         tbox::plog
         <<
         "GriddingAlgorithm::regridFinerLevel_createAndInstallNewLevel: bridging for new<==>old\n";
      }

      t_bridge_new_to_old->start();
      d_oca.bridgeWithNesting(
         old_to_new,
         *old_to_tag,
         d_hierarchy->getPatchLevel(tag_ln)->getBoxLevel()->findConnectorWithTranspose(
            *new_box_level,
            d_hierarchy->getRequiredConnectorWidth(tag_ln, tag_ln + 1, true),
            d_hierarchy->getRequiredConnectorWidth(tag_ln + 1, tag_ln),
            hier::CONNECTOR_IMPLICIT_CREATION_RULE,
            false),
         zero_vector,
         zero_vector,
         d_hierarchy->getRequiredConnectorWidth(new_ln, new_ln, true),
         true);
      t_bridge_new_to_old->stop();

      old_fine_level->cacheConnector(old_to_new);

   }

   if (d_hierarchy->levelExists(new_ln + 1)) {
      /*
       * There is a level finer than new_ln.  Connect the new level to
       * the finer level.
       */

      if (d_print_steps) {
         tbox::plog
         <<
         "GriddingAlgorithm::regridFinerLevel_createAndInstallNewLevel: bridging for new<==>finer\n";
      }

      const hier::Connector& old_to_finer =
         d_hierarchy->getPatchLevel(new_ln)->getBoxLevel()->findConnectorWithTranspose(
            *d_hierarchy->getPatchLevel(new_ln + 1)->getBoxLevel(),
            d_hierarchy->getRequiredConnectorWidth(new_ln, new_ln + 1),
            d_hierarchy->getRequiredConnectorWidth(new_ln + 1, new_ln),
            hier::CONNECTOR_IMPLICIT_CREATION_RULE);
      boost::shared_ptr<hier::Connector> new_to_finer;

      t_bridge_new_to_finer->start();
      d_oca.bridgeWithNesting(
         new_to_finer,
         old_to_new->getTranspose(),
         old_to_finer,
         -hier::IntVector::getOne(dim),
         zero_vector,
         d_hierarchy->getRequiredConnectorWidth(new_ln, new_ln + 1, true),
         true);
      t_bridge_new_to_finer->stop();

#ifdef DEBUG_CHECK_ASSERTIONS
      hier::Connector& finer_to_new = new_to_finer->getTranspose();
#endif

      TBOX_ASSERT(
         new_to_finer->getConnectorWidth() ==
         d_hierarchy->getRequiredConnectorWidth(new_ln, new_ln + 1));
      TBOX_ASSERT(
         finer_to_new.getConnectorWidth() ==
         d_hierarchy->getRequiredConnectorWidth(new_ln + 1, new_ln));

#ifdef DEBUG_CHECK_ASSERTIONS
      new_to_finer->assertOverlapCorrectness(false, true, true);
      finer_to_new.assertOverlapCorrectness(false, true, true);
#endif

      boost::shared_ptr<hier::PatchLevel> finer_level(
         d_hierarchy->getPatchLevel(new_ln + 1));

      new_box_level->cacheConnector(new_to_finer);
   }

   d_tag_init_strategy->processHierarchyBeforeAddingNewLevel(d_hierarchy,
      new_ln,
      new_box_level);

   if (old_box_level) {
      d_hierarchy->removePatchLevel(new_ln);
   }
   d_hierarchy->makeNewPatchLevel(new_ln, new_box_level);

   d_hierarchy->getGridGeometry()->adjustMultiblockPatchLevelBoundaries(
      *d_hierarchy->getPatchLevel(new_ln));

   t_regrid_finer_create->stop();

   if (d_print_steps) {
      tbox::plog
      << "GriddingAlgorithm::regridFinerLevel_createAndInstallNewLevel: initializing level data\n";
   }

   if (d_barrier_and_time) {
      t_initialize_level_data->barrierAndStart();
   }
   // "false" argument": const bool initial_time = false;
   d_tag_init_strategy->initializeLevelData(d_hierarchy,
      new_ln,
      regrid_time,
      d_hierarchy->levelCanBeRefined(new_ln),
      false,
      old_fine_level);
   if (d_barrier_and_time) {
      t_initialize_level_data->barrierAndStop();
   }

   /*
    * Destroy old patch level, if such a level existed prior to regrid.
    */
   old_fine_level.reset();

   t_regrid_finer_create_and_install->stop();

   if (d_print_steps) {
      tbox::plog
      << "GriddingAlgorithm::regridFinerLevel_createAndInstallNewLevel: returning\n";
   }
}

/*
 *************************************************************************
 *************************************************************************
 */
void
GriddingAlgorithm::computeTagToClusterWidths()
{
   TBOX_ASSERT(d_tag_to_cluster_width.empty());    // Never recompute.

   const tbox::Dimension& dim = d_hierarchy->getDim();

   d_tag_to_cluster_width.resize(d_hierarchy->getMaxNumberOfLevels() - 1,
      hier::IntVector::getZero(dim));

   const int nblocks = d_hierarchy->getGridGeometry()->getNumberBlocks();

   for (int ln = d_hierarchy->getMaxNumberOfLevels() - 2; ln >= 0; --ln) {
      /*
       * Construct list of boxes covering the true tags on the level.
       * Note that box list will be contained in the bounding box
       * but will not be contained in the list of proper nesting boxes,
       * in general.  So we intersect the box list against the list of
       * nesting boxes.  Note that this may produce boxes which are too
       * small.  Thus, boxes are regrown later.
       */

      hier::IntVector smallest_patch(dim);
      hier::IntVector smallest_box_to_refine(dim, 0, nblocks);
      hier::IntVector largest_patch(dim);
      hier::IntVector extend_ghosts(dim);
      // "true" argument: for_building_finer level = true
      getGriddingParameters(smallest_patch,
         smallest_box_to_refine,
         largest_patch,
         extend_ghosts,
         ln + 1,
         true);
      const hier::IntVector extend_ghosts_in_tag_space =
         hier::IntVector::ceilingDivide(extend_ghosts,
            d_hierarchy->getRatioToCoarserLevel(ln + 1));

      /*
       * Compute the width for tag<==>cluster.  This width be wide enough to
       * guarantee completeness for tag<==>new when we massage the
       * cluster into the new level.  In the massage step, we grow the new boxes.
       * The width of tag<==>cluster must be big enough to see new overlaps
       * generated by the growths.
       */
      d_tag_to_cluster_width[ln] =
         d_hierarchy->getRequiredConnectorWidth(ln, ln + 1);

      // For width of d_tag_to_cluster_width[ln+1] in bridge new<==>tag<==>new
      if (ln + 1 < static_cast<int>(d_tag_to_cluster_width.size())) {
         d_tag_to_cluster_width[ln].max(
            hier::IntVector::ceilingDivide(d_tag_to_cluster_width[ln + 1],
               d_hierarchy->getRatioToCoarserLevel(ln + 1)));
      }

      if (d_extend_to_domain_boundary) {
         // For extending boxes to domain boundary by amount of extend_ghosts_in_tag_space.
         d_tag_to_cluster_width[ln] += extend_ghosts_in_tag_space;
      }
      // For growing within domain by amount of smallest_box_to_refine.
      d_tag_to_cluster_width[ln] += smallest_box_to_refine;
   }

   d_connector_width_requestor.setTagToClusterWidth(d_tag_to_cluster_width);

   // Commit to computing the widths required by the hierarchy.
   d_hierarchy->getRequiredConnectorWidth(0, 0, true);
}

/*
 *************************************************************************
 * Check for boundary proximity violations.  Boxes may not be within
 * extend_ghosts of a physical boundary without touching the physical
 * boundary.
 *************************************************************************
 */
size_t
GriddingAlgorithm::checkBoundaryProximityViolation(
   const hier::BoxLevel& box_level,
   const hier::IntVector& extend_ghosts) const
{
   /*
    * 1. Compute the boundary regions of the boxes.
    *    a. Grow temporary boxes by the max ghost width.
    *    b. Remove orig boxes from the grown boxes to get ghost regions.
    *    c. Remove domain from the ghost region.
    * 2. Physical boundary regions which should not
    *    be less wide than the max ghost width.  If they are,
    *    it means they are partially inside the domain.
    */

   const hier::BaseGridGeometry& grid_geometry(
      *d_hierarchy->getGridGeometry());

   const hier::BoxContainer& periodic_domain_search_tree(
      grid_geometry.getPeriodicDomainSearchTree());

   hier::BoxContainer refined_periodic_domain_search_tree(
      periodic_domain_search_tree);
   refined_periodic_domain_search_tree.refine(box_level.getRefinementRatio());
   refined_periodic_domain_search_tree.makeTree(&grid_geometry);

   size_t nerr(0);

   const tbox::Dimension& dim = d_hierarchy->getDim();
   for (hier::RealBoxConstIterator bi(box_level.getBoxes().realBegin());
        bi != box_level.getBoxes().realEnd(); ++bi) {

      hier::BoxContainer external_parts(*bi);
      external_parts.grow(extend_ghosts);
      external_parts.removeIntersections(
         box_level.getRefinementRatio(),
         refined_periodic_domain_search_tree);

      for (hier::BoxContainer::iterator bli = external_parts.begin();
           bli != external_parts.end();
           ++bli) {
         hier::IntVector extend(
            extend_ghosts.getBlockVector(bli->getBlockId()));
         hier::IntVector leftover_size(bli->numberCells());
         for (int d = 0; d < dim.getValue(); ++d) {
            if (leftover_size(d) != 0 && leftover_size(d) < extend(d)) {
               ++nerr;
               TBOX_WARNING("GriddingAlgorithm::checkBoundaryProximityViolation:\n"
                  << "User-specified box (refined) " << *bi
                  << " violates boundary proximity.\n"
                  << "In direction " << d << ", it is "
                  << extend(d) - leftover_size(d)
                  << " cells from a physical domain boundary.\n"
                  << "All boxes must be at least " << extend
                  << " from physical boundaries or touching the physical boundary."
                  << std::endl);
            }
         }
      }

   }

   return nerr;
}

/*
 *******************************************************************
 * Check domain boxes for violations of user constraints.
 *******************************************************************
 */
void
GriddingAlgorithm::checkDomainBoxes(const hier::BoxContainer& domain_boxes) const {
   const tbox::Dimension& dim = d_hierarchy->getDim();

   const int nblocks = d_hierarchy->getGridGeometry()->getNumberBlocks();

   hier::IntVector smallest_patch(dim);
   hier::IntVector largest_patch(dim);
   hier::IntVector extend_ghosts(dim);
   {
      hier::IntVector smallest_box_to_refine(dim, 0, nblocks);
      // "false" argument: for_building_finer level = false
      getGriddingParameters(
         smallest_patch,
         smallest_box_to_refine,
         largest_patch,
         extend_ghosts,
         0,
         false);
   }

   /*
    * Check minimum size violations.
    */
   int i = 0;
   for (hier::BoxContainer::const_iterator itr = domain_boxes.begin();
        itr != domain_boxes.end(); ++itr, ++i) {

      hier::Box test_box = *itr;
      for (tbox::Dimension::dir_t dir = 0; dir < dim.getValue(); ++dir) {

         if (test_box.numberCells(dir) < smallest_patch(dir)) {

            int error_coarsen_ratio =
               d_tag_init_strategy->getErrorCoarsenRatio();
            if (error_coarsen_ratio > 1) {
               TBOX_ERROR(
                  d_object_name << ": " << "\ndomain Box " << i << ", " << test_box
                                << ", violates the minimum patch size constraints."
                                << "\nVerify that boxes are larger than"
                                << "the maximum ghost width and/or"
                                << "\nthe specified minimum patch size."
                                << "\nNOTE: to assure the constraints are"
                                << "properly enforced during coarsening for"
                                << "\nerror computation, the minimum patch"
                                << "size is the smallest patch size multiplied"
                                << "\nby the error coarsen ratio, which is "
                                << error_coarsen_ratio
                                << " in this case."
                                << std::endl);
            } else {
               TBOX_ERROR(
                  d_object_name << ": "
                                << "\ndomain Box " << i << ", " << test_box
                                << ", violates the minimum patch size constraints."
                                << "\nVerify that boxes are larger than"
                                << " the maximum ghost width and/or"
                                << "\nthe specified minimum patch size, "
                                << smallest_patch << "."
                                << std::endl);
            }
         }
      }
   }

   /*
    * Check for overlapping boxes.
    */
   if (domain_boxes.boxesIntersect()) {
      TBOX_ERROR(d_object_name << ":  "
                               << "Boxes specified for coarsest level "
                               << "contain intersections with each other!"
                               << std::endl);
   }

   /*
    * Check for violations of implementation of TagAndInitStrategy.
    */
   if ((d_hierarchy->getMaxNumberOfLevels() > 1)
       && (!d_tag_init_strategy->coarsestLevelBoxesOK(domain_boxes))) {
      TBOX_ERROR(d_object_name << ":  "
                               << "level gridding strategy encountered"
                               << " a problem with the domain boxes!"
                               << std::endl);
   }
}

/*
 *******************************************************************
 * Check for non-nesting user-specified boxes.
 *******************************************************************
 */
void
GriddingAlgorithm::checkNonnestingUserBoxes(
   const hier::Connector& new_to_tag,
   const hier::IntVector& nesting_buffer) const
{

   const hier::BoxLevel& new_box_level(new_to_tag.getBase());

   boost::shared_ptr<hier::BoxLevel> violating_parts;
   boost::shared_ptr<hier::MappingConnector> new_to_violating_parts;

   d_blcu.computeExternalParts(
      violating_parts,
      new_to_violating_parts,
      new_to_tag,
      -nesting_buffer,
      d_hierarchy->getGridGeometry()->getDomainSearchTree());

   if (violating_parts->getGlobalNumberOfBoxes() > 0) {

      tbox::perr
      << "GriddingAlgorihtm::checkNonnestingUserBoxes: user-specified refinement boxes\n"
      << "violates nesting requirement.  Diagnostics will be\n"
      << "writen to log files." << std::endl;
      const std::string left_margin("ERR: ");
      tbox::plog
      << left_margin << "Tag BoxLevel:\n" << new_to_tag.getHead().format(left_margin, 2)
      << left_margin << "User-specified boxes:\n" << new_box_level.format(left_margin, 2)
      << left_margin << "Violating parts:\n" << violating_parts->format(left_margin, 2)
      << left_margin << "User-specified boxes and their violating parts:\n"
      << new_to_violating_parts->format(left_margin, 2);

      if (d_check_nonnesting_user_boxes == 'e') {
         TBOX_ERROR("Exiting due to above error" << std::endl);
      }
      if (d_check_nonnesting_user_boxes == 'w') {
         TBOX_WARNING("Proceeding with nesting violation as requested.\n"
            << "SAMRAI is not guaranteed to work with nesting"
            << "violations!" << std::endl);
      }

   }
}

/*
 *******************************************************************
 * Check for non-nesting user-specified boxes.
 *******************************************************************
 */
void
GriddingAlgorithm::checkBoundaryProximityViolation(
   const int tag_ln,
   const hier::BoxLevel& new_box_level) const
{
   const int nblocks = d_hierarchy->getGridGeometry()->getNumberBlocks();

   const tbox::Dimension& dim = d_hierarchy->getDim();
   hier::IntVector extend_ghosts(dim);
   hier::IntVector smallest_patch(dim);
   hier::IntVector smallest_box_to_refine(dim, 0, nblocks);
   hier::IntVector largest_patch(dim);
   getGriddingParameters(smallest_patch,
      smallest_box_to_refine,
      largest_patch,
      extend_ghosts,
      tag_ln,
      false);

   const size_t nerr(
      checkBoundaryProximityViolation(
         new_box_level,
         extend_ghosts));
   if (nerr > 0 && d_check_boundary_proximity_violation == 'e') {
      TBOX_ERROR("GriddingAlgorithm::checkBoundaryProximityViolation: User error:\n"
         << "Making level " << tag_ln + 1 << ".\n"
         << "New boxes violate boundary proximity.\n"
         << "All boxes must be at least " << extend_ghosts
         << " from physical boundaries or touching the physical boundary."
         << std::endl);
   }
}

/*
 *************************************************************************
 *                                                                       *
 *                                                                       *
 *************************************************************************
 */
void
GriddingAlgorithm::recordStatistics(
   double current_time)
{
#ifdef GA_RECORD_STATS
// GA_RECORD_STATS is defined in GriddingAlgorithm.h
/*
 * For statistics, record number of cells and patches on new level.
 */
   for (int ln = 0; ln < d_hierarchy->getMaxNumberOfLevels(); ++ln) {
      int level_gridcells = 0;
      int level_local_patches = 0;
      if (ln < d_hierarchy->getNumberOfLevels()) {
         const boost::shared_ptr<hier::PatchLevel>& patch_level =
            d_hierarchy->getPatchLevel(ln);
         level_gridcells = patch_level->getLocalNumberOfCells();
         level_local_patches = patch_level->getLocalNumberOfPatches();
      }
      d_boxes_stat[ln]->recordProcStat(double(level_local_patches));
      d_cells_stat[ln]->recordProcStat(double(level_gridcells));
      d_timestamp_stat[ln]->recordProcStat(double(current_time));
   }
#endif
}

/*
 *************************************************************************
 *                                                                       *
 *                                                                       *
 *************************************************************************
 */
void
GriddingAlgorithm::printStatistics(
   std::ostream& s) const
{
#ifdef GA_RECORD_STATS
   const tbox::SAMRAI_MPI& mpi(d_hierarchy->getMPI());
   /*
    * Output statistics.
    */
   // Collect statistic on mesh size.
   tbox::Statistician* statn = tbox::Statistician::getStatistician();

   statn->finalize(false);
   // statn->printLocalStatData(s);
   if (mpi.getRank() == 0) {
      // statn->printAllGlobalStatData(s);
      for (int ln = 0; ln < d_hierarchy->getMaxNumberOfLevels(); ++ln) {
         tbox::Statistic& cstat = *d_cells_stat[ln];
         tbox::Statistic& bstat = *d_boxes_stat[ln];
         tbox::Statistic& tstat = *d_timestamp_stat[ln];
         s << "statistic " << cstat.getName() << ":" << std::endl;
         if (0) {
            s << "Global: \n";
            statn->printGlobalProcStatDataFormatted(cstat.getInstanceId(), s);
         }
         s
         <<
         "Seq#   SimTime           C-Sum   C-Avg   C-Min ->      C-Max  C-Max/Avg     B-Sum    B-Avg B-Min -> B-Max B-Max/Avg  C/B-Avg\n";
#ifdef __INTEL_COMPILER
#pragma warning (disable:1572)
#endif
         for (int sn = 0; sn < cstat.getStatSequenceLength(); ++sn) {
            const double csum = statn->getGlobalProcStatSum(cstat.getInstanceId(), sn);
            const double cmax = statn->getGlobalProcStatMax(cstat.getInstanceId(), sn);
            const double cmin = statn->getGlobalProcStatMin(cstat.getInstanceId(), sn);
            const double cavg = csum / mpi.getSize();
            const double cmaxnorm = cavg != 0 ? cmax / cavg : 1;
            const double bsum = statn->getGlobalProcStatSum(bstat.getInstanceId(), sn);
            const double bmax = statn->getGlobalProcStatMax(bstat.getInstanceId(), sn);
            const double bmin = statn->getGlobalProcStatMin(bstat.getInstanceId(), sn);
            const double bavg = bsum / mpi.getSize();
            const double bmaxnorm = bavg != 0 ? bmax / bavg : 1;
            const double stime = statn->getGlobalProcStatMin(
                  tstat.getInstanceId(), sn);
            s << std::setw(4) << sn
              << " " << std::scientific << std::setprecision(6) << std::setw(12) << stime
              << " " << std::fixed << std::setprecision(0) << std::setw(12) << csum
              << " " << std::setw(7) << cavg
              << " " << std::setw(7) << cmin
              << " -> " << std::setw(10) << cmax
              << "  " << std::setw(9) << std::setprecision(2) << cmaxnorm
              << " " << std::fixed << std::setprecision(0)
              << std::setw(9) << bsum
              << "  " << std::fixed << std::setprecision(2)
              << std::setw(7) << bavg
              << "   " << std::fixed << std::setprecision(0)
              << std::setw(3) << bmin
              << " -> " << std::setw(5) << bmax
              << "  " << std::setw(8) << std::setprecision(2) << bmaxnorm
              << "   " << std::setw(6) << std::setprecision(0) << (bsum != 0 ? csum / bsum : 0)
              << std::endl;
         }
      }
   }
#else
   s << "GriddingAlgorithm statistics is disabled.  See GA_RECORD_STATS in GriddingAlgorithm.h\n";
#endif
}

/*
 *************************************************************************
 * All tags reside in the tag level.  But due to nesting restrictions,
 * not all cells in the level may be refined.
 *
 * We look for the portions of the level that would violate nesting if
 * refined.  Any tags there are nonnesting tags.
 *
 * TODO: remove level from this interface.  tag_ln is sufficient.
 *************************************************************************
 */
void
GriddingAlgorithm::checkNonrefinedTags(
   const hier::PatchLevel& level,
   int tag_ln,
   const hier::OverlapConnectorAlgorithm& oca) const
{
#ifdef DEBUG_CHECK_ASSERTIONS
   const tbox::Dimension& dim = d_hierarchy->getDim();
#endif

   TBOX_ASSERT_DIM_OBJDIM_EQUALITY1(dim, level);

   const hier::BoxLevel& tag_box_level = *d_hierarchy->getBoxLevel(tag_ln);
   boost::shared_ptr<hier::BoxLevel> violator;
   boost::shared_ptr<hier::MappingConnector> tag_to_violator;
   const hier::Connector& tag_box_level_to_self =
      d_hierarchy->getPatchLevel(tag_ln)->findConnector(
         *d_hierarchy->getPatchLevel(tag_ln),
         d_hierarchy->getRequiredConnectorWidth(tag_ln, tag_ln, true),
         hier::CONNECTOR_IMPLICIT_CREATION_RULE,
         false);
   computeNestingViolator(
      violator,
      tag_to_violator,
      tag_box_level,
      tag_box_level_to_self,
      tag_ln,
      oca);

   /*
    * Check for user-tagged cells in the violating parts of the tag level.
    */
   math::PatchCellDataBasicOps<int> dataop;
   int maxval = 0;
   for (hier::Connector::ConstNeighborhoodIterator ei = tag_to_violator->begin();
        ei != tag_to_violator->end(); ++ei) {
      const hier::BoxId& box_id = *ei;
      boost::shared_ptr<pdat::CellData<int> > tag_data(
         BOOST_CAST<pdat::CellData<int>, hier::PatchData>(
            level.getPatch(box_id)->getPatchData(d_tag_indx)));
      TBOX_ASSERT(tag_data);
      for (hier::Connector::ConstNeighborIterator na = tag_to_violator->begin(ei);
           na != tag_to_violator->end(ei); ++na) {
         const hier::Box& vio_box = *na;
         maxval = dataop.max(tag_data, vio_box);
         if (maxval > 0) {
            break;
         }
      }
      if (maxval > 0) {
         break;
      }
   }
   const tbox::SAMRAI_MPI mpi(tag_box_level.getMPI());
   if (mpi.getSize() > 1) {
      mpi.AllReduce(&maxval, 1, MPI_MAX);
   }

   if (maxval > 0) {
      if (d_check_nonrefined_tags == 'w') {
         TBOX_WARNING("User code has tagged cells in\n"
            << "violation of nesting requirements.\n"
            << "Violating tags will be discarded.\n"
            << "See GriddingAlgorithm::checkNonrefinedTags()\n");
      } else if (d_check_nonrefined_tags == 'e') {
         TBOX_ERROR("User code has tagged cells in\n"
            << "violation of nesting requirements.\n"
            << "See GriddingAlgorithm::checkNonrefinedTags()\n");
      }
   }
}

/*
 *******************************************************************
 * Reset tag buffering data to be able to handle given buffer size.
 *******************************************************************
 */

void GriddingAlgorithm::resetTagBufferingData(const int tag_buffer)
{
   const tbox::Dimension& dim = d_hierarchy->getDim();

   d_buf_tag_ghosts = hier::IntVector(dim, tag_buffer);

   d_bdry_fill_tags.reset();

   hier::VariableDatabase* var_db = hier::VariableDatabase::getDatabase();

   /*
    * Remove d_buf_tag from the VariableDatabase and re-register it with
    * the new ghost width.
    */
   var_db->removeInternalSAMRAIVariablePatchDataIndex(d_buf_tag_indx);

   (*s_buf_tag_indx)[dim.getValue() - 1] =
      var_db->registerInternalSAMRAIVariable(d_buf_tag,
         d_buf_tag_ghosts);

   d_buf_tag_indx = (*s_buf_tag_indx)[dim.getValue() - 1];

   if (d_hierarchy->getGridGeometry()->getNumberBlocks() > 1) {
      TBOX_ASSERT(d_mb_tagger_strategy);
      d_mb_tagger_strategy->setScratchTagPatchDataIndex(d_buf_tag_indx);
   }

   d_bdry_fill_tags.reset(new xfer::RefineAlgorithm());

   d_bdry_fill_tags->
   registerRefine(d_buf_tag_indx,
      d_buf_tag_indx,
      d_buf_tag_indx,
      boost::shared_ptr<hier::RefineOperator>());
}

/*
 *************************************************************************
 *************************************************************************
 */
void
GriddingAlgorithm::checkOverlappingPatches(
   const hier::BoxLevel& box_level) const
{
   hier::Connector box_level_to_self(
      box_level,
      box_level,
      hier::IntVector::getZero(box_level.getDim()));
   hier::OverlapConnectorAlgorithm oca;
   oca.findOverlaps_assumedPartition(box_level_to_self);
   checkOverlappingPatches(box_level_to_self);
}

/*
 *************************************************************************
 *************************************************************************
 */
void
GriddingAlgorithm::checkOverlappingPatches(
   const hier::Connector& box_level_to_self) const
{
   bool has_overlap = false;
   const hier::BoxLevel& box_level = box_level_to_self.getBase();
   const hier::BaseGridGeometry& grid_geom = *box_level.getGridGeometry();
   const hier::IntVector& ratio = box_level.getRefinementRatio();

   for (hier::Connector::ConstNeighborhoodIterator ei = box_level_to_self.begin();
        ei != box_level_to_self.end() && !has_overlap; ++ei) {

      const hier::Box& box = *box_level.getBoxStrict(*ei);

      for (hier::Connector::ConstNeighborIterator na = box_level_to_self.begin(ei);
           na != box_level_to_self.end(ei) && !has_overlap;
           ++na) {
         const hier::Box& nabr = *na;

         if (!nabr.isIdEqual(box)) {
            if (nabr.getBlockId() == box.getBlockId()) {
               has_overlap = nabr.intersects(box);
            } else {
               hier::Box nabr_box(nabr);
               grid_geom.transformBox(nabr_box,
                  ratio,
                  box.getBlockId(),
                  nabr.getBlockId());
               has_overlap = nabr_box.intersects(box);
            }
         }
      }
   }

   if (has_overlap) {
      if (d_check_overlapping_patches == 'w') {
         TBOX_WARNING(
            "PatchLevel has patches which overlap in index space\n"
            << "See GriddingAlgorithm::checkOverlappingPatches().\n"
            <<
            "Note that setting allow_patches_smaller_than_minimum_size_to_prevent_overlaps = FALSE\n"
            <<
            "in the PatchHierarchy can allow some patches to violate min size in order to prevent overlap.\n");
      } else if (d_check_overlapping_patches == 'e') {
         TBOX_ERROR(
            "PatchLevel has patches which overlap in index space\n"
            << "See GriddingAlgorithm::checkOverlappingPatches().\n"
            <<
            "Note that setting allow_patches_smaller_than_minimum_size_to_prevent_overlaps = FALSE\n"
            <<
            "in the PatchHierarchy can allow some patches to violate min size in order to prevent overlap.\n");
      }
   }
}

/*
 *************************************************************************
 *
 * For cases where tagging is not performed read the new level boxes
 * either from user input or from stored level boxes.
 *
 *************************************************************************
 */
void
GriddingAlgorithm::readLevelBoxes(
   boost::shared_ptr<hier::BoxLevel>& new_box_level,
   boost::shared_ptr<hier::Connector>& coarser_to_new,
   const int tag_ln,
   const double regrid_time,
   const int regrid_cycle,
   bool& remove_old_fine_level)
{
   TBOX_ASSERT((tag_ln >= 0) &&
      (tag_ln <= d_hierarchy->getFinestLevelNumber()));

   const tbox::Dimension& dim = d_hierarchy->getDim();

   const hier::BoxLevel& coarser_box_level = *d_hierarchy->getBoxLevel(tag_ln);

   int fine_level_number = tag_ln + 1;
   hier::BoxContainer boxes_to_refine;

   /*
    * Access the user supplied refine boxes.  The
    * "new_level_has_new_boxes" boolean specifies whether the
    * level boxes have changed from the last time
    * getUserSuppliedRefineBoxes() was called.  If they have changed,
    * it returns true.  If they are unchanged, it returns false.
    */
   bool new_level_has_new_boxes = true;
   if (d_tag_init_strategy->refineUserBoxInputOnly(regrid_cycle, regrid_time)) {

      new_level_has_new_boxes = d_tag_init_strategy->
         getUserSuppliedRefineBoxes(boxes_to_refine,
            tag_ln,
            regrid_cycle,
            regrid_time);

   }

   /*
    * If "new_level_has_new_boxes" is false we wish to keep the
    * existing fine level intact.  Avoid further work by setting
    * the parameter "compute_load_balanced_level_boxes" to false
    * and indicate that we want to avoid removing the old fine level
    * by setting "remove_old_fine_level" to false.
    */
   bool compute_load_balanced_level_boxes = true;
   if (!new_level_has_new_boxes) {
      compute_load_balanced_level_boxes = false;
      remove_old_fine_level = false;
   }

   /*
    * If we are using the nonuniform load balance option, we
    * still need to redo the load balance and construct a new level,
    * even if the level boxes have not changed.
    */

   if (d_load_balancer->getLoadBalanceDependsOnPatchData(fine_level_number)
       && !boxes_to_refine.empty()) {
      compute_load_balanced_level_boxes = true;
      remove_old_fine_level = true;
   }

   /*
    * If the boxes_to_refine are empty, this implies that no
    * refinement is desired so a new finer level will NOT be
    * constructed.  In this case, avoid load balance steps and
    * specify that we want to remove the old fine level.
    */
   if (boxes_to_refine.empty()) {
      compute_load_balanced_level_boxes = false;
      remove_old_fine_level = true;
   }

   if (compute_load_balanced_level_boxes) {

      hier::BoxLevel unbalanced_box_level(
         coarser_box_level.getRefinementRatio(),
         coarser_box_level.getGridGeometry(),
         d_hierarchy->getMPI(),
         hier::BoxLevel::GLOBALIZED);
      hier::LocalId i(0);
      for (hier::BoxContainer::iterator itr = boxes_to_refine.begin();
           itr != boxes_to_refine.end(); ++itr, ++i) {
         hier::Box unbalanced_box(*itr, i, 0);
         unbalanced_box_level.addBox(unbalanced_box);
      }

      const hier::IntVector& ratio =
         d_hierarchy->getRatioToCoarserLevel(fine_level_number);

      new_box_level.reset(new hier::BoxLevel(unbalanced_box_level));
      d_oca0.findOverlapsWithTranspose(coarser_to_new,
         coarser_box_level,
         *new_box_level,
         d_hierarchy->getRequiredConnectorWidth(tag_ln, tag_ln + 1, true),
         hier::IntVector::ceilingDivide(
            d_hierarchy->getRequiredConnectorWidth(tag_ln + 1, tag_ln, true), ratio));

      hier::Connector& new_to_coarser = coarser_to_new->getTranspose();

      int num_blocks = new_box_level->getGridGeometry()->getNumberBlocks();
      hier::IntVector smallest_patch(dim);
      hier::IntVector largest_patch(dim);
      hier::IntVector extend_ghosts(dim);
      {
         hier::IntVector smallest_box_to_refine(dim, 0, num_blocks);
         // "false" argument: for_building_finer level = false
         getGriddingParameters(smallest_patch,
            smallest_box_to_refine,
            largest_patch,
            extend_ghosts,
            fine_level_number,
            false);
      }

      refineNewBoxLevel(*new_box_level,
         *coarser_to_new,
         ratio);

      hier::IntVector patch_cut_factor(
         dim,
         d_tag_init_strategy->getErrorCoarsenRatio(),
         num_blocks);
      patch_cut_factor.max(ratio);

      t_load_balance0->start();
      d_load_balancer0->loadBalanceBoxLevel(
         *new_box_level,
         &new_to_coarser,
         d_hierarchy,
         tag_ln,
         smallest_patch,
         largest_patch,
         d_hierarchy->getDomainBoxLevel(),
         extend_ghosts,
         patch_cut_factor);
      t_load_balance0->stop();

      if (d_sequentialize_patch_indices) {
         renumberBoxes(*new_box_level, coarser_to_new.get(), false, true);
      }

      d_blcu0.addPeriodicImages(
         *new_box_level,
         d_hierarchy->getGridGeometry()->getDomainSearchTree(),
         new_to_coarser.getConnectorWidth());
      d_oca0.findOverlaps(*coarser_to_new);
      d_oca0.findOverlaps(new_to_coarser);

   }
}

/*
 *************************************************************************
 * Set all tags on a level to tag_value.
 *************************************************************************
 */

void
GriddingAlgorithm::fillTags(
   const int tag_value,
   const boost::shared_ptr<hier::PatchLevel>& tag_level,
   const int tag_index) const
{
   TBOX_ASSERT((tag_value == d_true_tag) || (tag_value == d_false_tag));
   TBOX_ASSERT(tag_level);
   TBOX_ASSERT(tag_index == d_tag_indx || tag_index == d_buf_tag_indx);

   t_fill_tags->start();

   for (hier::PatchLevel::iterator ip(tag_level->begin());
        ip != tag_level->end(); ++ip) {

      const boost::shared_ptr<hier::Patch>& patch = *ip;
      boost::shared_ptr<pdat::CellData<int> > tag_data(
         BOOST_CAST<pdat::CellData<int>, hier::PatchData>(
            patch->getPatchData(tag_index)));
      TBOX_ASSERT(tag_data);

      tag_data->fill(tag_value);

   }
   t_fill_tags->stop();
}

/*
 *************************************************************************
 *
 * Set each integer value in specified tag array to tag_value where
 * patch level intersects given box array.
 *
 *************************************************************************
 */

void
GriddingAlgorithm::fillTagsFromBoxLevel(
   const int tag_value,
   const boost::shared_ptr<hier::PatchLevel>& tag_level,
   const int tag_index,
   const hier::Connector& tag_level_to_fill_box_level,
   const bool interior_only,
   const hier::IntVector& fill_box_growth) const
{
   TBOX_ASSERT((tag_value == d_true_tag) || (tag_value == d_false_tag));
   TBOX_ASSERT(tag_level);
   TBOX_ASSERT(tag_index == d_tag_indx || tag_index == d_buf_tag_indx);

   /*
    * This method assumes fill is finer than tag, but that is easy to
    * change, if needed.
    */
   TBOX_ASSERT(tag_level_to_fill_box_level.getHeadCoarserFlag() == false);

   t_fill_tags->start();

   const boost::shared_ptr<const hier::BaseGridGeometry>& grid_geom(
      d_hierarchy->getGridGeometry());

   const hier::IntVector& ratio = tag_level_to_fill_box_level.getRatio();

   hier::IntVector growth_in_tag_resolution(fill_box_growth,
                                            grid_geom->getNumberBlocks());
   growth_in_tag_resolution.ceilingDivide(
      tag_level_to_fill_box_level.getRatio());

   for (hier::PatchLevel::iterator ip(tag_level->begin());
        ip != tag_level->end(); ++ip) {
      const boost::shared_ptr<hier::Patch>& patch = *ip;

      boost::shared_ptr<pdat::CellData<int> > tag_data(
         BOOST_CAST<pdat::CellData<int>, hier::PatchData>(
            patch->getPatchData(tag_index)));

      TBOX_ASSERT(tag_data);

      const hier::BoxId& box_id(patch->getBox().getBoxId());

      NeighborSet neighbors;

      d_oca.extractNeighbors(
         neighbors,
         tag_level_to_fill_box_level,
         box_id,
         growth_in_tag_resolution);

      for (NeighborSet::const_iterator
           ni = neighbors.begin(); ni != neighbors.end(); ++ni) {
         const hier::Box& neighbor(*ni);
         hier::Box box = neighbor;
         box.grow(fill_box_growth);
         box.coarsen(ratio);
         if (neighbor.getBlockId() != patch->getBox().getBlockId()) {
            grid_geom->transformBox(box,
               tag_level->getLevelNumber(),
               patch->getBox().getBlockId(),
               neighbor.getBlockId());
         }
         if (interior_only) {
            box = box * tag_data->getBox();
         }
         tag_data->fill(tag_value, box);
      }

   }
   t_fill_tags->stop();
}

/*
 *************************************************************************
 *
 * Buffer each integer tag with given value on the patch level by the
 * specified buffer size.  Note that the patch data indexed by
 * d_buf_tag_indx is used temporarily to buffer the tag data. The
 * communication of ghost cell (i.e., buffer) information forces all
 * tags on all patch interiors to represent a consistent buffering of
 * the original configuration of tagged cells.
 *
 *************************************************************************
 */

void
GriddingAlgorithm::bufferTagsOnLevel(
   const int tag_value,
   const boost::shared_ptr<hier::PatchLevel>& level,
   const int buffer_size) const
{
   if (d_print_steps) {
      tbox::plog
      << "GriddingAlgorithm::bufferTagsOnLevel: entered with tag_ln = "
      << level->getLevelNumber() << "\n";
   }

   const tbox::Dimension& dim = d_hierarchy->getDim();

   TBOX_ASSERT((tag_value == d_true_tag) || (tag_value == d_false_tag));
   TBOX_ASSERT(level);
   TBOX_ASSERT(buffer_size >= 0);
   TBOX_ASSERT_DIM_OBJDIM_EQUALITY1(dim, *level);
   /*
    * Start timer for this method.
    */
   t_buffer_tags->start();

   /*
    * Set temporary buffered tags based on buffer width and
    * distance from actual tags.
    */
   const int not_tag = ((tag_value == d_true_tag) ? d_false_tag : d_true_tag);
   for (hier::PatchLevel::iterator ip1(level->begin());
        ip1 != level->end(); ++ip1) {
      const boost::shared_ptr<hier::Patch>& patch = *ip1;

      boost::shared_ptr<pdat::CellData<int> > buf_tag_data(
         BOOST_CAST<pdat::CellData<int>, hier::PatchData>(
            patch->getPatchData(d_buf_tag_indx)));
      boost::shared_ptr<pdat::CellData<int> > tag_data(
         BOOST_CAST<pdat::CellData<int>, hier::PatchData>(
            patch->getPatchData(d_tag_indx)));

      TBOX_ASSERT(buf_tag_data);
      TBOX_ASSERT(tag_data);

      buf_tag_data->fillAll(not_tag);

      const hier::Box& interior(patch->getBox());

      pdat::CellIterator icend(pdat::CellGeometry::end(interior));
      for (pdat::CellIterator ic(pdat::CellGeometry::begin(interior));
           ic != icend; ++ic) {
         if ((*tag_data)(*ic) == tag_value) {
            (*buf_tag_data)(*ic) = d_true_tag;
         }
      }
   }

   /*
    * Communicate boundary data for buffered tag array so that tags
    * near patch boundaries will become buffered properly.
    */
   const double dummy_time = 0.0;

   t_bdry_fill_tags_comm->start();
   d_bdry_sched_tags[level->getLevelNumber()]->fillData(dummy_time, false);
   t_bdry_fill_tags_comm->stop();

   /*
    * Buffer tags on patch interior according to buffered tag data.
    */
   for (hier::PatchLevel::iterator ip2(level->begin());
        ip2 != level->end(); ++ip2) {
      const boost::shared_ptr<hier::Patch>& patch = *ip2;

      boost::shared_ptr<pdat::CellData<int> > buf_tag_data(
         BOOST_CAST<pdat::CellData<int>, hier::PatchData>(
            patch->getPatchData(d_buf_tag_indx)));
      boost::shared_ptr<pdat::CellData<int> > tag_data(
         BOOST_CAST<pdat::CellData<int>, hier::PatchData>(
            patch->getPatchData(d_tag_indx)));

      TBOX_ASSERT(buf_tag_data);
      TBOX_ASSERT(tag_data);

      const hier::Box& tag_box(tag_data->getBox());
      const hier::BlockId& tag_box_block_id = tag_box.getBlockId();
      hier::Box buf_tag_box(tag_box);
      buf_tag_box.grow(hier::IntVector(dim, buffer_size));

      tag_data->fillAll(not_tag);

      pdat::CellIterator icend(pdat::CellGeometry::end(buf_tag_box));
      for (pdat::CellIterator ic(pdat::CellGeometry::begin(buf_tag_box));
           ic != icend; ++ic) {
         if ((*buf_tag_data)(*ic) == d_true_tag) {
            hier::Box buf_box(*ic - buffer_size,
                              *ic + buffer_size,
                              tag_box_block_id);
            tag_data->fill(tag_value, buf_box);
         }
      }

   }

   t_buffer_tags->stop();
}

/*
 *************************************************************************
 *
 * Given a patch level, determine an appropriate array of boxes from
 * which a new finer level may be constructed.  That is, find an array
 * of boxes that covers all tags having the specified tag value.  Note
 * that it is assumed that the integer tag arrays have been set
 * properly; i.e., cells have been tagged through error estimation and
 * the tags have been buffered to ensure disturbances remain on fine
 * level until next regrid occurs.  Note that load balancing is
 * performed once an appropriate list of boxes containing the tags is
 * found.  This procedure massages the list of boxes further and then
 * assigns each to a single processor (i.e., the mapping).
 *
 *************************************************************************
 */

void
GriddingAlgorithm::findRefinementBoxes(
   boost::shared_ptr<hier::BoxLevel>& new_box_level,
   boost::shared_ptr<hier::Connector>& tag_to_new,
   const int tag_ln) const
{
   TBOX_ASSERT((tag_ln >= 0) &&
      (tag_ln <= d_hierarchy->getFinestLevelNumber()));
   TBOX_ASSERT(d_hierarchy->getPatchLevel(tag_ln));

   const tbox::Dimension& dim = d_hierarchy->getDim();

   if (d_print_steps) {
      tbox::plog
      << "GriddingAlgorithm::findRefinementBoxes: entered with tag_ln = "
      << tag_ln << "\n";
   }

   /*
    * Start timer for this method.
    */
   if (d_barrier_and_time) {
      t_find_refinement->barrierAndStart();
   }

   const hier::BoxLevel& tag_box_level = *d_hierarchy->getBoxLevel(tag_ln);

   const int new_ln = tag_ln + 1;

   /*
    * Construct list of boxes covering the true tags on the level.
    * Note that box list will be contained in the bounding box
    * but will not be contained in the list of proper nesting boxes,
    * in general.  So we intersect the box list against the list of
    * nesting boxes.  Note that this may produce boxes which are too
    * small.  Thus, boxes are regrown later.
    */
   const int nblocks = d_hierarchy->getGridGeometry()->getNumberBlocks();

   hier::IntVector smallest_patch(dim);
   hier::IntVector smallest_box_to_refine(dim, 0, nblocks);
   hier::IntVector largest_patch(dim);
   hier::IntVector extend_ghosts(dim);
   // "true" argument: for_building_finer level = true
   getGriddingParameters(smallest_patch,
      smallest_box_to_refine,
      largest_patch,
      extend_ghosts,
      new_ln,
      true);

   const hier::IntVector extend_ghosts_in_tag_space =
      hier::IntVector::ceilingDivide(
         extend_ghosts,
         d_hierarchy->getRatioToCoarserLevel(new_ln));

   boost::shared_ptr<hier::PatchLevel> level(
      d_hierarchy->getPatchLevel(tag_ln));

   if (d_print_steps) {
      tbox::plog << "GriddingAlgorithm::findRefinementBoxes: clustering\n";
   }

   t_find_boxes_containing_tags->barrierAndStart();
   hier::IntVector ratio = d_hierarchy->getRatioToCoarserLevel(new_ln);

<<<<<<< HEAD
=======
   const size_t nblocks =
      d_hierarchy->getGridGeometry()->getNumberBlocks();

>>>>>>> 697e35a9
   hier::BoxContainer bounding_container;
   for (hier::BlockId::block_t bn = 0; bn < nblocks; ++bn) {
      hier::BlockId block_id(bn);
      hier::Box bounding_box(dim);
      bounding_box =
         d_hierarchy->getBoxLevel(tag_ln)->getGlobalBoundingBox(block_id);
      if (!bounding_box.empty()) {
         bounding_container.pushBack(bounding_box);
      }
   }

   hier::LocalId first_local_id(0);

   if (!bounding_container.empty()) {
      d_box_generator->findBoxesContainingTags(
         new_box_level,
         tag_to_new,
         level, d_tag_indx, d_true_tag, bounding_container,
         smallest_box_to_refine,
         d_tag_to_cluster_width[tag_ln]);
   }
   t_find_boxes_containing_tags->stop();

   if (new_box_level && new_box_level->getGlobalNumberOfBoxes() > 0) {

      if (d_check_connectors) {
         /*
          * At this stage, there are no edges to periodic images yet, so
          * don't check for them.
          */
         if (d_print_steps) {
            tbox::plog
            <<
            "GriddingAlgorithm::findRefinementBoxes: checking new-->tag from findBoxesContainingTags\n";
         }
         TBOX_ASSERT(tag_to_new->getTranspose().checkOverlapCorrectness(false, true, true) == 0);
         if (d_print_steps) {
            tbox::plog
            <<
            "GriddingAlgorithm::findRefinementBoxes: checking tag-->new from findBoxesContainingTags\n";
         }
         TBOX_ASSERT(tag_to_new->checkOverlapCorrectness(false, true, true) == 0);
      }

      enforceOverflowNesting(*new_box_level, *tag_to_new);

      /*
       * If clustering implementation didn't provide the requested width,
       * recompute the tag<==>new with the right width now.
       *
       * The bridge generates some periodic edges that we don't need just
       * yet, so remove them.
       */
      if (tag_to_new->getConnectorWidth() != d_tag_to_cluster_width[tag_ln]) {
         t_fix_zero_width_clustering->barrierAndStart();
         const hier::Connector& tag_to_tag =
            tag_box_level.findConnectorWithTranspose(
               tag_box_level,
               d_tag_to_cluster_width[tag_ln],
               d_tag_to_cluster_width[tag_ln],
               hier::CONNECTOR_IMPLICIT_CREATION_RULE);
         d_oca.bridgeWithNesting(
            tag_to_new,
            tag_to_tag,
            hier::Connector(*tag_to_new),
            hier::IntVector::getZero(dim),
            hier::IntVector::getZero(dim),
            d_tag_to_cluster_width[tag_ln],
            true);
         if (hier::PeriodicShiftCatalog::getCatalog(dim)->isPeriodic()) {
            tag_to_new->removePeriodicRelationships();
            tag_to_new->getTranspose().removePeriodicRelationships();
         }
         t_fix_zero_width_clustering->barrierAndStop();
      }

      if (d_enforce_proper_nesting) {
         enforceProperNesting(*new_box_level, *tag_to_new, tag_ln);
      }

      if (d_extend_to_domain_boundary) {
         extendBoxesToDomainBoundary(
            *new_box_level,
            *tag_to_new,
            level->getPhysicalDomainArray(),
            extend_ghosts_in_tag_space);
      }

      bool allow_patches_smaller_than_minimum_size_to_prevent_overlaps =
         d_hierarchy->allowPatchesSmallerThanMinimumSize();

      // BTNG: these if-else blocks can be significantly simplified by factoring.
      if (!allow_patches_smaller_than_minimum_size_to_prevent_overlaps) {
         if (d_print_steps) {
            tbox::plog
            << "GriddingAlgorithm::findRefinementBoxes: growing boxes\n";
         }
         t_extend_within_domain->start();
         growBoxesWithinNestingDomain(
            *new_box_level,
            *tag_to_new,
            smallest_box_to_refine,
            tag_ln);
         t_extend_within_domain->stop();
      } else {
         const hier::IntVector periodic_dirs(
            d_hierarchy->getGridGeometry()->getPeriodicShift(
               hier::IntVector::getOne(dim)));

         bool need_to_grow = false;
         hier::IntVector min_size(hier::IntVector::getOne(dim));
         for (int i = 0; i < dim.getValue(); ++i) {
            if (periodic_dirs(i)) {
               need_to_grow = true;
               min_size(i) =
                  smallest_box_to_refine(0,i);
            }
         }

         if (need_to_grow) {
            t_extend_within_domain->start();
            growBoxesWithinNestingDomain(
               *new_box_level,
               *tag_to_new,
               min_size,
               tag_ln);
            t_extend_within_domain->stop();
         } else {
            /*
             * Had we need to grow, the growth would have shrunken the widths.
             * We must manually shrink the widths as if we used the growing map
             * (matching the result of an empty map).
             */
            tag_to_new->shrinkWidth(
               tag_to_new->getConnectorWidth() - smallest_box_to_refine);
            tag_to_new->getTranspose().shrinkWidth(
               tag_to_new->getTranspose().getConnectorWidth() -
                  smallest_box_to_refine);
         }
      }
#ifdef DEBUG_CHECK_ASSERTIONS
      std::set<int> new_local_ids;
      const hier::BoxContainer& new_boxes = new_box_level->getBoxes();
      for (hier::BoxContainer::const_iterator new_itr = new_boxes.begin();
           new_itr != new_boxes.end(); ++new_itr) {
         new_local_ids.insert(new_itr->getBoxId().getLocalId().getValue());
      }
      TBOX_ASSERT(static_cast<int>(new_local_ids.size()) == new_boxes.size());
#endif

      /*
       * We have been working with new_box_level in the
       * tag_box_level's index space.  Now, refine it so we can
       * build the new level.
       */
      refineNewBoxLevel(*new_box_level,
         *tag_to_new,
         ratio);

      if (d_check_connectors) {
         TBOX_ASSERT(tag_to_new->getTranspose().checkOverlapCorrectness(false, true, true) == 0);
         TBOX_ASSERT(tag_to_new->checkOverlapCorrectness(false, true, true) == 0);
      }

      if (d_load_balance) {
         if (d_print_steps) {
            tbox::plog
            << "GriddingAlgorithm::findRefinementBoxes: load balancing\n";
         }

         t_load_balance->barrierAndStart();

         const hier::IntVector& patch_cut_factor = ratio;

         d_load_balancer->loadBalanceBoxLevel(
            *new_box_level,
            &tag_to_new->getTranspose(),
            d_hierarchy,
            new_ln,
            smallest_patch,
            largest_patch,
            d_hierarchy->getDomainBoxLevel(),
            extend_ghosts,
            patch_cut_factor);

         t_load_balance->stop();

         if (d_check_connectors) {
            tbox::plog << "GriddingAlgorithm::findRefinementBoxes: checking new-tag" << std::endl;
            int errs = 0;
            if (tag_to_new->getTranspose().checkOverlapCorrectness(false, true, true)) {
               ++errs;
               tbox::perr << "Overlap error found in new_to_tag!\n";
            }
            if (tag_to_new->checkOverlapCorrectness(false, true, true)) {
               ++errs;
               tbox::perr << "Overlap error found in tag_to_new!\n";
            }
            if (tag_to_new->getTranspose().checkTransposeCorrectness(*tag_to_new, true)) {
               ++errs;
               tbox::perr << "Transpose error found in new-tag transpose!\n";
            }
            if (errs != 0) {
               TBOX_ERROR(
                  "Errors found after using load balance map."
                  << "new_box_level:\n" << new_box_level->format("", 2)
                  << "tag_box_level:\n" << tag_box_level.format("", 2)
                  << "new_to_tag:\n" << tag_to_new->getTranspose().format("", 2)
                  << "tag_to_new:\n" << tag_to_new->format("", 2)
                  << std::endl);
            }
         }
      }

      if (d_sequentialize_patch_indices) {
         if (d_print_steps) {
            tbox::plog << "GriddingAlgorithm::findRefinementBoxes: begin sorting boxes."
                       << std::endl;
         }
         renumberBoxes(*new_box_level, tag_to_new.get(), false, true);
         if (d_print_steps) {
            tbox::plog << "GriddingAlgorithm::findRefinementBoxes: end sorting boxes." << std::endl;
         }
      }

      /*
       * Add periodic image Boxes to new_box_level and add edges
       * incident on those nodes.
       */
      const hier::Connector& tag_to_tag =
         d_hierarchy->getPatchLevel(tag_ln)->findConnector(
            *d_hierarchy->getPatchLevel(tag_ln),
            d_hierarchy->getRequiredConnectorWidth(tag_ln, tag_ln, true),
            hier::CONNECTOR_IMPLICIT_CREATION_RULE,
            false);
      if (d_print_steps) {
         tbox::plog << "GriddingAlgorithm::findRefinementBoxes: begin adding periodic images."
                    << std::endl;
      }
      d_blcu.addPeriodicImagesAndRelationships(
         *new_box_level,
         tag_to_new->getTranspose(),
         d_hierarchy->getGridGeometry()->getDomainSearchTree(),
         tag_to_tag);
      if (d_print_steps) {
         tbox::plog << "GriddingAlgorithm::findRefinementBoxes: finished adding periodic images."
                    << std::endl;
      }

      if (d_check_connectors) {
         TBOX_ASSERT(tag_to_new->getTranspose().checkOverlapCorrectness() == 0);
         TBOX_ASSERT(tag_to_new->checkOverlapCorrectness() == 0);
      }

   } else if (new_box_level && new_box_level->getGlobalNumberOfBoxes() == 0) {

      /*
       * On return, new_box_level should be initialized if we
       * generated boxes, deallocated if we didnt.
       */
      new_box_level->clear();

   }

   d_hierarchy->getMPI().Barrier();

   if (d_barrier_and_time) {
      t_find_refinement->stop();
   }

   if (d_print_steps) {
      tbox::plog
      << "GriddingAlgorithm::findRefinementBoxes: leaving with tag_ln = "
      << tag_ln << "\n";
   }
}

/*
 ***********************************************************************
 ***********************************************************************
 */
void
GriddingAlgorithm::renumberBoxes(
   hier::BoxLevel& new_box_level,
   hier::Connector* ref_to_new,
   bool sort_by_corners,
   bool sequentialize_global_indices) const
{
#ifdef DEBUG_CHECK_ASSERTIONS
   const tbox::Dimension& dim = d_hierarchy->getDim();
#endif
   TBOX_ASSERT_DIM_OBJDIM_EQUALITY1(dim, new_box_level);

   t_renumber_boxes->barrierAndStart();

   const hier::OverlapConnectorAlgorithm* oca = &d_oca;
   const hier::MappingConnectorAlgorithm* mca = &d_mca;
   const hier::BoxLevelConnectorUtils* blcu = &d_blcu;
   if (ref_to_new && &ref_to_new->getBase() == &d_hierarchy->getDomainBoxLevel()) {
      oca = &d_oca0;
      mca = &d_mca0;
      blcu = &d_blcu0;
   }

   boost::shared_ptr<hier::MappingConnector> sorting_map;
   boost::shared_ptr<hier::BoxLevel> seq_box_level;
   blcu->makeSortingMap(
      seq_box_level,
      sorting_map,
      new_box_level,
      sort_by_corners,
      sequentialize_global_indices);

   /*
    * Modify works well in most cases, but if ref is actually the
    * domain its cost is O(N^2).  In such a case, recompute instead
    * of modify.
    */
   if (ref_to_new == 0) {
      hier::BoxLevel::swap(new_box_level, *seq_box_level);
   } else if (&ref_to_new->getBase() != &d_hierarchy->getDomainBoxLevel()) {
      mca->modify(*ref_to_new, *sorting_map, &new_box_level);
   } else {
      hier::BoxLevel::swap(new_box_level, *seq_box_level);
      ref_to_new->clearNeighborhoods();
      ref_to_new->getTranspose().clearNeighborhoods();
      ref_to_new->setHead(new_box_level, true);
      ref_to_new->getTranspose().setBase(new_box_level, true);
      oca->findOverlaps_assumedPartition(*ref_to_new);
      ref_to_new->removePeriodicRelationships();
      hier::Connector* new_to_ref = new hier::Connector(ref_to_new->getHead(),
            ref_to_new->getBase(),
            hier::Connector::convertHeadWidthToBase(
               ref_to_new->getHead().getRefinementRatio(),
               ref_to_new->getBase().getRefinementRatio(),
               ref_to_new->getConnectorWidth()));
      oca->findOverlaps(*new_to_ref);
      ref_to_new->setTranspose(new_to_ref, true);
   }

   t_renumber_boxes->stop();
}

/*
 ***********************************************************************
 ***********************************************************************
 */
void
GriddingAlgorithm::refineNewBoxLevel(
   hier::BoxLevel& new_box_level,
   hier::Connector& tag_to_new,
   const hier::IntVector& ratio) const
{
   TBOX_ASSERT(tag_to_new.hasTranspose());

   hier::Connector& new_to_tag = tag_to_new.getTranspose();

   new_box_level.refineBoxes(new_box_level,
      ratio,
      new_box_level.getRefinementRatio() * ratio);
   new_box_level.finalize();

   hier::IntVector new_to_tag_width =
      ratio * new_to_tag.getConnectorWidth();
   new_to_tag.setBase(new_box_level);
   new_to_tag.setWidth(new_to_tag_width, true);

   tag_to_new.setHead(new_box_level, true);
   tag_to_new.refineLocalNeighbors(ratio);
}

/*
 *************************************************************************
 *************************************************************************
 */

void
GriddingAlgorithm::enforceProperNesting(
   hier::BoxLevel& new_box_level,
   hier::Connector& tag_to_new,
   int tag_ln) const
{
   if (d_barrier_and_time) {
      t_enforce_proper_nesting->barrierAndStart();
   }

   if (d_print_steps) {
      tbox::plog
      << "GriddingAlgorithm::enforceProperNesting: entered.\n";
   }

   const int new_ln = tag_ln + 1;

   boost::shared_ptr<hier::MappingConnector> unnested_to_nested;
   boost::shared_ptr<hier::BoxLevel> nested_box_level;

   makeProperNestingMap(
      nested_box_level,
      unnested_to_nested,
      new_box_level,
      tag_to_new.getTranspose(),
      new_ln,
      d_oca);

   if (d_print_steps) {
      tbox::plog << "GriddingAlgorithm::enforceProperNesting: applying proper nesting map.\n";
   }

   t_use_nesting_map->start();
   d_mca.modify(tag_to_new,
      *unnested_to_nested,
      &new_box_level);
   t_use_nesting_map->stop();

   if (tag_ln == d_base_ln && d_check_proper_nesting) {
      /*
       * Tag level will be regridded when we exit the current
       * recursion if tag_ln is not d_base_ln, so do not check
       * proper nesting in that case.
       *
       * Check that the new box_level nest in the tag
       * level (tag_ln).
       */
      hier::IntVector required_nesting(d_hierarchy->getDim());
      if (tag_ln > 0) {
         required_nesting =
            hier::IntVector(d_hierarchy->getDim(), d_hierarchy->getProperNestingBuffer(tag_ln));
      } else {
         required_nesting =
            d_hierarchy->getPatchDescriptor()->getMaxGhostWidth(d_hierarchy->getDim());
      }
      bool locally_nests = false;
      const bool new_nests_in_tag =
         d_blcu.baseNestsInHead(
            &locally_nests,
            new_box_level,
            tag_to_new.getBase(),
            required_nesting,
            hier::IntVector::getZero(d_hierarchy->getDim()),
            hier::IntVector::getZero(d_hierarchy->getDim()),
            &d_hierarchy->getGridGeometry()->getPeriodicDomainSearchTree());
      if (!new_nests_in_tag) {
         tbox::perr << "GriddingAlgorithm" "enforceProperNesting: new BoxLevel\n"
                    << "at ln=" << new_ln
                    << " does not properly nest in\n"
                    << "tag level at tag_ln=" << tag_ln
                    << " by the required nesting buffer of "
                    << required_nesting
                    << ".\nLocal nestingness: " << locally_nests
                    << ".\nWriting BoxLevels out to log file."
                    << std::endl;
         tbox::plog
         << "Proper nesting violation with new BoxLevel of\n"
         << new_box_level.format("N->", 2)
         << "Proper nesting violation with tag BoxLevel of\n"
         << tag_to_new.getBase().format("T->", 2);
         boost::shared_ptr<hier::BoxLevel> external;
         boost::shared_ptr<hier::Connector> tmp_new_to_tag;
         d_oca.findOverlaps(tmp_new_to_tag,
            new_box_level,
            tag_to_new.getBase(),
            required_nesting);
         tbox::plog << "tmp_new_to_tag:\n" << tmp_new_to_tag->format("NT->", 3);
         boost::shared_ptr<hier::MappingConnector> new_to_external;
         d_blcu.computeExternalParts(
            external,
            new_to_external,
            *tmp_new_to_tag,
            -required_nesting,
            d_hierarchy->getGridGeometry()->getDomainSearchTree());
         tbox::plog << "External parts:\n" << new_to_external->format("NE->", 3);
         TBOX_ERROR(
            "Internal library error: Failed to produce proper nesting."
            << std::endl);
      }
   }

   if (d_barrier_and_time) {
      t_enforce_proper_nesting->barrierAndStop();
   }
}

/*
 *************************************************************************
 * Extend Boxes to domain boundary if they are too close.
 *************************************************************************
 */

void
GriddingAlgorithm::extendBoxesToDomainBoundary(
   hier::BoxLevel& new_box_level,
   hier::Connector& tag_to_new,
   const std::vector<hier::BoxContainer>& physical_domain_array,
   const hier::IntVector& extend_ghosts) const
{
   TBOX_ASSERT(tag_to_new.hasTranspose());

   t_extend_to_domain_boundary->barrierAndStart();

   if (d_print_steps) {
      tbox::plog
      << "GriddingAlgorithm::extendBoxesToDomainBoundary: extending boxes to boundary\n";
   }

   tbox::SAMRAI_MPI mpi(new_box_level.getMPI());

   /*
    * Extend boxes to domain boundary if they are too close to one.  I
    * think there is no need to modify connectivities when a box is
    * extended to the domain boundary.  There is no increased overlap
    * to a finer level, because the finer level already nests in the
    * nodes being extended.  There is increased overlap with the
    * coarser level, but it should not result in additional relationships,
    * because there would not be enough room for an unseen coarse Box
    * to live in the small gap across which the Box is being extended.
    */
   const hier::BoxContainer& before_nodes =
      new_box_level.getBoxes();

   hier::BoxLevel after_box_level(
      new_box_level.getRefinementRatio(),
      new_box_level.getGridGeometry(),
      new_box_level.getMPI());

   hier::MappingConnector before_to_after(
      new_box_level,
      after_box_level,
      extend_ghosts);

   for (hier::BoxContainer::const_iterator nn = before_nodes.begin();
        nn != before_nodes.end(); ++nn) {
      const hier::Box& before_box = *nn;
      hier::Box after_box = before_box;
      hier::BoxUtilities::extendBoxToDomainBoundary(
         after_box,
         physical_domain_array[before_box.getBlockId().getBlockValue()],
         extend_ghosts);
      after_box_level.addBox(after_box);
      before_to_after.insertLocalNeighbor(
         after_box,
         before_box.getBoxId());
   }

   d_mca.modify(tag_to_new,
      before_to_after,
      &new_box_level);

   t_extend_to_domain_boundary->barrierAndStop();
}

/*
 *************************************************************************
 * Enforce overflow nesting by removing new cells that are outside the
 * tag level.
 *************************************************************************
 */

void
GriddingAlgorithm::enforceOverflowNesting(
   hier::BoxLevel& new_box_level,
   hier::Connector& tag_to_new) const
{
   if (d_barrier_and_time) {
      t_enforce_overflow_nesting->barrierAndStart();
   }

   if (d_print_steps) {
      tbox::plog
      << "GriddingAlgorithm::enforceOverflowNesting: enforcing overflow nesting\n";
   }

   /*
    * Do not allow the new box_level to overflow the tag box_level.
    * If we want to allow the overflow, we have to add the overflow
    * ammount to width of tag->new.  Such additions may make
    * clustering slower.
    */
   boost::shared_ptr<hier::BoxLevel> nested_box_level;
   boost::shared_ptr<hier::MappingConnector> unnested_to_nested;
   makeOverflowNestingMap(
      nested_box_level,
      unnested_to_nested,
      new_box_level,
      tag_to_new.getTranspose());
   t_use_overflow_map->start();
   d_mca.modify(tag_to_new,
      *unnested_to_nested,
      &new_box_level);
   t_use_overflow_map->stop();

   if (d_check_overflow_nesting) {
      if (d_print_steps) {
         tbox::plog << "GriddingAlgorithm::enforceOverflowNesting: checking overflow."
                    << std::endl;
      }
      bool locally_nested = false;
      bool nested = d_blcu.baseNestsInHead(
            &locally_nested,
            new_box_level,
            tag_to_new.getBase(),
            hier::IntVector::getZero(d_hierarchy->getDim()),
            hier::IntVector::getZero(d_hierarchy->getDim()),
            hier::IntVector::getZero(d_hierarchy->getDim()),
            &d_hierarchy->getGridGeometry()->getDomainSearchTree());
      if (!nested) {
         TBOX_ERROR(
            "Failed overflow nesting: new box_level does not nest in tagged box_level.\n"
            << "Local nestedness = " << locally_nested << std::endl
            << "tag_box_level:\n" << tag_to_new.getBase().format("", 2)
            << "new_box_level:\n" << new_box_level.format("", 2)
            << "tag_to_new:\n" << tag_to_new.format("", 2)
            << "new_to_tag:\n" << tag_to_new.getTranspose().format("", 2)
            << std::endl);
      }
   }

   if (d_barrier_and_time) {
      t_enforce_overflow_nesting->barrierAndStop();
   }
}

/*
 *************************************************************************
 * Make a map that can be used to enforce overflow nesting.
 *************************************************************************
 */

void
GriddingAlgorithm::makeOverflowNestingMap(
   boost::shared_ptr<hier::BoxLevel>& nested_box_level,
   boost::shared_ptr<hier::MappingConnector>& unnested_to_nested,
   const hier::BoxLevel& unnested_box_level,
   const hier::Connector& unnested_to_reference) const
{
#ifndef DEBUG_CHECK_ASSERTIONS
   NULL_USE(unnested_box_level);
#endif

   const tbox::Dimension& dim = d_hierarchy->getDim();

   TBOX_ASSERT_DIM_OBJDIM_EQUALITY1(dim, unnested_box_level);

   t_make_overflow_map->start();

   boost::shared_ptr<hier::BoxLevel> violator_box_level;
   boost::shared_ptr<hier::MappingConnector> unnested_to_violator;
   if (d_print_steps) {
      tbox::plog << " GriddingAlgorithm::makeOverflowNestingMap computing external parts."
                 << std::endl;
   }
   t_compute_external_parts->start();
   d_blcu.computeExternalParts(
      violator_box_level,
      unnested_to_violator,
      unnested_to_reference,
      hier::IntVector::getZero(dim),
      d_hierarchy->getGridGeometry()->getDomainSearchTree());
   t_compute_external_parts->stop();

   TBOX_ASSERT(unnested_to_violator->isLocal());

   if (d_print_steps) {
      tbox::plog << " GriddingAlgorithm::makeOverflowNestingMap making remainer map." << std::endl;
   }
   d_blcu.makeRemainderMap(
      nested_box_level,
      unnested_to_nested,
      *unnested_to_violator);
   t_make_overflow_map->stop();

   if (d_print_steps) {
      tbox::plog << " GriddingAlgorithm::makeOverflowNestingMap finished." << std::endl;
   }
}

/*
 *************************************************************************
 * Make a map that can be used to enforce proper nesting.
 * @param unnested_ln Level number for refinenement ratio of unnested_box_level.
 *************************************************************************
 */

void
GriddingAlgorithm::makeProperNestingMap(
   boost::shared_ptr<hier::BoxLevel>& nested_box_level,
   boost::shared_ptr<hier::MappingConnector>& unnested_to_nested,
   const hier::BoxLevel& unnested_box_level,
   const hier::Connector& unnested_to_hierarchy,
   const int unnested_ln,
   const hier::OverlapConnectorAlgorithm& oca) const
{
   TBOX_ASSERT(unnested_to_hierarchy.hasTranspose());
#ifdef DEBUG_CHECK_ASSERTIONS
   const tbox::Dimension& dim = d_hierarchy->getDim();
#endif

   TBOX_ASSERT_DIM_OBJDIM_EQUALITY1(dim, unnested_box_level);

   if (d_print_steps) {
      tbox::plog
      << "GriddingAlgorithm::makeProperNesingMap: entered.\n";
   }

   t_make_nesting_map->start();

   boost::shared_ptr<hier::MappingConnector> unnested_to_violator;
   boost::shared_ptr<hier::BoxLevel> violator;
   computeNestingViolator(
      violator,
      unnested_to_violator,
      unnested_box_level,
      unnested_to_hierarchy,
      unnested_ln - 1,
      oca);

   /*
    * unnested_to_violator is the Connector from the nodes
    * that violate nesting to their violating parts.
    * Convert it to the mapping from unnested to nested.
    */
   d_blcu.makeRemainderMap(
      nested_box_level,
      unnested_to_nested,
      *unnested_to_violator);

   t_make_nesting_map->stop();

   if (d_print_steps) {
      tbox::plog
      << "GriddingAlgorithm::makeProperNesingMap: exiting.\n";
   }
}

/*
 *************************************************************************
 * Make a map from a BoxLevel to parts of that BoxLevel
 * that violate proper nesting.
 *
 * The violating Boxes are found by comparing candidate
 * Boxes to d_to_nesting_complement's head BoxLevel.
 * Boxes inside the nesting complement violate nesting.
 *************************************************************************
 */
void
GriddingAlgorithm::computeNestingViolator(
   boost::shared_ptr<hier::BoxLevel>& violator,
   boost::shared_ptr<hier::MappingConnector>& candidate_to_violator,
   const hier::BoxLevel& candidate,
   const hier::Connector& candidate_to_hierarchy,
   const int tag_ln,
   const hier::OverlapConnectorAlgorithm& oca) const
{
   if (d_print_steps) {
      tbox::plog
      << "GriddingAlgorithm::computeNestingViolator: entered.\n";
   }

   const tbox::Dimension& dim = d_hierarchy->getDim();

   TBOX_ASSERT(candidate_to_hierarchy.hasTranspose());
   TBOX_ASSERT_DIM_OBJDIM_EQUALITY1(dim, candidate);

   hier::IntVector zero_vector(hier::IntVector::getZero(dim));

   // Check requirements on arguments.
   TBOX_ASSERT(candidate_to_hierarchy.getRatio() == 1);
   TBOX_ASSERT(candidate_to_hierarchy.getTranspose().getRatio() == 1);

   const hier::BaseGridGeometry& grid_geometry(
      *d_hierarchy->getGridGeometry());

   t_compute_nesting_violator->start();

   const hier::BoxContainer& candidate_boxes = candidate.getBoxes();
   /*
    * Bridge candidate to d_nesting_complement.  Any part of the
    * candidate BoxLevel that overlaps d_nesting_complement
    * violates nesting.
    */
   boost::shared_ptr<hier::Connector> candidate_to_complement;

   if (d_print_steps) {
      tbox::plog
      << "GriddingAlgorithm::computeNestingViolator: bridging for candidate_to_complement.\n";
   }
   oca.bridge(candidate_to_complement,
      candidate_to_hierarchy,
      *d_to_nesting_complement[tag_ln],
      false);
   if (d_print_steps) {
      tbox::plog
      << "GriddingAlgorithm::computeNestingViolator: bridged for candidate_to_complement.\n";
   }

   d_blcu.computeInternalParts(
      violator,
      candidate_to_violator,
      *candidate_to_complement,
      zero_vector,
      grid_geometry.getDomainSearchTree());
   /*
    * Above step ignored the domain complement components of nesting
    * definition (by necessity).  Where the candidate falls outside
    * the domain, it violates nesting.
    */

   hier::BoxContainer refined_domain_search_tree(
      d_hierarchy->getGridGeometry()->getDomainSearchTree());
   refined_domain_search_tree.refine(candidate.getRefinementRatio());
   refined_domain_search_tree.makeTree(&grid_geometry);

   for (hier::BoxContainer::const_iterator ni = candidate_boxes.begin();
        ni != candidate_boxes.end(); ++ni) {
      const hier::Box& cmb = *ni;
      hier::BoxContainer addl_violators(cmb);
      addl_violators.removeIntersections(
         candidate.getRefinementRatio(),
         refined_domain_search_tree);
      if (!addl_violators.empty()) {
         /*
          * Non-periodic BoxId needed for NeighborhoodSet::find()
          */
         hier::BoxId cmb_non_per_id(cmb.getGlobalId(),
                                    hier::PeriodicId::zero());
         if (candidate_to_violator->hasNeighborSet(cmb_non_per_id)) {
            /*
             * Remove parts that we already know, through
             * candidate_to_violator, are non-nesting.  Leftovers are
             * non-nesting parts not found using
             * candidate_to_complement.
             */
            hier::Connector::NeighborhoodIterator base_box_itr =
               candidate_to_violator->makeEmptyLocalNeighborhood(cmb_non_per_id);
            hier::Connector::ConstNeighborhoodIterator current_violators =
               candidate_to_violator->find(cmb_non_per_id);
            for (hier::Connector::ConstNeighborIterator na =
                    candidate_to_violator->begin(current_violators);
                 na != candidate_to_violator->end(current_violators) && !addl_violators.empty();
                 ++na) {
               addl_violators.removeIntersections(*na);
            }
            if (!addl_violators.empty()) {
               for (hier::BoxContainer::iterator bi = addl_violators.begin();
                    bi != addl_violators.end(); ++bi) {
                  hier::BoxContainer::const_iterator new_violator = violator->addBox(
                        *bi, cmb.getBlockId());
                  candidate_to_violator->insertLocalNeighbor(*new_violator,
                     base_box_itr);
               }
            }
         }
      }
   }

   t_compute_nesting_violator->stop();

   if (d_print_steps) {
      tbox::plog
      << "GriddingAlgorithm::computeNestingViolator: exiting.\n";
   }
}

/*
 *************************************************************************
 * Precompute data used to define proper nesting.  Data is associated
 * with level number ln, to be used for constructing level number ln+1.
 *
 * Data computed: d_proper_nesting_complement[ln],
 * d_to_proper_nesting_complement[ln] and its transpose.
 *
 * If ln > d_base_ln, assume data at ln-1 is already set.
 *************************************************************************
 */

void
GriddingAlgorithm::computeProperNestingData(
   const int ln,
   const hier::OverlapConnectorAlgorithm& oca)
{
   t_compute_proper_nesting_data->start();

   TBOX_ASSERT(d_base_ln >= 0 && ln >= d_base_ln);

   const tbox::Dimension& dim = d_hierarchy->getDim();

   if (ln == d_base_ln) {
      /*
       * At the base level, nesting domain is level d_base_ln,
       * shrunken by d_proper_nesting_buffer[d_base_ln].
       */
      const hier::Connector& self_connector =
         d_hierarchy->getPatchLevel(ln)->findConnector(
            *d_hierarchy->getPatchLevel(ln),
            d_hierarchy->getRequiredConnectorWidth(ln, ln, true),
            hier::CONNECTOR_IMPLICIT_CREATION_RULE,
            false);

      // This assert shoud pass due to GriddingAlgorithmConnectorWidthRequestor.
      TBOX_ASSERT(self_connector.getConnectorWidth() >=
         hier::IntVector(dim, -d_hierarchy->getProperNestingBuffer(ln)));

      boost::shared_ptr<hier::MappingConnector> to_nesting_complement;
      d_blcu.computeExternalParts(
         d_proper_nesting_complement[ln],
         to_nesting_complement,
         self_connector,
         hier::IntVector(dim, -d_hierarchy->getProperNestingBuffer(ln)),
         d_hierarchy->getGridGeometry()->getDomainSearchTree());

      /*
       * Change to_nesting_complement from a mapping to an overlap Connector
       * by adding trivial edges normally omitted from mapping Connectors.
       */
      const hier::BoxContainer& tag_level_boxes = self_connector.getBase().getBoxes();
      for (hier::BoxContainer::const_iterator bi = tag_level_boxes.begin();
           bi != tag_level_boxes.end();
           ++bi) {
         if (!to_nesting_complement->hasNeighborSet(bi->getBoxId())) {
            to_nesting_complement->insertLocalNeighbor(*bi, bi->getBoxId());
         }
      }

      d_to_nesting_complement[ln] =
         boost::static_pointer_cast<hier::Connector, hier::MappingConnector>(
            to_nesting_complement);
      d_to_nesting_complement[ln]->setTranspose(
         d_to_nesting_complement[ln]->createLocalTranspose(),
         true);

   } else {

      TBOX_ASSERT(d_to_nesting_complement[ln - 1]->isFinalized());

      /*
       * How to build d_proper_nesting_complement[ln] and connect it to level ln:
       *
       * In the left column are the BoxLevels in the hierarchy.
       * In the right are their proper nesting complements for that level number.
       *
       *                   (new
       *                 Connector)
       *                     |
       *             Mapped  |   Proper
       *               box   |   nesting
       *             levels  | complements
       *             ======  | ===========
       *                     v
       *               ln <-----> ln
       *                ^        ^
       *                |       /
       *                |      /
       *                |     /
       * (existing      |    / <--(temporary
       *  Connector)--> |   /      Connector)
       *                |  /
       *                | /
       *                |/
       *                v
       *             ln-1 <-----> ln-1
       *                     ^
       *                     |
       *                 (existing
       *                  Connector)
       *
       * We have existing Connectors between ln and ln-1 and also between
       * level ln-1 and the nesting complement at ln-1.
       *
       * 1. Build the complement at ln (d_proper_nesting_complement[ln])
       *    from the complement at ln-1 (d_proper_nesting_complement[ln-1])
       *    by refining and growing the complement boxes.
       *
       * 2. Build the temporary Connector from level ln-1 to
       *    complements at ln by using the fact that the complement at ln
       *    is similar to the one at ln-1.
       *
       * 3. Bridge for the new Connector from level ln to the
       *    complement at ln, using the temporary Connector.
       */

      /*
       * 1. Build the complement at ln (d_proper_nesting_complement[ln])
       *    from the complement at ln-1 (d_proper_nesting_complement[ln-1]).
       */
      d_proper_nesting_complement[ln].reset(new hier::BoxLevel(
            d_hierarchy->getBoxLevel(ln)->getRefinementRatio(),
            d_hierarchy->getGridGeometry(),
            d_to_nesting_complement[ln - 1]->getMPI()));
      const hier::BoxContainer& lnm1_complement_boxes =
         d_proper_nesting_complement[ln - 1]->getBoxes();
      for (hier::BoxContainer::const_iterator ni =
              lnm1_complement_boxes.begin();
           ni != lnm1_complement_boxes.end(); ++ni) {
         hier::Box tmp_box = *ni;
         TBOX_ASSERT(!tmp_box.isPeriodicImage());
         tmp_box.refine(d_hierarchy->getRatioToCoarserLevel(ln));
         tmp_box.grow(
            hier::IntVector(dim, d_hierarchy->getProperNestingBuffer(ln)));
         d_proper_nesting_complement[ln]->addBox(tmp_box);
      }

      /*
       * 2. Temporarily connect level ln-1 and d_proper_nesting_complement[ln].
       */
      hier::Connector lnm1_to_ln_complement(*d_hierarchy->getBoxLevel(ln - 1),
                                            *d_proper_nesting_complement[ln],
                                            d_to_nesting_complement[ln - 1]->getConnectorWidth());
      for (hier::Connector::ConstNeighborhoodIterator ei =
              d_to_nesting_complement[ln - 1]->begin();
           ei != d_to_nesting_complement[ln - 1]->end(); ++ei) {
         for (hier::Connector::ConstNeighborIterator na =
                 d_to_nesting_complement[ln - 1]->begin(ei);
              na != d_to_nesting_complement[ln - 1]->end(ei); ++na) {
            hier::Box tmp_box = *na;
            tmp_box.refine(d_hierarchy->getRatioToCoarserLevel(ln));
            tmp_box.grow(
               hier::IntVector(dim, d_hierarchy->getProperNestingBuffer(ln)));
            lnm1_to_ln_complement.insertLocalNeighbor(tmp_box, *ei);
         }
      }
      hier::Connector& from_nesting_complement =
         d_to_nesting_complement[ln - 1]->getTranspose();
      hier::Connector ln_complement_to_lnm1(from_nesting_complement);
      ln_complement_to_lnm1.setBase(*d_proper_nesting_complement[ln]);
      ln_complement_to_lnm1.setHead(*d_hierarchy->getBoxLevel(ln - 1));
      ln_complement_to_lnm1.setWidth(
         from_nesting_complement.getConnectorWidth()
         * d_hierarchy->getRatioToCoarserLevel(ln),
         true);
      lnm1_to_ln_complement.setTranspose(&ln_complement_to_lnm1, false);

      /*
       * 3. Bridge for Connector between level ln and d_proper_nesting_complement[ln].
       */
      oca.bridge(
         d_to_nesting_complement[ln],
         d_hierarchy->getPatchLevel(ln)->findConnectorWithTranspose(
            *d_hierarchy->getPatchLevel(ln - 1),
            d_hierarchy->getRequiredConnectorWidth(ln, ln - 1, true),
            d_hierarchy->getRequiredConnectorWidth(ln - 1, ln),
            hier::CONNECTOR_IMPLICIT_CREATION_RULE,
            false),
         lnm1_to_ln_complement,
         d_hierarchy->getRequiredConnectorWidth(ln - 1, ln, true),
         true);
   }

   t_compute_proper_nesting_data->stop();
}

/*
 *************************************************************************
 * Make a mapping Connector that can be used to grow boxes within
 * nesting domain by the minimum amount needed to make all boxes in a
 * BoxLevel satisfy the min_size requirement.
 *
 * Apply the map.
 *************************************************************************
 */

void
GriddingAlgorithm::growBoxesWithinNestingDomain(
   hier::BoxLevel& new_box_level,
   hier::Connector& tag_to_new,
   const hier::IntVector& min_size,
   const int tag_ln) const
{
   TBOX_ASSERT(tag_to_new.hasTranspose());

   const tbox::Dimension& dim = d_hierarchy->getDim();

   TBOX_ASSERT_DIM_OBJDIM_EQUALITY2(dim,
      new_box_level,
      min_size);

   hier::Connector& new_to_tag = tag_to_new.getTranspose();

   const hier::BaseGridGeometry& grid_geometry(
      *d_hierarchy->getGridGeometry());
   const size_t nblocks = grid_geometry.getNumberBlocks();
   hier::IntVector current_min_size(dim, tbox::MathUtilities<int>::getMax());
   for (hier::BlockId::block_t bn = 0; bn < nblocks; ++bn) {
      current_min_size.min(new_box_level.getGlobalMinBoxSize(hier::BlockId(bn)));
   }

   if (min_size <= current_min_size) {
      /*
       * No box growing is needed.  Just shrink the Connector widths
       * to mimic expected the side-effect of applying a map with a
       * width of min_size.  The code should give the same result
       * without this special bypass.
       */
      tag_to_new.shrinkWidth(tag_to_new.getConnectorWidth() - min_size);
      new_to_tag.shrinkWidth(new_to_tag.getConnectorWidth() - min_size);
      return;
   }

   const hier::BoxContainer& new_boxes = new_box_level.getBoxes();

   const hier::Connector& tag_to_nesting_complement =
      *d_to_nesting_complement[tag_ln];

   /*
    * Connect new_box_level to the nesting complement so we
    * know where it cannot exist.  Use a Connector width of zero
    * because we don't need it any bigger and we don't want
    * inter-block neighbors.  (The new Boxes are already confined to
    * their own blocks before entering this method, so a zero
    * Connector width eliminates inter-block neighbors.)
    */

   boost::shared_ptr<hier::Connector> new_to_nesting_complement;
   d_oca.bridge(
      new_to_nesting_complement,
      new_to_tag,
      tag_to_nesting_complement,
      min_size - 1,
      false);

   /*
    * Set up the empty grown_box_level to be populated as we
    * determine whether each box needs to be grown.
    */
   hier::BoxLevel grown_box_level(
      new_box_level.getRefinementRatio(),
      new_box_level.getGridGeometry(),
      new_box_level.getMPI());

   // Create the mapping Connector from new to grown.
   hier::MappingConnector new_to_grown(
      new_box_level,
      grown_box_level,
      min_size);

   hier::BoxContainer refined_domain_search_tree(
      grid_geometry.getDomainSearchTree());
   refined_domain_search_tree.refine(new_box_level.getRefinementRatio());
   refined_domain_search_tree.makeTree(&grid_geometry);

   std::vector<hier::Box> tmp_box_vector;
   tmp_box_vector.reserve(10);

   /*
    * Loop through the new Boxes and grow if needed.  For each
    * Box, determine a sufficient view of the domain where it
    * can grow into.  This view includes domain boxes overlapping the
    * Box minus parts removed to satisfy nesting requirements.
    */

   for (hier::BoxContainer::const_iterator ni = new_boxes.begin();
        ni != new_boxes.end(); ++ni) {
      const hier::Box& omb = *ni;
      TBOX_ASSERT(!omb.isPeriodicImage());

      if (omb.numberCells() >= min_size.getBlockVector(omb.getBlockId())) {
         // This box does not need growing.
         grown_box_level.addBox(omb);
         continue;
      }

      if (new_to_nesting_complement->hasNeighborSet(omb.getBoxId())) {
         // Box omb is near the nesting boundary and may touch it.
         hier::BoxContainer nearby_nesting_boundary;
         new_to_nesting_complement->getNeighborBoxes(omb.getBoxId(), nearby_nesting_boundary);
         hier::Box grown_box = omb;
         hier::BoxUtilities::growBoxWithinDomain(
            grown_box,
            nearby_nesting_boundary,
            min_size.getBlockVector(omb.getBlockId()));
         grown_box_level.addBox(grown_box);
         new_to_grown.insertLocalNeighbor(grown_box, omb.getBoxId());
      } else {
         // Box omb is not near the nesting boundary and need not be grown.
         grown_box_level.addBox(omb);
      }

   }

   /*
    * Use the mapping Connector.
    */

   d_mca.modify(tag_to_new,
      new_to_grown,
      &new_box_level);
}

void
GriddingAlgorithm::getGriddingParameters(
   hier::IntVector& smallest_patch,
   hier::IntVector& smallest_box_to_refine,
   hier::IntVector& largest_patch,
   hier::IntVector& extend_ghosts,
   const int level_number,
   const bool for_building_finer) const
{
   const tbox::Dimension& dim = d_hierarchy->getDim();

   TBOX_ASSERT_DIM_OBJDIM_EQUALITY4(dim,
      smallest_patch,
      smallest_box_to_refine,
      largest_patch,
      extend_ghosts);

   TBOX_ASSERT((level_number >= 0) && (level_number < d_hierarchy->getMaxNumberOfLevels()));

   /*
    * Determine maximum ghost cell width needed over all variables
    * currently known to the patch descriptor, and set the smallest
    * patch size.  The maximum number of ghosts is multiplied by the
    * error coarsen ratio (which should always be 1 unless regridding
    * uses error estimation).  This assures that when levels are
    * coarsened during error estimation, the coarser level patches
    * will meet the ghost cell constraint.
    */
   bool allow_patches_smaller_than_ghost_width =
      d_hierarchy->allowPatchesSmallerThanGhostWidth();

   hier::IntVector max_ghosts(
      d_hierarchy->getPatchDescriptor()->getMaxGhostWidth(dim));
   max_ghosts = max_ghosts * d_tag_init_strategy->getErrorCoarsenRatio();
   smallest_patch = d_hierarchy->getSmallestPatchSize(level_number);
   if (!allow_patches_smaller_than_ghost_width) {
      smallest_patch.max(max_ghosts);
   } else {
      const hier::IntVector periodic_dirs(
         d_hierarchy->getGridGeometry()->getPeriodicShift(
            hier::IntVector::getOne(dim)));

      for (int i = 0; i < dim.getValue(); ++i) {
         if (periodic_dirs(i)) {
            smallest_patch(i) =
               tbox::MathUtilities<int>::Max(smallest_patch(i), max_ghosts(i));
         }
      }
   }

   /*
    * Set largest patch size.
    */
   largest_patch = d_hierarchy->getLargestPatchSize(level_number);

   /*
    * Following if-check prevents changing a negative largest_patch
    * because a negative value dissables the upper limit on patch size.
    */
   if (largest_patch > hier::IntVector::getZero(dim)) {
      largest_patch.max(smallest_patch);
   }

   /*
    * Set the smallest box to refine based on the number of cells that
    * coarsened patches must accomodate to meet ghost cell needs of variables.
    * On the finest level, the smallest box to refine is the smallest patch.
    * On coarser levels, it is a function of the error coarsen ratio and
    * the ratio to the next finer level.
    *
    * If we are accessing gridding parameters for a level that is being
    * reconstructed, the smallest box to refine is not applicable so we
    * set it to -1 to indicate an invalid entry in case it is used.
    */
   if (for_building_finer) {

      smallest_box_to_refine.setAll(smallest_patch);

      /*
       * Shouldn't this division be rounded up because it
       * represents a coarsening?  BTNG.
       */
      smallest_box_to_refine /=
         d_hierarchy->getRatioToCoarserLevel(level_number);
      /*
       * den = ratio from level_number to Richardson-coarsened
       * version of level_number+1.
       */
      const hier::IntVector den(
         d_hierarchy->getRatioToCoarserLevel(level_number)
         / d_tag_init_strategy->getErrorCoarsenRatio());
      /*
       * sz = max ghosts on Richardson-coarsened level_number+1, as
       * seen on level_number.
       */
      hier::IntVector multi_max_ghosts(max_ghosts,
                                       d_hierarchy->getNumberBlocks());
 
      const hier::IntVector sz(hier::IntVector::ceilingDivide(
                                  multi_max_ghosts, den));
      smallest_box_to_refine.max(sz);

   } else {

      smallest_box_to_refine.setAll(hier::IntVector(dim, -1));

   }

   /*
    * Determine number of cells box may be extended to physical
    * domain boundary to accomodate ghost cells.
    */
   if (extend_ghosts.getNumBlocks() == 1 &&
       d_hierarchy->getNumberBlocks() > 1) {
      extend_ghosts = hier::IntVector(max_ghosts,
                                      d_hierarchy->getNumberBlocks());
   } else {
      extend_ghosts.setAll(max_ghosts);
   }
}

/*
 *************************************************************************
 *************************************************************************
 */

void
GriddingAlgorithm::warnIfDomainTooSmallInPeriodicDir() const
{
   const tbox::Dimension& dim = d_hierarchy->getDim();

   const hier::PeriodicShiftCatalog* shift_catalog =
      hier::PeriodicShiftCatalog::getCatalog(dim);

   if (shift_catalog->isPeriodic()) {

      hier::IntVector periodic_shift(
         d_hierarchy->getGridGeometry()->getPeriodicShift(
            hier::IntVector::getOne(dim)));

      hier::IntVector domain_bounding_box_size(
         d_hierarchy->getDomainBoxLevel().
         getGlobalBoundingBox(hier::BlockId(0)).numberCells());

      for (int ln = 0; ln < d_hierarchy->getNumberOfLevels(); ++ln) {

         if (ln > 0) {
            periodic_shift *= d_hierarchy->getRatioToCoarserLevel(ln);
            domain_bounding_box_size *= d_hierarchy->getRatioToCoarserLevel(ln);
         }

         hier::IntVector smallest_patch_size(dim);
         hier::IntVector largest_patch_size(dim);
         hier::IntVector extend_ghosts(dim);
         hier::IntVector smallest_box_to_refine(dim, 0);
         // "false" argument: for_building_finer level = false
         getGriddingParameters(
            smallest_patch_size,
            smallest_box_to_refine,
            largest_patch_size,
            extend_ghosts,
            ln,
            false);

         for (int d = 0; d < dim.getValue(); ++d) {
            if (periodic_shift(d) > 0 &&
                domain_bounding_box_size(d) < smallest_patch_size(d)) {
               TBOX_WARNING(
                  "GriddingAlgorithm::warnIfDomainTooSmallInPeriodicDir: domain bounding box size\n"
                  << domain_bounding_box_size << " is smaller\n"
                  << "than the smallest patch size "
                  << smallest_patch_size << " on level "
                  << ln << " in direction " << d << "\n");
               break;
            }
         }

      }

   }
}

/*
 *************************************************************************
 *
 * Print out all attributes of class instance for debugging.
 *
 *************************************************************************
 */

void
GriddingAlgorithm::printClassData(
   std::ostream& os) const
{
   os << "\nGriddingAlgorithm::printClassData..." << std::endl;
   os << "   static data members:" << std::endl;
   for (int d = 0; d < SAMRAI::MAX_DIM_VAL; ++d) {
      os << "      (*s_tag_indx)[" << d << "] = "
         << (*s_tag_indx)[d] << std::endl;
      os << "      (*s_buf_tag_indx)[" << d << "] = "
         << (*s_buf_tag_indx)[d] << std::endl;
   }
   os << "GriddingAlgorithm: this = "
      << (GriddingAlgorithm *)this << std::endl;
   os << "d_object_name = " << d_object_name << std::endl;
   os << "d_tag_init_strategy = "
      << d_tag_init_strategy.get() << std::endl;
   os << "d_box_generator = "
      << d_box_generator.get() << std::endl;
   os << "d_load_balancer = "
      << d_load_balancer.get() << std::endl;
   os << "d_load_balancer0 = "
      << d_load_balancer0.get() << std::endl;
   os << "d_tag = " << d_tag.get() << std::endl;
   os << "d_tag_indx = " << d_tag_indx << std::endl;
   os << "d_buf_tag_indx = " << d_buf_tag_indx << std::endl;
   os << "d_true_tag = " << d_true_tag << std::endl;
   os << "d_false_tag = " << d_false_tag << std::endl;
}

/*
 *************************************************************************
 *
 * Write out class version number and data members to restart database.
 *
 *************************************************************************
 */

void
GriddingAlgorithm::putToRestart(
   const boost::shared_ptr<tbox::Database>& restart_db) const
{
   TBOX_ASSERT(restart_db);

   restart_db->putInteger("ALGS_GRIDDING_ALGORITHM_VERSION",
      ALGS_GRIDDING_ALGORITHM_VERSION);

   restart_db->putBool("check_overflow_nesting", d_check_overflow_nesting);
   restart_db->putBool("check_proper_nesting", d_check_proper_nesting);
   restart_db->putBool("DEV_check_connectors", d_check_connectors);
   restart_db->putBool("DEV_print_steps", d_print_steps);
   restart_db->putBool("DEV_log_metadata_statistics", d_log_metadata_statistics);

   restart_db->putChar("check_nonrefined_tags", d_check_nonrefined_tags);
   restart_db->putChar("check_overlapping_patches",
      d_check_overlapping_patches);
   restart_db->putChar("check_nonnesting_user_boxes",
      d_check_nonnesting_user_boxes);
   restart_db->putChar("DEV_check_boundary_proximity_violation",
      d_check_boundary_proximity_violation);

   restart_db->putBool("sequentialize_patch_indices",
      d_sequentialize_patch_indices);

   restart_db->putBool("enforce_proper_nesting", d_enforce_proper_nesting);
   restart_db->putBool("DEV_extend_to_domain_boundary",
      d_extend_to_domain_boundary);
   restart_db->putBool("DEV_load_balance", d_load_balance);

   restart_db->putBool("DEV_barrier_and_time", d_barrier_and_time);
}

/*
 *************************************************************************
 *
 * If simulation is not from restart, read data from input database.
 * Otherwise, override data members initialized from restart with
 * values in the input database.
 *
 *************************************************************************
 */

void
GriddingAlgorithm::getFromInput(
   const boost::shared_ptr<tbox::Database>& input_db,
   bool is_from_restart)
{
   if (input_db) {
      if (!is_from_restart) {

         d_check_overflow_nesting =
            input_db->getBoolWithDefault("check_overflow_nesting", false);
         d_check_proper_nesting =
            input_db->getBoolWithDefault("check_proper_nesting", false);
         d_check_connectors =
            input_db->getBoolWithDefault("DEV_check_connectors", false);
         d_print_steps =
            input_db->getBoolWithDefault("DEV_print_steps", false);
         d_log_metadata_statistics =
            input_db->getBoolWithDefault("DEV_log_metadata_statistics", false);

         std::string tmp_str;

         tmp_str =
            input_db->getStringWithDefault("check_nonrefined_tags", std::string("WARN"));
         if (!(tmp_str == "IGNORE" || tmp_str == "WARN" || tmp_str == "ERROR")) {
            INPUT_VALUE_ERROR("check_nonrefined_tags");
         }
         d_check_nonrefined_tags = char(tolower(*tmp_str.c_str()));

         tmp_str =
            input_db->getStringWithDefault("check_overlapping_patches", std::string("IGNORE"));
         if (!(tmp_str == "IGNORE" || tmp_str == "WARN" || tmp_str == "ERROR")) {
            INPUT_VALUE_ERROR("check_overlapping_patches");
         }
         d_check_overlapping_patches = char(tolower(*tmp_str.c_str()));

         tmp_str =
            input_db->getStringWithDefault("check_nonnesting_user_boxes", std::string("ERROR"));
         if (!(tmp_str == "IGNORE" || tmp_str == "WARN" || tmp_str == "ERROR")) {
            INPUT_VALUE_ERROR("check_nonnesting_user_boxes");
         }
         d_check_nonnesting_user_boxes = char(tolower(*tmp_str.c_str()));

         tmp_str =
            input_db->getStringWithDefault("DEV_check_boundary_proximity_violation",
               std::string("ERROR"));
         if (!(tmp_str == "IGNORE" || tmp_str == "WARN" || tmp_str == "ERROR")) {
            INPUT_VALUE_ERROR("DEV_check_boundary_proximity_violation");
         }
         d_check_boundary_proximity_violation = char(tolower(*tmp_str.c_str()));

         d_sequentialize_patch_indices =
            input_db->getBoolWithDefault("sequentialize_patch_indices", true);

         d_enforce_proper_nesting =
            input_db->getBoolWithDefault("enforce_proper_nesting", true);
         d_extend_to_domain_boundary =
            input_db->getBoolWithDefault("DEV_extend_to_domain_boundary", true);
         d_load_balance =
            input_db->getBoolWithDefault("DEV_load_balance", true);

         d_barrier_and_time =
            input_db->getBoolWithDefault("DEV_barrier_and_time", false);
      } else {
         bool read_on_restart =
            input_db->getBoolWithDefault("read_on_restart", false);
         if (!read_on_restart) {
            return;
         }

         d_check_overflow_nesting =
            input_db->getBoolWithDefault("check_overflow_nesting",
               d_check_overflow_nesting);
         d_check_proper_nesting =
            input_db->getBoolWithDefault("check_proper_nesting",
               d_check_proper_nesting);
         d_check_connectors =
            input_db->getBoolWithDefault("DEV_check_connectors",
               d_check_connectors);
         d_print_steps =
            input_db->getBoolWithDefault("DEV_print_steps", d_print_steps);
         d_log_metadata_statistics =
            input_db->getBoolWithDefault("DEV_log_metadata_statistics",
               d_log_metadata_statistics);

         std::string tmp_str;

         if (input_db->keyExists("check_nonrefined_tags")) {
            tmp_str = input_db->getString("check_nonrefined_tags");
            d_check_nonrefined_tags = char(tolower(*tmp_str.c_str()));
            if (d_check_nonrefined_tags != 'i' &&
                d_check_nonrefined_tags != 'w' &&
                d_check_nonrefined_tags != 'e') {
               TBOX_ERROR(
                  "GriddingAlgorithm::getFromInput: input parameter check_nonrefined_tags\n"
                  << "can only be \"IGNORE\", \"WARN\" or \"ERROR\""
                  << std::endl);
            }
         }

         if (input_db->keyExists("check_overlapping_patches")) {
            tmp_str = input_db->getString("check_overlapping_patches");
            d_check_overlapping_patches = char(tolower(*tmp_str.c_str()));
            if (d_check_overlapping_patches != 'i' &&
                d_check_overlapping_patches != 'w' &&
                d_check_overlapping_patches != 'e') {
               TBOX_ERROR(
                  "GriddingAlgorithm::getFromInput: input parameter check_overlapping_patches\n"
                  << "can only be \"IGNORE\", \"WARN\" or \"ERROR\""
                  << std::endl);
            }
         }

         if (input_db->keyExists("check_nonnesting_user_boxes")) {
            tmp_str = input_db->getString("check_nonnesting_user_boxes");
            d_check_nonnesting_user_boxes = char(tolower(*tmp_str.c_str()));
            if (d_check_nonnesting_user_boxes != 'i' &&
                d_check_nonnesting_user_boxes != 'w' &&
                d_check_nonnesting_user_boxes != 'e') {
               TBOX_ERROR(
                  "GriddingAlgorithm::getFromInput: input parameter check_nonnesting_user_boxes\n"
                  << "can only be \"IGNORE\", \"WARN\" or \"ERROR\""
                  << std::endl);
            }
         }

         if (input_db->keyExists("DEV_check_boundary_proximity_violation")) {
            tmp_str =
               input_db->getString("DEV_check_boundary_proximity_violation");
            d_check_boundary_proximity_violation =
               char(tolower(*tmp_str.c_str()));
            if (d_check_boundary_proximity_violation != 'i' &&
                d_check_boundary_proximity_violation != 'w' &&
                d_check_boundary_proximity_violation != 'e') {
               TBOX_ERROR(
                  "GriddingAlgorithm::getFromInput: input parameter check_boundary_proximity_violation\n"
                  << "can only be \"IGNORE\", \"WARN\" or \"ERROR\""
                  << std::endl);
            }
         }

         d_sequentialize_patch_indices =
            input_db->getBoolWithDefault("sequentialize_patch_indices",
               d_sequentialize_patch_indices);

         d_enforce_proper_nesting =
            input_db->getBoolWithDefault("enforce_proper_nesting",
               d_enforce_proper_nesting);
         d_extend_to_domain_boundary =
            input_db->getBoolWithDefault("DEV_extend_to_domain_boundary",
               d_extend_to_domain_boundary);
         d_load_balance =
            input_db->getBoolWithDefault("DEV_load_balance", d_load_balance);

         d_barrier_and_time =
            input_db->getBoolWithDefault("DEV_barrier_and_time",
               d_barrier_and_time);
      }
   }
}

/*
 *************************************************************************
 *
 * Gets the database in the root database that corresponds to the object
 * name.  This method then checks to make sure that the version number
 * of the class is that same as the version number in the restart file.
 * If these values are equal, the data members are read in from the
 * restart database.
 *
 *************************************************************************
 */

void
GriddingAlgorithm::getFromRestart()
{
   boost::shared_ptr<tbox::Database> root_db(
      tbox::RestartManager::getManager()->getRootDatabase());

   if (!root_db->isDatabase(d_object_name)) {
      TBOX_ERROR("Restart database corresponding to "
         << d_object_name << " not found in restart file." << std::endl);
   }
   boost::shared_ptr<tbox::Database> db(root_db->getDatabase(d_object_name));

   int ver = db->getInteger("ALGS_GRIDDING_ALGORITHM_VERSION");
   if (ver != ALGS_GRIDDING_ALGORITHM_VERSION) {
      TBOX_ERROR(
         d_object_name << ":  "
                       << "Restart file version different than class version."
                       << std::endl);
   }

   d_check_overflow_nesting = db->getBool("check_overflow_nesting");
   d_check_proper_nesting = db->getBool("check_proper_nesting");
   d_check_connectors = db->getBool("DEV_check_connectors");
   d_print_steps = db->getBool("DEV_print_steps");
   d_log_metadata_statistics = db->getBool("DEV_log_metadata_statistics");

   d_check_nonrefined_tags = db->getChar("check_nonrefined_tags");
   d_check_overlapping_patches = db->getChar("check_overlapping_patches");
   d_check_nonnesting_user_boxes = db->getChar("check_nonnesting_user_boxes");
   d_check_boundary_proximity_violation =
      db->getChar("DEV_check_boundary_proximity_violation");

   d_sequentialize_patch_indices = db->getBool("sequentialize_patch_indices");

   d_enforce_proper_nesting = db->getBool("enforce_proper_nesting");
   d_extend_to_domain_boundary = db->getBool("DEV_extend_to_domain_boundary");
   d_load_balance = db->getBool("DEV_load_balance");

   d_barrier_and_time = db->getBool("DEV_barrier_and_time");
}

/*
 *************************************************************************
 *************************************************************************
 */
void
GriddingAlgorithm::allocateTimers()
{
   /*
    * Timers:  for gathering performance information about box
    * calculus and other regridding operations.
    */
   t_load_balance = tbox::TimerManager::getManager()->
      getTimer("mesh::GriddingAlgorithm::load_balance");
   t_load_balance0 = tbox::TimerManager::getManager()->
      getTimer("mesh::GriddingAlgorithm::load_balance0");
   t_bdry_fill_tags_create = tbox::TimerManager::getManager()->
      getTimer("mesh::GriddingAlgorithm::bdry_fill_tags_create");
   t_make_coarsest = tbox::TimerManager::getManager()->
      getTimer("mesh::GriddingAlgorithm::makeCoarsestLevel()");
   t_make_finer = tbox::TimerManager::getManager()->
      getTimer("mesh::GriddingAlgorithm::makeFinerLevel()");
   t_regrid_all_finer = tbox::TimerManager::getManager()->
      getTimer("mesh::GriddingAlgorithm::regridAllFinerLevels()");
   t_regrid_finer_do_tagging_before = tbox::TimerManager::getManager()->
      getTimer("mesh::GriddingAlgorithm::regridFinerLevel_doTaggingBeforeRecursiveRegrid()");
   t_regrid_finer_do_tagging_after = tbox::TimerManager::getManager()->
      getTimer("mesh::GriddingAlgorithm::regridFinerLevel_doTaggingAfterRecursiveRegrid()");
   t_regrid_finer_create_and_install = tbox::TimerManager::getManager()->
      getTimer("mesh::GriddingAlgorithm::regridFinerLevel_createAndInstallNewLevel()");
   t_regrid_finer_create = tbox::TimerManager::getManager()->
      getTimer("mesh::GriddingAlgorithm::regridFinerLevel()_create");
   t_fill_tags = tbox::TimerManager::getManager()->
      getTimer("mesh::GriddingAlgorithm::fillTagsFromBoxLevel()");
   t_tag_cells_for_refinement = tbox::TimerManager::getManager()->
      getTimer("mesh::GriddingAlgorithm::tag_cells_for_refinement");
   t_initialize_level_data = tbox::TimerManager::getManager()->
      getTimer("mesh::GriddingAlgorithm::initialize_level_data");
   t_buffer_tags = tbox::TimerManager::getManager()->
      getTimer("mesh::GriddingAlgorithm::bufferTagsOnLevel()");
   t_second_finer_tagging = tbox::TimerManager::getManager()->
      getTimer("mesh::GriddingAlgorithm::second_finer_tagging");
   t_bdry_fill_tags_comm = tbox::TimerManager::getManager()->
      getTimer("mesh::GriddingAlgorithm::bdry_fill_tags_comm");
   t_find_refinement = tbox::TimerManager::getManager()->
      getTimer("mesh::GriddingAlgorithm::findRefinementBoxes()");
   t_find_boxes_containing_tags = tbox::TimerManager::getManager()->
      getTimer("mesh::GriddingAlgorithm::find_boxes_containing_tags");
   t_fix_zero_width_clustering = tbox::TimerManager::getManager()->
      getTimer("mesh::GriddingAlgorithm::fix_zero_width_clustering");
   t_compute_proper_nesting_data = tbox::TimerManager::getManager()->
      getTimer("mesh::GriddingAlgorithm::computeProperNestingData()");
   t_enforce_proper_nesting = tbox::TimerManager::getManager()->
      getTimer("mesh::GriddingAlgorithm::enforceProperNesting()");
   t_make_nesting_map = tbox::TimerManager::getManager()->
      getTimer("mesh::GriddingAlgorithm::makeProperNestingMap()");
   t_use_nesting_map = tbox::TimerManager::getManager()->
      getTimer("mesh::GriddingAlgorithm::use_nesting_map");
   t_make_overflow_map = tbox::TimerManager::getManager()->
      getTimer("mesh::GriddingAlgorithm::makeOverflowNestingMap()");
   t_use_overflow_map = tbox::TimerManager::getManager()->
      getTimer("mesh::GriddingAlgorithm::use_overflow_map");
   t_compute_external_parts = tbox::TimerManager::getManager()->
      getTimer("mesh::GriddingAlgorithm::compute_external_parts");
   t_compute_nesting_violator = tbox::TimerManager::getManager()->
      getTimer("mesh::GriddingAlgorithm::computeNestingViolator()");
   t_extend_to_domain_boundary = tbox::TimerManager::getManager()->
      getTimer("mesh::GriddingAlgorithm::extendBoxesToDomainBoundary()");
   t_extend_within_domain = tbox::TimerManager::getManager()->
      getTimer("mesh::GriddingAlgorithm::extend_within_domain");
   t_grow_boxes_within_domain = tbox::TimerManager::getManager()->
      getTimer("mesh::GriddingAlgorithm::grow_boxes_within_domain");
   t_renumber_boxes = tbox::TimerManager::getManager()->
      getTimer("mesh::GriddingAlgorithm::renumberBoxes()");
   t_find_new_to_new = tbox::TimerManager::getManager()->
      getTimer("mesh::GriddingAlgorithm::find_new_to_new");
   t_bridge_new_to_new = tbox::TimerManager::getManager()->
      getTimer("mesh::GriddingAlgorithm::bridge_new_to_new");
   t_bridge_new_to_coarser = tbox::TimerManager::getManager()->
      getTimer("mesh::GriddingAlgorithm::bridge_new_to_coarser");
   t_bridge_new_to_finer = tbox::TimerManager::getManager()->
      getTimer("mesh::GriddingAlgorithm::bridge_new_to_finer");
   t_bridge_new_to_old = tbox::TimerManager::getManager()->
      getTimer("mesh::GriddingAlgorithm::bridge_new_to_old");
   t_make_domain = tbox::TimerManager::getManager()->
      getTimer("mesh::GriddingAlgorithm::makeCoarsestLevel()_make_domain");
   t_make_new = tbox::TimerManager::getManager()->
      getTimer("mesh::GriddingAlgorithm::makeCoarsestLevel()_make_new");
   t_process_error = tbox::TimerManager::getManager()->
      getTimer("mesh::GriddingAlgorithm::process_error");
   t_reset_hier = tbox::TimerManager::getManager()->
      getTimer("mesh::GriddingAlgorithm::reset_hierarchy_config");
   t_enforce_overflow_nesting = tbox::TimerManager::getManager()->
      getTimer("mesh::GriddingAlgorithm::enforceOverflowNesting()");
}

}
}

#if !defined(__BGL_FAMILY__) && defined(__xlC__)
/*
 * Suppress XLC warnings
 */
#pragma report(enable, CPPC5334)
#pragma report(enable, CPPC5328)
#endif<|MERGE_RESOLUTION|>--- conflicted
+++ resolved
@@ -339,7 +339,7 @@
    }
 
    const hier::IntVector& zero_vec(hier::IntVector::getZero(dim));
-   const int num_blocks = d_hierarchy->getGridGeometry()->getNumberBlocks();
+   const size_t num_blocks = d_hierarchy->getGridGeometry()->getNumberBlocks();
 
    TBOX_ASSERT(d_hierarchy->getMaxNumberOfLevels() > 0);
 
@@ -374,13 +374,7 @@
     * for violations of user constraints.
     */
    if (!level_zero_exists) {
-<<<<<<< HEAD
-      for (int b = 0; b < num_blocks; ++b) {
-=======
-      const int nblocks =
-         static_cast<int>(d_hierarchy->getGridGeometry()->getNumberBlocks());
-      for (int b = 0; b < nblocks; ++b) {
->>>>>>> 697e35a9
+      for (unsigned int b = 0; b < num_blocks; ++b) {
          hier::BoxContainer domain_boxes(
             d_hierarchy->getGridGeometry()->getPhysicalDomain(),
             hier::BlockId(b));
@@ -3071,7 +3065,7 @@
     * nesting boxes.  Note that this may produce boxes which are too
     * small.  Thus, boxes are regrown later.
     */
-   const int nblocks = d_hierarchy->getGridGeometry()->getNumberBlocks();
+   const size_t nblocks = d_hierarchy->getGridGeometry()->getNumberBlocks();
 
    hier::IntVector smallest_patch(dim);
    hier::IntVector smallest_box_to_refine(dim, 0, nblocks);
@@ -3100,12 +3094,6 @@
    t_find_boxes_containing_tags->barrierAndStart();
    hier::IntVector ratio = d_hierarchy->getRatioToCoarserLevel(new_ln);
 
-<<<<<<< HEAD
-=======
-   const size_t nblocks =
-      d_hierarchy->getGridGeometry()->getNumberBlocks();
-
->>>>>>> 697e35a9
    hier::BoxContainer bounding_container;
    for (hier::BlockId::block_t bn = 0; bn < nblocks; ++bn) {
       hier::BlockId block_id(bn);
