--- conflicted
+++ resolved
@@ -163,7 +163,6 @@
     * @brief Reset obligation recursively for all descendents, based
     * on given average load.
     */
-<<<<<<< HEAD
    void resetObligation( double avg_load );
 
    /*!
@@ -172,11 +171,6 @@
     */
    double computeConnectorUpdateInterval() const;
 
-=======
-   void
-   resetObligation(
-      double avg_load);
->>>>>>> 509a723b
 
    //! @brief Data the main CascadePartitioner shares with all parts of the tree.
    const CascadePartitioner* d_common;
