/*************************************************************************
 *
 * This file is part of the SAMRAI distribution.  For full copyright
 * information, see COPYRIGHT and COPYING.LESSER.
 *
 * Copyright:     (c) 1997-2014 Lawrence Livermore National Security, LLC
 * Description:   A container of boxes with basic domain calculus operations
 *
 ************************************************************************/

#ifndef included_hier_BoxContainer
#define included_hier_BoxContainer

#include "SAMRAI/SAMRAI_config.h"
#include "SAMRAI/hier/BlockId.h"
#include "SAMRAI/hier/Box.h"
#include "SAMRAI/hier/IntVector.h"
#include "SAMRAI/hier/MultiblockBoxTree.h"
#include "SAMRAI/tbox/Utilities.h"

#include <iostream>
#include <list>
#include <set>
#include <vector>

namespace SAMRAI {
namespace hier {

class BoxContainerSingleBlockIterator;
class BoxContainerSingleOwnerIterator;
class RealBoxConstIterator;

/*!
 * @brief A container for Boxes.
 *
 * The BoxContainer stores a collection of Boxes and provides methods for
 * access and manipulation of that collection.
 *
 * A BoxContainer exists in either an "ordered" or "unordered" state.
 * The ordered state means that the Boxes have been ordered according to
 * the comparison operators defined in the BoxId class, while the unordered
 * state has no meaningful ordering of the Boxes besides the sequence that the
 * Boxes were added to the container.  Additionally the ordered state
 * requires that all Boxes in the container have a valid and unique BoxId,
 * while there is no such restriction for unordered containers.
 *
 * An ordered container can always have its state switched to unordered by
 * a call to the unorder() method.  An unordered container can also have its
 * state switched to ordered by a call to the order() method, but only under
 * certain conditions specified below in the comments for order().
 *
 * Certain methods in this class can only be called on ordered containers
 * while others can only be called on unordered containers.  Violating these
 * restrictions will result in a run-time error.
 *
 * Regardless of unordered/unordered state, all Boxes within a BoxContainer
 * must be of the same Dimension.  If a new Box added to a container has
 * a different Dimension than the Boxes already in the container, an assertion
 * failure will occur.
 *
 * An option exists to create an internal search tree representation based on
 * the spatial coordinates of the Boxes in the container.  This option can be
 * used to reduce the cost of searching operations in the methods
 * removeIntersections(), intersectBoxes(), findOverlapBoxes() and
 * hasOverlap().  This option is invoked by calling the method makeTree().
 * This option should only be used in cases where the listed search methods
 * will be called multiple times on the same unchanging BoxContainer.  The
 * cost of building the tree representaion is O(N(log(N)), while the tree
 * reduces the cost of the search operations to O(log(N)) rather than O(N),
 * thus it is adviseable to only use the tree representation when the
 * reduction in search cost is expected to outweigh the increased cost of
 * building the tree.
 *
 * Constructing the tree represenation via makeTree() will change nothing
 * about the Boxes stored in the container, nor will it change the
 * ordered/unordered state of the container.
 *
 * @see BoxId
 */
class BoxContainer
{
   friend class BoxContainerIterator;
   friend class BoxContainerConstIterator;

public:
   class BoxContainerIterator;

   /*!
    * @brief A immutable iterator over the boxes in a BoxContainer.
    *
    * If iterating over an ordered BoxContainer, then iteration will follow
    * the sequence of the BoxId-based ordering of the container.  If iterating
    * over an unordered BoxContainer, the sequence of the iteration will be
    * based on how the members of the container were added.
    *
    * @see BoxContainer
    * @see BoxContainerIterator
    */
   class BoxContainerConstIterator
   {
      friend class BoxContainer;
      friend class BoxContainerIterator;

public:
      typedef std::bidirectional_iterator_tag iterator_category;
      typedef const Box value_type;
      typedef ptrdiff_t difference_type;
      typedef const Box * pointer;
      typedef const Box& reference;

      /*!
       * @brief Copy constructor.
       *
       * @param[in] other
       */
      BoxContainerConstIterator(
         const BoxContainerConstIterator& other);

      /*!
       * @brief Copy constructor to copy mutable iterator to an immutable
       * iterator.
       */
      BoxContainerConstIterator(
         const BoxContainerIterator& other);

      /*!
       * @brief Assignment operator.
       *
       * @param[in] rhs
       */
      BoxContainerConstIterator&
      operator = (
         const BoxContainerConstIterator& rhs)
      {
         if (this != &rhs) {
            d_ordered = rhs.d_ordered;
            if (d_ordered) {
               d_set_iter = rhs.d_set_iter;
            } else {
               d_list_iter = rhs.d_list_iter;
            }
         }
         return *this;
      }

      /*!
       * @brief The destructor releases all storage.
       */
      ~BoxContainerConstIterator();

      /*!
       * @brief Get box corresponding to iterator's position in container.
       *
       * @return An immutable reference to the current Box in the iteration.
       */
      const Box&
      operator * () const
      {
         return d_ordered ? **d_set_iter : *d_list_iter;
      }

      /*!
       * @brief Get pointer to box at iterator's position in container.
       *
       * @return Const pointer to the current box.
       */
      const Box *
      operator -> () const
      {
         return d_ordered ? *d_set_iter : &(*d_list_iter);
      }

      /*!
       * @brief Post-increment iterator to point to next box in the container.
       *
       * @return Iterator at the position in the container before the
       * increment.
       */
      BoxContainerConstIterator
      operator ++ (
         int)
      {
         BoxContainerConstIterator return_iter(*this);
         if (d_ordered) {
            ++d_set_iter;
         } else {
            ++d_list_iter;
         }
         return return_iter;
      }

      /*!
       * @brief Pre-increment iterator to point to next box in the container.
       *
       * @return Reference to iterator at the position in the container after
       * the increment.
       */
      const BoxContainerConstIterator&
      operator ++ ()
      {
         if (d_ordered) {
            ++d_set_iter;
         } else {
            ++d_list_iter;
         }
         return *this;
      }

      /*!
       * @brief Post-decrement iterator to point to next box in the container.
       *
       * @return Iterator at the position in the container before the
       * decrement.
       */
      BoxContainerConstIterator
      operator -- (
         int)
      {
         BoxContainerConstIterator return_iter(*this);
         if (d_ordered) {
            --d_set_iter;
         } else {
            --d_list_iter;
         }
         return return_iter;
      }

      /*!
       * @brief Pre-decrement iterator to point to next box in the container.
       *
       * @return Reference to iterator at the position in the container after
       * the decrement.
       */
      const BoxContainerConstIterator&
      operator -- ()
      {
         if (d_ordered) {
            --d_set_iter;
         } else {
            --d_list_iter;
         }
         return *this;
      }

      /*!
       * @brief Equality operator.
       *
       * @return true if both iterators point to the same box.
       *
       * @param[in] other
       */
      bool
      operator == (
         const BoxContainerConstIterator& other) const
      {
         return d_ordered ? d_set_iter == other.d_set_iter :
                d_list_iter == other.d_list_iter;
      }

      /*!
       * @brief Inequality operator.
       *
       * @return true if both iterators point to different boxes.
       *
       * @param[in] other
       */
      bool
      operator != (
         const BoxContainerConstIterator& other) const
      {
         return d_ordered ? d_set_iter != other.d_set_iter :
                d_list_iter != other.d_list_iter;
      }

private:
      /*!
       * @brief Default constructor is defined but accessible only by friends.
       */
      BoxContainerConstIterator();

      /*!
       * @brief Constructor for the BoxContainerConstIterator.
       *
       * The iterator will point to the beginning or the end of the argument
       * container, depending on the from_start argument
       *
       * @param[in] container The container whose members are iterated.
       * @param[in] from_start true if iteration starts at beginning of
       * container.
       */
      explicit BoxContainerConstIterator(
         const BoxContainer& container,
         bool from_start = true);

      /*
       * Underlying iterator to be used when unordered.
       */
      std::list<Box>::const_iterator d_list_iter;

      /*
       * Underlying iterator to be used when ordered.
       */
      std::set<Box *, Box::id_less>::const_iterator d_set_iter;

      bool d_ordered;
   };

   /*!
    * @brief A mutable iterator over the boxes in a BoxContainer.
    *
    * If iterating over an ordered BoxContainer, then iteration will follow
    * the sequence of the BoxId-based ordering of the container.  If iterating
    * over an unordered BoxContainer, the sequence of the iteration will be
    * based on how the members of the container were added.
    *
    * @see BoxContainer
    * @see BoxContainerConstIterator
    */
   class BoxContainerIterator
   {
      friend class BoxContainer;
      friend class BoxContainerConstIterator;

public:
      typedef std::bidirectional_iterator_tag iterator_category;
      typedef Box value_type;
      typedef ptrdiff_t difference_type;
      typedef Box * pointer;
      typedef Box& reference;

      /*!
       * @brief Copy constructor.
       *
       * @param[in] other
       */
      BoxContainerIterator(
         const BoxContainerIterator& other);

      /*!
       * @brief Assignment operator.
       *
       * @param[in] rhs
       */
      BoxContainerIterator&
      operator = (
         const BoxContainerIterator& rhs)
      {
         if (this != &rhs) {
            d_ordered = rhs.d_ordered;
            if (d_ordered) {
               d_set_iter = rhs.d_set_iter;
            } else {
               d_list_iter = rhs.d_list_iter;
            }
         }
         return *this;
      }

      /*!
       * @brief The destructor releases all storage.
       */
      ~BoxContainerIterator();

      /*!
       * @brief Get box corresponding to iterator's position in container.
       *
       * @return A mutable reference to the current Box in the iteration.
       */
      Box&
      operator * () const
      {
         return d_ordered ? **d_set_iter : *d_list_iter;
      }

      /*!
       * @brief Get pointer to box at iterator's position in container.
       *
       * @return Pointer to the current box.
       */
      Box *
      operator -> () const
      {
         return d_ordered ? *d_set_iter : &(*d_list_iter);
      }

      /*!
       * @brief Post-increment iterator to point to next box in the container.
       *
       * @return Iterator at the position in the container before the
       * increment.
       */
      BoxContainerIterator
      operator ++ (
         int)
      {
         BoxContainerIterator return_iter(*this);
         if (d_ordered) {
            ++d_set_iter;
         } else {
            ++d_list_iter;
         }
         return return_iter;
      }

      /*!
       * @brief Pre-increment iterator to point to next box in the container.
       *
       * @return Reference to iterator at the position in the container after
       * the increment.
       */
      const BoxContainerIterator&
      operator ++ ()
      {
         if (d_ordered) {
            ++d_set_iter;
         } else {
            ++d_list_iter;
         }
         return *this;
      }

      /*!
       * @brief Post-decrement iterator to point to next box in the container.
       *
       * @return Iterator at the position in the container before the
       * decrement.
       */
      BoxContainerIterator
      operator -- (
         int)
      {
         BoxContainerIterator return_iter(*this);
         if (d_ordered) {
            --d_set_iter;
         } else {
            --d_list_iter;
         }
         return return_iter;
      }

      /*!
       * @brief Pre-decrement iterator to point to next box in the container.
       *
       * @return Reference to iterator at the position in the container after
       * the decrement.
       */
      const BoxContainerIterator&
      operator -- ()
      {
         if (d_ordered) {
            --d_set_iter;
         } else {
            --d_list_iter;
         }
         return *this;
      }

      /*!
       * @brief Equality operators
       *
       * @return true if both iterators point to the same box.
       *
       * @param[in] other
       */
      bool
      operator == (
         const BoxContainerIterator& other) const
      {
         return d_ordered ? d_set_iter == other.d_set_iter :
                d_list_iter == other.d_list_iter;
      }

      bool
      operator == (
         const BoxContainerConstIterator& other) const
      {
         return d_ordered ? d_set_iter == other.d_set_iter :
                d_list_iter == other.d_list_iter;
      }

      /*!
       * @brief Inequality operators.
       *
       * @return true if both iterators point to different boxes.
       *
       * @param[in] other
       */
      bool
      operator != (
         const BoxContainerIterator& other) const
      {
         return d_ordered ? d_set_iter != other.d_set_iter :
                d_list_iter != other.d_list_iter;
      }

      bool
      operator != (
         const BoxContainerConstIterator& other) const
      {
         return d_ordered ? d_set_iter != other.d_set_iter :
                d_list_iter != other.d_list_iter;
      }

private:
      /*!
       * @brief Default constructor is defined but accessible only by friends.
       */
      BoxContainerIterator();

      /*!
       * @brief Constructor for the BoxContainerIterator.
       *
       * The iterator will point to the beginning or the end of the argument
       * container, depending on the from_start argument
       *
       * @param[in] container The container whose members are iterated.
       * @param[in] from_start true if iteration starts at beginning of
       * container.
       */
      explicit BoxContainerIterator(
         BoxContainer& container,
         bool from_start = true);

      /*
       * Underlying iterator to be used when unordered.
       */
      std::list<Box>::iterator d_list_iter;

      /*
       * Underlying iterator to be used when ordered.
       */
      std::set<Box *, Box::id_less>::iterator d_set_iter;

      bool d_ordered;

   };

   /*!
    * @brief The iterator for class BoxContainer.
    */
   typedef BoxContainerIterator iterator;

   /*!
    * @brief The const iterator for class BoxContainer.
    */
   typedef BoxContainerConstIterator const_iterator;

   //@{ @name Constructors, Destructors, Assignment

   /*!
    * @brief Default constructor creates empty container in unordered state.
    */
   BoxContainer();

   /*!
    * @brief Creates empty container in state determined by boolean
    *
    * @param[in] ordered  Container will be ordered if true, unordered if false.
    */
   explicit BoxContainer(
      const bool ordered);

   /*!
    * @brief Create container containing members from another container.
    *
    * Members in the range [first, last) are copied to new container.
    *
    * @param[in] first
    * @param[in] last
    * @param[in] ordered  Container will be ordered if true, unordered if false.
    */
   BoxContainer(
      const_iterator first,
      const_iterator last,
      const bool ordered = false);

   /*!
    * @brief Create a container with 1 box.
    *
    * @param[in] box  Box to copy into new container.
    * @param[in] ordered  Container will be ordered if true, unordered if false.
    */
   explicit BoxContainer(
      const Box& box,
      const bool ordered = false);

   /*!
    * @brief Copy constructor from another BoxContainer.
    *
    * All boxes and the ordered/unordered state will be copied to the new
    * BoxContainer.
    *
    * @param[in] other
    */
   BoxContainer(
      const BoxContainer& other);

   /*!
    * @brief Copy constructor from an array of tbox::DatabaseBox objects.
    *
    * The new BoxContainer will be unordered.
    *
    * @param[in] other
    */
   explicit BoxContainer(
      const std::vector<tbox::DatabaseBox>& other);

   /*!
    * @brief Constructor that copies only Boxes having the given BlockId
    * from the other container.
    *
    * The unordered or ordered state will be the same as that of the argument
    * container.
    *
    * @param[in] other
    * @param[in] block_id
    */
   BoxContainer(
      const BoxContainer& other,
      const BlockId& block_id);

   /*!
    * @brief Assignment from other BoxContainer.
    *
    * All boxes and the ordered/unordered state will be copied to the
    * assigned BoxContainer.  Any previous state of the assigned
    * BoxContainer is discarded.
    *
    * @param[in] rhs
    */
   BoxContainer&
   operator = (
      const BoxContainer& rhs);

   /*!
    * @brief Assignment from an array of tbox::DatabaseBox objects.
    *
    * The assigned BoxContainer will be unordered.  Any previous state of the
    * assigned BoxContainer is discarded.
    *
    * @param[in] rhs
    */
   BoxContainer&
   operator = (
      const std::vector<tbox::DatabaseBox>& rhs);

   /*!
    * @brief The destructor releases all storage.
    */
   ~BoxContainer();

   //@}

   //@{ @name Methods that may be called on ordered or unordered BoxContainers.

   /*!
    * @brief Return the number of boxes in the container.
    *
    * @return The number of boxes in the container.
    */
   int
   size() const
   {
      if (!d_ordered) {
         return static_cast<int>(d_list.size());
      } else {
         return static_cast<int>(d_set.size());
      }
   }

   /*!
    * @brief Returns true if there are no boxes in the container.
    *
    * Archaic syntax.  Synonymous with empty().  Retained for backward
    * compatibility.
    *
    * @see empty()
    */
   DEPRECATED(
   bool
   isEmpty() const)
   {
      return empty();
   }

   /*!
    * @brief Returns true if there are no boxes in the container.
    *
    * This version follows the naming standards used in STL.
    *
    * @return True if the container is empty.
    */
   bool
   empty() const
   {
      return d_list.empty();
   }

   /*!
    * @brief Return a const_iterator pointing to the start of the container.
    *
    * @return An immutable iterator pointing to the first box.
    */
   const_iterator
   begin() const
   {
      return const_iterator(*this);
   }

   /*!
    * @brief Return a const_iterator pointing to the end of the container.
    *
    * @return An immutable iterator pointing beyond the last box.
    */
   const_iterator
   end() const
   {
      return const_iterator(*this, false);
   }

   /*!
    * @brief Return an iterator pointing to the start of the container.
    *
    * @return A mutable iterator pointing to the first box.
    */
   iterator
   begin()
   {
      return iterator(*this);
   }

   /*!
    * @brief Return an iterator pointing to the end of the container.
    *
    * @return A mutable iterator pointing beyond the last box.
    */
   iterator
   end()
   {
      return iterator(*this, false);
   }

   /*!
    * @brief Return a BoxContainerSingleBlockIterator pointing to the first
    * box in the container with the given BlockId.
    *
    * @param block_id The BlockId of the boxes we want.
    *
    * @return A mutable iterator pointing to the first box with the given
    * BlockId.
    */
   BoxContainerSingleBlockIterator
   begin(
      const BlockId& block_id) const;

   /*!
    * @brief Return a BoxContainerSingleBlockIterator pointing to the end of
    * the container.
    *
    * @param block_id The BlockId of the boxes we want.
    *
    * @return A mutable iterator pointing beyond the last box.
    */
   BoxContainerSingleBlockIterator
   end(
      const BlockId& block_id) const;

   /*!
    * @brief Return a BoxContainerSingleOwnerIterator pointing to the first
    * box in the container having the given owner.
    *
    * @param owner_rank The processaor whose boxes we want.
    *
    * @return A mutable iterator pointing to the first box having the given
    * owner.
    */
   BoxContainerSingleOwnerIterator
   begin(
      const int& owner_rank) const;

   /*!
    * @brief Return a BoxContainerSingleOwnerIterator pointing to the end of
    * the container.
    *
    * @param owner_rank The processaor whose boxes we want.
    *
    * @return A mutable iterator pointing beyond the last box.
    */
   BoxContainerSingleOwnerIterator
   end(
      const int& owner_rank) const;

   /*!
    * @brief Return a RealBoxConstIterator pointing to the first real
    * (non-periodic) box in the container.
    *
    * @return A mutable iterator pointing to the first non-periodic box.
    */
   RealBoxConstIterator
   realBegin() const;

   /*!
    * @brief Return a RealBoxConstIterator pointing to the end of the
    * container.
    *
    * @return A mutable iterator pointing beyond the last box.
    */
   RealBoxConstIterator
   realEnd() const;

   /*!
    * @brief Returns the first element in the container.
    *
    * @return A const reference to the first Box in the container.
    */
   const Box&
   front() const
   {
      return d_ordered ? **(d_set.begin()) : d_list.front();
   }

   /*!
    * @brief Returns the first element in the container.
    *
    * @return A const reference to the last Box in the container.
    */
   const Box&
   back() const
   {
      return d_ordered ? **(d_set.rbegin()) : d_list.back();
   }

   /*!
    * @brief Remove the member of the container pointed to by "iter".
    *
    * Can be called on ordered or unordered containers.
    *
    * @param[in] iter
    */
   void
   erase(
      iterator iter);

   /*!
    * @brief Remove the members of the container in the range [first, last).
    *
    * Can be called on ordered or unordered containers.
    *
    * @param[in] first
    * @param[in] last
    */
   void
   erase(
      iterator first,
      iterator last);

   /*!
    * @brief Removes all the members of the container.
    *
    * Can be called on unordered or unordered containers.  Sets the state to
    * unordered.
    */
   void
   clear()
   {
      d_list.clear();
      d_set.clear();
      d_ordered = false;
      d_tree.reset();
   }

   /*!
    * @brief  Swap all contents and state with another BoxContainer.
    *
    * This container and other container exchange all member Boxes and
    * ordered/unordered state.
    *
    * @param[in,out] other  Other container for swap.
    */
   void
   swap(
      BoxContainer& other)
   {
      d_list.swap(other.d_list);
      d_set.swap(other.d_set);
      bool other_set_created = other.d_ordered;
      other.d_ordered = d_ordered;
      d_ordered = other_set_created;
      d_tree.swap(other.d_tree);
   }

   /*!
    * @brief  Get all of the ranks that own Boxes in this container
    *
    * The rank of every member of this container is inserted into the set.
    *
    * @param[out] owners
    *
    * @pre isOrdered() || for each box in container has valid BoxId
    */
   void
   getOwners(
      std::set<int>& owners) const;

   /*!
    * @brief Grow boxes in the container by the specified ghost cell width.
    *
    * @param[in] ghosts
    */
   void
   grow(
      const IntVector& ghosts);

   /*!
    * @brief Shift boxes in the container by the specified offset.
    *
    * @param[in] offset
    */
   void
   shift(
      const IntVector& offset);

   /*!
    * @brief Refine boxes in container by the specified refinement ratio.
    *
    * @param[in] ratio
    */
   void
   refine(
      const IntVector& ratio);

   /*!
    * @brief Coarsen boxes in container by the specified coarsening ratio.
    *
    * @param[in] ratio
    */
   void
   coarsen(
      const IntVector& ratio);

   /*!
    * @brief Count total number of indices in the boxes in the container.
    *
    * @return Total number of indices of all boxes in the container.
    */
   size_t
   getTotalSizeOfBoxes() const;

   /*!
    * @brief Determine if "idx" lies within bounds of boxes in container.
    *
    * Only boxes of the given BlockId will be checked.
    *
    * @return true if idx lies within bounds of boxes in container.
    *
    * @param[in] idx
    * @param[in] block_id
    *
    * @pre each box in container must have a valid BlockId
    */
   bool
   contains(
      const Index& idx,
      const BlockId& block_id) const;

   /*!
    * @brief  Returns the bounding box for all the boxes in the container.
    *
    * @pre !empty()
    * @pre each Box in container has same BlockId
    */
   Box
   getBoundingBox() const;

   /*!
    * @brief  Returns the bounding box for all the boxes in the container
    *         having the given BlockId.
    *
    * @param[in] block_id
    *
    * @pre !empty()
    */
   Box
   getBoundingBox(
      const BlockId& block_id) const;

   /*!
    * @brief Check for non-empty intersection among boxes in container.
    *
    * @return Returns true if there exists any non-empty intersection among
    * the boxes in the container.
    */
   bool
   boxesIntersect() const;

   //@}

   //@{ @name Methods to change or query ordered/unordered state

   /*!
    * @brief Changes state of this container to ordered.
    *
    * If called on a container that is already ordered, nothing changes.
    *
    * @pre each box in container must have valid and unique BoxId
    */
   void
   order();

   /*!
    * @brief Changes state of this container to unordered.
    *
    * This method can be called on any container.
    */
   void
   unorder();

   /*!
    * @brief Return whether this container is ordered.
    *
    * @return  True if ordered, false if unordered.
    */
   bool
   isOrdered() const
   {
      return d_ordered;
   }

   //@}

   //@{ Methods that may only be called on unordered containers.

   /*!
    * @brief Adds "item" to the "front" of the container.
    *
    * Makes "item" the member of the container that will be returned by
    * front() in an unordered container.
    *
    * @param[in] item
    *
    * @pre empty() || (front().getDim() == item.getDim())
    * @pre !isOrdered()
    */
   void
   pushFront(
      const Box& item)
   {
#ifdef DEBUG_CHECK_ASSERTIONS
      if (!empty()) {
         TBOX_ASSERT_OBJDIM_EQUALITY2(front(), item);
      }
#endif
      if (!d_ordered) {
         d_list.push_front(item);
      } else {
         TBOX_ERROR("Attempted pushFront on an ordered BoxContainer" << std::endl);
      }
      if (d_tree) {
         d_tree.reset();
      }
   }

   /*!
    * @brief Adds "item" to the "end" of the container.
    *
    * Makes "item" the member of the container that will be returned by
    * back() in an unordered container.
    *
    * @param[in] item
    *
    * @pre empty() || (front().getDim() == item.getDim())
    * @pre !isOrdered()
    */
   void
   pushBack(
      const Box& item)
   {
#ifdef DEBUG_CHECK_ASSERTIONS
      if (!empty()) {
         TBOX_ASSERT_OBJDIM_EQUALITY2(front(), item);
      }
#endif
      if (!d_ordered) {
         d_list.push_back(item);
      } else {
         TBOX_ERROR("Attempted pushBack on an ordered BoxContainer" << std::endl);
      }
      if (d_tree) {
         d_tree.reset();
      }
   }

   /*!
    * @brief STL-named version of pushFront().
    */
   void
   push_front(
      const Box& item)
   {
      pushFront(item);
   }

   /*!
    * @brief STL-named version of pushBack().
    */
   void
   push_back(
      const Box& item)
   {
      pushBack(item);
   }

   /*!
    * @brief Add "item" to specific place in the container.
    *
    * Places "item" immediately before the member of the container pointed
    * to by "iter" in an unordered container.
    *
    * @param[in] iter Location to add item before.
    * @param[in] item Box to add to container.
    *
    * @pre empty() || (front().getDim() == item.getDim())
    * @pre !isOrdered()
    */
   void
   insertBefore(
      iterator iter,
      const Box& item)
   {
#ifdef DEBUG_CHECK_ASSERTIONS
      if (!empty()) {
         TBOX_ASSERT_OBJDIM_EQUALITY2(front(), item);
      }
#endif
      if (!d_ordered) {
         d_list.insert(iter.d_list_iter, item);
      } else {
         TBOX_ERROR("Attempted insertBefore on an ordered BoxContainer" << std::endl);
      }
      if (d_tree) {
         d_tree.reset();
      }
   }

   /*!
    * @brief Add "item" to specific place in the container.
    *
    * Places "item" immediately after the member of the container pointed
    * to by "iter" in an unordered container.
    *
    * @param[in] iter Location to add item after.
    * @param[in] item Box to add to container.
    *
    * @pre empty() || (front().getDim() == item.getDim())
    * @pre !isOrdered()
    */
   void
   insertAfter(
      iterator iter,
      const Box& item)
   {
      if (!d_ordered) {
         iterator tmp = iter;
         ++tmp;
         if (tmp == end()) {
            pushBack(item);
         } else {
            insertBefore(tmp, item);
         }
      } else {
         TBOX_ERROR("Attempted insertAfter called on ordered BoxContainer." << std::endl);
      }
      if (d_tree) {
         d_tree.reset();
      }
   }

   /*!
    * @brief Prepends the Boxes in "boxes" to this BoxContainer.
    *
    * "boxes" will be empty following this operation.
    *
    * @param[in] boxes
    *
    * @pre empty() || (front().getDim() == item.getDim())
    * @pre !isOrdered()
    *
    * @post boxes.empty()
    */
   void
   spliceFront(
      BoxContainer& boxes)
   {
#ifdef DEBUG_CHECK_ASSERTIONS
      if (!empty() && !boxes.empty()) {
         TBOX_ASSERT_OBJDIM_EQUALITY2(front(), boxes.front());
      }
#endif
      if (!d_ordered) {
         d_list.splice(begin().d_list_iter, boxes.d_list);
      } else {
         TBOX_ERROR("Attempted spliceFront on an ordered BoxContainer" << std::endl);
      }
      if (d_tree) {
         d_tree.reset();
      }
   }

   /*!
    * @brief Appends the Boxes in "boxes" to this BoxContainer.
    *
    * "boxes" will be empty following this operation.
    *
    * @param[in] boxes
    *
    * @pre empty() || (front().getDim() == item.getDim())
    * @pre !isOrdered()
    *
    * @post boxes.empty()
    */
   void
   spliceBack(
      BoxContainer& boxes)
   {
#ifdef DEBUG_CHECK_ASSERTIONS
      if (!empty() && !boxes.empty()) {
         TBOX_ASSERT_OBJDIM_EQUALITY2(front(), boxes.front());
      }
#endif
      if (!d_ordered) {
         boxes.spliceFront(*this);
         d_list.swap(boxes.d_list);
      } else {
         TBOX_ERROR("Attempted spliceBack on an ordered BoxContainer" << std::endl);
      }
      if (d_tree) {
         d_tree.reset();
      }
   }

   /*!
    * @brief Remove the first member of the unordered container.
    *
    * @pre !isOrdered()
    */
   void
   popFront()
   {
      if (!d_ordered) {
         d_list.pop_front();
      } else {
         TBOX_ERROR("Attempted popFront on an ordered BoxContainer" << std::endl);
      }
      if (d_tree) {
         d_tree.reset();
      }
   }

   /*!
    * @brief Remove the last member of the unordered container.
    *
    * @pre !isOrdered()
    */
   void
   popBack()
   {
      if (!d_ordered) {
         d_list.pop_back();
      } else {
         TBOX_ERROR("Attempted popBack on an ordered BoxContainer" << std::endl);
      }
      if (d_tree) {
         d_tree.reset();
      }
   }

   /*!
    * @brief Place the boxes in the container into a canonical ordering.
    *
    * The canonical ordering for boxes is defined such that boxes that lie
    * next to each other in higher directions are coalesced together before
    * boxes that lie next to each other in lower directions.  This ordering
    * provides a standard representation that can be used to compare box
    * containers.  The canonical ordering also does not allow any overlap
    * between the boxes in the container.  This routine is potentially
    * expensive, since the running time is \f$O(N^2)\f$ for N boxes.  None
    * of the domain calculus routines call simplify(); all calls to simplify
    * the boxes must be explicit.  Note that this routine is distinct from
    * coalesce(), which is not guaranteed to produce a canonical ordering.
    *
    * @pre !isOrdered()
    * @pre empty() || all Boxes in container have same BlockId
    */
   void
   simplify();

   /*!
    * @brief Combine any boxes in the container which may be coalesced.
    *
    * Two boxes may be coalesced if their union is a box (recall that boxes
    * are not closed under index set unions).  Empty boxes in the container
    * are removed during this process.  Note that this is potentially an
    * expensive calculation (e.g., it will require \f$(N-1)!\f$ box
    * comparisons for a box container with \f$N\f$ boxes in the worst
    * possible case).  So this routine should be used sparingly.  Also note
    * that this routine is different than simplify() since it does not
    * produce a canonical ordering.  In particular, this routine processes
    * the boxes in the order in which they appear in the container, rather
    * than attempting to coalesce boxes along specific coordinate directions
    * before others.
    *
    * @pre !isOrdered()
    * @pre empty() || all Boxes in container have same BlockId
    */
   void
   coalesce();

   /*!
    * @brief Rotate boxes in container according to a RotationIdentifier
    *
    * @note Works only in 2D or 3D.
    *
    * @param[in] rotation_ident
    *
    * @pre each Box in container has dim 2 or 3
    * @pre each Box in container has same BlockId
    */
   void
   rotate(
      const Transformation::RotationIdentifier rotation_ident);

   /*!
    * @brief Remove from each box the portions that intersect takeaway.
    *
    * This operation can be thought of as a set difference defined over the
    * abstract AMR box index space.  Performing the set difference will
    * require \f$O(N)\f$ time for a container with \f$N\f$ boxes.  For each
    * box, b, in this container this operation computes b-(b^takeaway) where
    * '^' indicates intersection.
    *
    * @param[in] takeaway What to exclude from each box in the container.
    *
    * @pre !isOrdered()
    */
   void
   removeIntersections(
      const Box& takeaway);

   /*!
    * @brief Remove from each box portions intersecting boxes in takeaway.
    *
    * For each box, b, in this container and for each box, t, in takeaway
    * this operation computes b-(b^t) where '^' indicates intersection.
    *
    * This only works if all boxes in this BoxContainer and the takeaway
    * BoxContainer have the same BlockId.  An error will occur otherwise.
    *
    * @param[in] takeaway What to exclude from each box in the container.
    *
    * @pre !isOrdered()
    */
   void
   removeIntersections(
      const BoxContainer& takeaway);

   /*!
    * @brief Remove from each box portions intersecting boxes in takeaway.
    *
    * Uses refinement ratio and grid geometry to handle intersections
    * across block boundaries if needed.
    *
    * @param[in] refinement_ratio  All boxes in this BoxContainer
    * are assumed to exist in index space that has this refinement ratio
    * relative to the coarse-level domain.
    *
    * @param[in] takeaway  The boxes to take away from this BoxContainer.  An
    * error will occur if makeTree with a non-null BaseGridGeometry argument
    * has not been previously called on this container.
    *
    * @param[in] include_singularity_block_neighbors  If true, intersections
    * with neighboring blocks that touch only across an enhanced connectivity
    * singularity will be removed.  If false, those intersections are ignored.
    *
    * @pre !isOrdered()
    * @pre takeaway.hasTree()
    */
   void
   removeIntersections(
      const IntVector& refinement_ratio,
      const BoxContainer& takeaway,
      const bool include_singularity_block_neighbors = false);

   /*!
    * @brief Remove from box the portions intersecting takeaway.
    *
    * This is special version for the case where the container is empty
    * initially.  Upon completion this container contains the result of the
    * removal from box of the intersection of box with takeaway.  If the
    * boxes do not intersect, box is simply added to this container.  This
    * routine is primarily suited for applications which are looking only
    * for the intersection of two boxes.  This operation computes
    * box-(box^takeaway) where '^' indicates intersection.
    *
    * @param[in] box
    * @param[in] takeaway
    *
    * @pre !isOrdered()
    * @pre empty()
    * @pre box.getBlockId() == takeaway.getBlockId()
    */
   void
   removeIntersections(
      const Box& box,
      const Box& takeaway);

   /*!
    * @brief Keep the intersection of the container's boxes and keep.
    *
    * Performing the intersection will require \f$O(N)\f$ time for a
    * container with \f$N\f$ boxes.  The complement of removeIntersections.
    *
    * @param[in] keep
    *
    * @pre !isOrdered()
    */
   void
   intersectBoxes(
      const Box& keep);

   /*!
    * @brief Keep the intersection of the container's boxes and keep's boxes
    *
    * Intersect the boxes in the current container against the boxes in the
    * specified container.  The intersection calculation will require
    * \f$O(N^2)\f$ time for containers with \f$N\f$ boxes.  The complement
    * of removeIntersections.
    *
    * This only works if all boxes in this BoxContainer and the keep
    * BoxContainer have the same BlockId.  An error will occur otherwise.
    *
    * @param[in] keep
    *
    * @pre !isOrdered()
    */
   void
   intersectBoxes(
      const BoxContainer& keep);

   /*!
    * @brief Keep the intersection of the container's boxes and keep's boxes
    *
    * Uses refinement ratio and grid geometry to handle intersections
    * across block boundaries if needed.
    *
    * @param[in]  refinement_ratio  All boxes in this BoxContainer
    * are assumed to exist in index space that has this refinement ratio
    * relative to the coarse-level domain.
    *
    * @param[in] keep  The boxes to intersect with this BoxContainer.  An
    * error will occur if makeTree with a non-null BaseGridGeometry argument
    * has not been previously called on this container.
    *
    * @param[in] include_singularity_block_neighbors  If true, intersections
    * with neighboring blocks that touch only across an enhanced connectivity
    * singularity will be kept.  If false, those intersections are ignored.
    *
    * @pre !isOrdered()
    * @pre keep.hasTree()
    */
   void
   intersectBoxes(
      const IntVector& refinement_ratio,
      const BoxContainer& keep,
      bool include_singularity_block_neighbors = false);

   //@}

   //@{ @name Ordered insert methods

   /*!
    * The insert methods are used to add Boxes to ordered containers.  They
    * may be called on an unordered container only if the size of the unordered
    * container is zero.  If called on such an empty unordered container,
    * the state of the container will be changed to ordered.  A run-time error
    * will occur if called on a non-empty unordered container.
    */

   /*!
    * @brief  Insert a single Box.
    *
    * The Box will be added to the container unless the container already
    * contains a Box with the same BoxId.  If a Box with the same BoxId
    * does already exist in the contianer, the container will not be changed.
    *
    * @return  True if the container did not already have a Box with the
    *          same BoxId, false otherwise.
    *
    * @param[in]  box Box to attempt to insert into the container.
    *
    * @pre box.getBoxId().isValid()
    * @pre empty() || (front().getDim() == box.getDim())
    * @pre empty() || isOrdered()
    */
   bool
   insert(
      const Box& box);

   /*!
    * @brief  Insert a single Box.
    *
    * The Box will be added to the container unless the container already
    * contains a Box with the same BoxId.  If a Box with the same BoxId
    * does already exist in the contianer, the container will not be changed.
    *
    * This version of insert includes an iterator argument pointing somewhere
    * in this container.  This iterator indicates a position in the ordered
    * container where the search for the proper place to insert the given
    * Box will begin.
    *
    * The iterator argument does not determine the place the Box will end up
    * in the ordered container, as that is always determined by BoxId; it
    * is intended only to provide a means of optimization when the calling
    * code knows something about the ordering of the container.
    *
    * @return  iterator pointing to the newly-added Box if the container
    *          did not already have a Box with the same BoxId.  If the
    *          container did have a Box with the same BoxId, the returned
    *          iterator points to that Box.
    *
    * @param[in] position  Location to begin searching for place to insert Box
    * @param[in] box       Box to attempt to insert into the container
    *
    * @pre box.getBoxId().isValid()
    * @pre box.getBlockId() != BlockId::invalidId()
    * @pre empty() || (front().getDim() == box.getDim())
    * @pre empty() || isOrdered()
    */
   iterator
   insert(
      iterator position,
      const Box& box);

   /*!
    * @brief  Insert all Boxes within a range.
    *
    * Boxes in the range [first, last) are added to the ordered container, as
    * long as they do not have a BoxId matching that of a Box already in the
    * container.
    *
    * @param[in] first
    * @param[in] last
    *
    * @pre empty() || isOrdered()
    * @pre for each box in [first, last), box.getBoxId().isValid() &&
    *      (empty || front().getDim() == box.getDim())
    */
   void
   insert(
      const_iterator first,
      const_iterator last);

   //@}

   //@{ @name Methods that may only be called on an ordered container

   /*!
    * @brief  Find a box in an ordered container.
    *
    * Search for a Box having the same BoxId as the given box argument.  This
    * may only be called on an ordered container.
    *
    * @return  If a Box with the same BoxId as the argument is found,
    *          the iterator points to that Box in this container, otherwise
    *          end() for this container is returned.
    *
    * @param[in]  box  Box serving as key for the find operation.  Only
    *                  its BoxId is compared to members of this container.
    *
    * @pre isOrdered()
    */
   iterator
   find(
      const Box& box) const
   {
      if (!d_ordered) {
         TBOX_ERROR("find attempted on unordered BoxContainer." << std::endl);
      }
      iterator iter;
      iter.d_set_iter = d_set.find(const_cast<Box *>(&box));
      iter.d_ordered = true;
      return iter;
   }

   /*!
    * @brief  Get lower bound iterator for a given Box.
    *
    * This may only be called on an ordered container.
    *
    * @return  iterator pointing to the first member of this container
    *          with a BoxId value greater than or equal to the BoxId of
    *          the argument Box.
    *
    * @param[in]  box  Box serving as key for the lower bound search.
    *
    * @pre isOrdered()
    */
   iterator
   lowerBound(
      const Box& box) const
   {
      if (!d_ordered) {
         TBOX_ERROR("lowerBound attempted on unordered BoxContainer." << std::endl);
      }
      iterator iter;
      iter.d_set_iter = d_set.lower_bound(const_cast<Box *>(&box));
      iter.d_ordered = true;
      return iter;
   }

   /*!
    * @brief  Get upper bound iterator for a given Box.
    *
    * @return  iterator pointing to the first member of this container
    *          with a BoxId value greater than the BoxId of the argument
    *          Box.  Will return end() if there are no members with a greater
    *          BoxId value.
    *
    * @param[in]  box  Box serving as key for the upper bound search.
    *
    * @pre isOrdered()
    */
   iterator
   upperBound(
      const Box& box) const
   {
      if (!d_ordered) {
         TBOX_ERROR("upperBound attempted on unordered BoxContainer." << std::endl);
      }
      iterator iter;
      iter.d_set_iter = d_set.upper_bound(const_cast<Box *>(&box));
      iter.d_ordered = true;
      return iter;
   }

   /*!
    * @brief  Erase a Box from the container.
    *
    * If a member of the container has the same BoxId as the argument Box,
    * it will be erased from the container.  If no such member is found,
    * the container is unchanged.
    *
    * @return  1 if a Box is erased, 0 otherwise.
    *
    * @param[in]  box  Box serving as key to find a Box to be erased.
    *
    * @pre isOrdered()
    */
   int
   erase(
      const Box& box);

   // The following may only be called on ordered containers.

   /*!
    * @brief Copy the members of this BoxContainer into two vector<Box>
    * objects, one containing real Boxes and one containing their
    * periodic images.
    *
    * Put the results in the output vectors.  For flexibility and
    * efficiency, the output containers are NOT cleared first, so users
    * may want to clear them before calling this method.
    *
    * @param[out] real_box_vector
    * @param[out] periodic_image_box_vector
    *
    * @pre isOrdered()
    */
   void
   separatePeriodicImages(
      std::vector<Box>& real_box_vector,
      std::vector<Box>& periodic_image_box_vector) const;

   /*!
    * @brief  Any members of this container that are periodic images will
    *         be erased.
    *
    * @pre empty() || isOrdered()
    */
   void
   removePeriodicImageBoxes();

   /*!
    * @brief  Place unshifted versions of Boxes into a BoxContainer.
    *
    * For all members of this container that are periodic images, create
    * an unshifted copy the member box and add insert it the output container.
    * Additionally, insert all members of the container that are not
    * periodic images to the output container.
    *
    * For flexibility and efficiency, the output container is NOT cleared
    * first, so users may want to clear it before calling this method.
    *
    * @param[out] output_boxes
    *
    * @param[in] refinement_ratio Refinement ratio where the boxes live.
    *
    * @pre isOrdered()
    */
   void
   unshiftPeriodicImageBoxes(
      BoxContainer& output_boxes,
      const IntVector& refinement_ratio) const;

   //@}

   /*!
    * @brief  Equality operator
    *
    * If the container is ordered, then this checks if all boxes have
    * identical BoxIds and are spatially equal to the boxes in rhs.  If
    * unordered, then this checks only the spatial equality of the boxes.
    *
    * Addtionally to be considered equal, both containers must contain the
    * same number of boxes and have the same ordered/unordered state.
    *
    * @return  true only if the containers meet the equality conditions.
    *
    * @param[in] rhs
    */
   bool
   operator == (
      const BoxContainer& rhs) const;

   /*!
    * @brief  Check for equality of BoxIds in ordered containers.
    *
    * An error will occur if this operator is called with either BoxContainer
    * in unordered state.
    *
    * @return  true if both containers are the same size and the boxes
    *          have identical BoxIds.
    *
    * @param[in] other
    * @pre isOrdered() && other.isOrdered()
    *
    */
   bool
   isIdEqual(
      const BoxContainer& other) const;

   /*!
    * @brief  Check for spatial equality of all boxes
    *
    * @return  true if both containers are the same size and the boxes
    *          are spatially equal (same extents and same BlockId).
    *
    * @param[in] other
    */
   bool
   isSpatiallyEqual(
      const BoxContainer& other) const;

   /*!
    * @brief  Inequality operator
    *
    * @return  Return true if operator== would return false.
    *
    * @param[in] rhs
    */
   bool
   operator != (
      const BoxContainer& rhs) const
   {
      return !(*this == rhs);
   }

   //@{ @name I/O

   /*!
    * @brief Write the BoxContainer to a restart database.
    */
   void
   putToRestart(
      const boost::shared_ptr<tbox::Database>& restart_db) const;

   /*!
    * @brief Read the BoxContainer from a restart database.
    */
   void
   getFromRestart(
      tbox::Database& restart_db);

   /*!
    * @brief Conversion from BoxContainer to std::vector<tbox::DatabaseBox>.
    */
   operator std::vector<tbox::DatabaseBox>() const;

   /*!
    * @brief Print each box in the container to the specified output stream.
    *
    * @param[in] os
    */
   void
   print(
<<<<<<< HEAD
      std::ostream& os = tbox::plog,
      const std::string &border = std::string() ) const;
=======
      std::ostream& os = tbox::plog) const;
>>>>>>> 509a723b

   /*!
    * @brief Intermediary between BoxContainer and output streams,
    * adding ability to control the output.  See
    * BoxContainer::format().
    */
   class Outputter
   {

      friend std::ostream&
      operator << (
         std::ostream& s,
         const Outputter& f);

private:
      friend class BoxContainer;

      /*!
       * @brief Construct the Outputter with a BoxContainer and the
       * parameters needed to output the BoxContainer to a stream.
       */
      Outputter(
         const BoxContainer& boxes,
         const std::string& border,
         int detail_depth = 2);

      Outputter&
      operator = (
         const Outputter& rhs);               // Unimplemented private.

      const BoxContainer& d_set;

      const std::string d_border;

      const int d_detail_depth;
   };

   /*!
    * @brief Return a object to that can format the BoxContainer for
    * inserting into output streams.
    *
    * Usage example (printing with a tab indentation):
    * @verbatim
    *    cout << "my boxes:\n" << boxes.format("\t") << endl;
    * @endverbatim
    *
    * @param[in] border Left border of the output
    *
    * @param[in] detail_depth How much detail to print.
    */
   Outputter
   format(
      const std::string& border = std::string(),
      int detail_depth = 2) const;

   //@}

   /*!
    * @brief Create a search tree representation of the boxes in this container.
    *
    * If the size of this container is greater than the min_number
    * argument, then an internal BoxTree representation of the boxes will
    * be created and held by the container.
    *
    * This method may only be used if all members of this container have the
    * same BlockId.  An assertion failure will occur if this condition is not
    * met.
    *
    * The building of the tree is an O(N log(N)) operation, but it reduces
    * the cost of the search methods findOverlapBoxes() and hasOverlap() to
    * O(log(N)), rather than O(N).  The tree representation is intended for
    * when these search methods are called multiple times on the same
    * BoxContainer which is not changing, so that the benefit of more
    * efficient search should outweigh the cost of building the tree.
    *
    * The min_number argument is used to indicate a container size below
    * which there is no benefit from building the tree, so no tree is created
    * when the size is less than or equal to this value.
    *
    * If a tree representation has been created via this method, and then
    * any other BoxContainer method is called that changes the container
    * by adding or removing boxes, or by changing the spatial coordinates of
    * the boxes, the tree representation is destroyed.
    *
    * A non-null pointer to a BaseGridGeometry must be provided if this
    * container is going to be used in any of the methods that handle
    * multiblock transformations.  If this container is used only in a
    * single-block context, no BaseGridGeometry argument is necessary.
    *
    * @note The grid_geometry argument is required for multiblock.  It must
    * be the GridGeometry from which the Boxes stored in the container came
    * from.
    *
    * @param[in]  grid_geometry  To handle multiblock transformations if
    *                            needed.
    * @param[in]  min_number
    *
    * @pre min_number > 0
    */
   void
   makeTree(
      const BaseGridGeometry* grid_geometry = 0,
      const int min_number = 10) const;

   /*!
    * @brief Query if the search tree representation exists.
    */
   bool
   hasTree() const
   {
      return d_tree.get() != 0;
   }

   /*!
    * @brief Query if this BoxContainer contains any Box with the given
    * BlockId.
    *
    * This is an efficient query if the the tree representation of this
    * container has been constructed.  If not, it requires a linear search
    * over the entire container and may not be efficient.
    */
   bool
   hasBoxInBlock(
      const BlockId& block_id) const;

   /*!
    * @brief Find all boxes that intersect with a given box.
    *
    * Every Box in this BoxContainer that intersects with the box argument
    * will be added to the overlap_boxes output container.  The output
    * container will retain the same ordered/unordered state that it had
    * prior to being passed into this method.
    *
    * If this method is used multiple times on the same BoxContainer, it
    * is recommended for efficiency's sake to call makeTree() on this
    * BoxContainer before calling this method.
    *
    * @param[out] overlap_boxes
    *
    * @param[in] box
    */
   void
   findOverlapBoxes(
      BoxContainer& overlap_boxes,
      const Box& box) const;

   /*!
    * @brief Find all boxes that intersect with a given box.
    *
    * A pointer to every Box in this BoxContainer that intersects with the
    * box argument will be copied to the overlap_boxes output vector.  The
    * vector is not sorted in any way.
    *
    * If this method is used multiple times on the same BoxContainer, it
    * is recommended for efficiency's sake to call makeTree() on this
    * BoxContainer before calling this method.
    *
    * @param[out] overlap_boxes
    *
    * @param[in] box
    *
    * @pre !hasTree() || (d_tree->getNumberBlocksInTree() == 1)
    */
   void
   findOverlapBoxes(
      std::vector<const Box *>& overlap_boxes,
      const Box& box) const;

   /*!
    * @brief Find all boxes that intersect with a given box.
    *
    * Uses refinement ratio and grid geometry to handle intersections
    * across block boundaries if needed.  The makeTree method with a non-null
    * BaseGridGeometry pointer must be called on this container before calling
    * this version of findOverlapBoxes.
    *
    * Every Box in this BoxContainer that intersects with the box argument
    * will be copied to the overlap_boxes output container.  The output
    * container will retain the same ordered/unordered state that it had
    * prior to being passed into this method.
    *
    * @param[out]  overlap_boxes
    *
    * @param[in]  box
    *
    * @param[in]  refinement_ratio  All boxes in this BoxContainer
    * are assumed to exist in index space that has this refinement ratio
    * relative to the coarse-level domain.
    *
    * @param[in]  include_singularity_block_neighbors  If true, intersections
    * with neighboring blocks that touch only across an enhanced connectivity
    * singularity will be added to output.  If false, those intersections are
    * ignored.
    *
    * @pre hasTree()
    */
   void
   findOverlapBoxes(
      BoxContainer& overlap_boxes,
      const Box& box,
      const IntVector& refinement_ratio,
      bool include_singularity_block_neighbors = false) const;

   void
   findOverlapBoxes(
      std::vector<const Box *>& overlap_boxes,
      const Box& box,
      const IntVector& refinement_ratio,
      bool include_singularity_block_neighbors = false) const;

   /*!
    * @brief Determine if a given box intersects with the BoxContainer.
    *
    * If this method is used multiple times on the same BoxContainer, it
    * is recommended for efficiency's sake to call makeTree() on this
    * BoxContainer before calling this method.
    *
    * This only works if all boxes in this BoxContainer have the same BlockId,
    * and the argument box also has that same BlockId.  An error will occur if
    * these conditions are not met.
    *
    * @return  True if box intersects with any member of the BoxContainer,
    *          false otherwise.
    *
    * @param[in] box
    */
   bool
   hasOverlap(
      const Box& box) const;

private:
   /*
    * Static integer constant describing class's version number.
    */
   static const int HIER_BOX_CONTAINER_VERSION;

   /*!
    * @brief Remove from each box portions intersecting boxes in takeaway.
    *
    * MultiblockBoxTree has an efficient overlap search method so this
    * version of removeIntersection is relatively fast.
    * For each box, b, in this container and for each box, t, in takeaway
    * this operation computes b-(b^t) where '^' indicates intersection.
    *
    * @param[in] takeaway What to exclude from each box in the container.
    *
    * @pre !isOrdered()
    */
   void
   removeIntersections(
      const MultiblockBoxTree& takeaway);

   /*!
    * @brief Keep the intersection of the container's boxes and keep's boxes
    *
    * MultiblockBoxTree has an efficient overlap search method so this
    * version of intersectBoxes is relatively fast.  The complement of
    * removeIntersections.
    *
    * @param[in] keep
    *
    * @pre !isOrdered()
    */
   void
   intersectBoxes(
      const MultiblockBoxTree& keep);

   /*!
    * @brief Break up bursty against solid and adds the pieces to container.
    *
    * The bursting is done on directions 0 through dimension-1, starting
    * with lowest directions first to try to maintain the canonical
    * representation for the bursted domains.
    *
    * @param[in] bursty
    * @param[in] solid
    * @param[in] direction
    *
    * @pre bursty.getDim() == solid.getDim()
    * @pre dimension <= bursty.getDim().getValue()
    */
   void
   burstBoxes(
      const Box& bursty,
      const Box& solid,
      const int direction);

   /*!
    * @brief Break up bursty against solid and adds the pieces to container
    * starting at location pointed to by itr.
    *
    * The bursting is done on directions 0 through dimension-1, starting
    * with lowest directions first to try to maintain the canonical
    * representation for the bursted domains.
    *
    * @param[in] bursty
    * @param[in] solid
    * @param[in] direction
    * @param[in] itr
    *
    * @pre bursty.getDim() == solid.getDim()
    * @pre dimension <= bursty.getDim().getValue()
    */
   void
   burstBoxes(
      const Box& bursty,
      const Box& solid,
      const int direction,
      iterator& itr);

   /*!
    * @brief Remove from each box in the sublist of this container defined
    * by sublist_start and sublist_end portions intersecting takeaway.
    *
    * @param[in] takeaway
    * @param[in] sublist_start
    * @param[in] sublist_end
    * @param[in] insertion_pt Where to put new boxes created by this
    * operation.
    *
    * @pre !isOrdered()
    */
   void
   removeIntersectionsFromSublist(
      const Box& takeaway,
      iterator& sublist_start,
      iterator& sublist_end,
      iterator& insertion_pt);

   /*!
    * List that provides the internal storage for the member Boxes.
    */
   std::list<Box> d_list;

   /*!
    * Set of Box* used for ordered containers.  Each Box* in the set
    * points to a member of d_list.
    */
   std::set<Box *, Box::id_less> d_set;

   bool d_ordered;

   mutable boost::shared_ptr<MultiblockBoxTree> d_tree;
};

}
}

#endif<|MERGE_RESOLUTION|>--- conflicted
+++ resolved
@@ -1802,12 +1802,8 @@
     */
    void
    print(
-<<<<<<< HEAD
       std::ostream& os = tbox::plog,
       const std::string &border = std::string() ) const;
-=======
-      std::ostream& os = tbox::plog) const;
->>>>>>> 509a723b
 
    /*!
     * @brief Intermediary between BoxContainer and output streams,
