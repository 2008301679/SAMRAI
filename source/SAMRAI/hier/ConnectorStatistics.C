--- conflicted
+++ resolved
@@ -88,20 +88,11 @@
     * calculus.
     */
    const bool refine_head = connector.getHeadCoarserFlag() &&
-<<<<<<< HEAD
-      ( !connector.getRatio().isOne() ||
-        !connector.ratioIsExact() );
-   const bool coarsen_head = !connector.getHeadCoarserFlag() &&
-      ( !connector.getRatio().isOne() ||
-        !connector.ratioIsExact() );
-
-=======
       (connector.getRatio() != IntVector::getOne(dim) ||
        !connector.ratioIsExact());
    const bool coarsen_head = !connector.getHeadCoarserFlag() &&
       (connector.getRatio() != IntVector::getOne(dim) ||
        !connector.ratioIsExact());
->>>>>>> 7a24c1cd
 
    /*
     * Compute per-processor statistics.  Some quantities are readily
