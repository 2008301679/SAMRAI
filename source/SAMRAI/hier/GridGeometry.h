/*************************************************************************
 *
 * This file is part of the SAMRAI distribution.  For full copyright
 * information, see COPYRIGHT and COPYING.LESSER.
 *
 * Copyright:     (c) 1997-2011 Lawrence Livermore National Security, LLC
 * Description:   Base class for geometry management in AMR hierarchy
 *
 ************************************************************************/

#ifndef included_hier_GridGeometry
#define included_hier_GridGeometry

#include "SAMRAI/SAMRAI_config.h"

#include "SAMRAI/tbox/Serializable.h"
#include "SAMRAI/tbox/Timer.h"
#include "SAMRAI/hier/CoarsenOperator.h"
#include "SAMRAI/hier/MultiblockBoxTree.h"
#include "SAMRAI/hier/Patch.h"
#include "SAMRAI/hier/PatchGeometry.h"
#include "SAMRAI/hier/RefineOperator.h"
#include "SAMRAI/hier/TimeInterpolateOperator.h"
#include "SAMRAI/hier/TransferOperatorRegistry.h"
#include "SAMRAI/hier/Transformation.h"

#include <iostream>
#include <string>
#include <vector>
#include <map>

namespace SAMRAI {
namespace hier {

class BoxLevel;
class PatchLevel;
class BoxTree;

/*!
 * @brief Class GridGeometry manages the index space that determines the
 * extent of the coarse-level domain of a SAMRAI hierarchy.
 *
 * A GridGeometry object can be directly constructed with a consistent state,
 * or it may be used as a base class to derive child classes that manage
 * particular grid types (%e.g., Cartesian, cylindrical, etc.).  Direct
 * construction of a GridGeometry object is recommended for multiblock
 * problems and other problems where the physical locations of mesh
 * coordinates are managed by user code.
 *
 * The grid geometry class is responsible for maintaining information
 * about the index space describing the physical domain and computing this
 * information for patches in an AMR hierarchy.
 *
 * Required input file keys and data types (only required when using first
 * constructor which takes an input database):
 *
 *    - @b    num_blocks
 *       Integer value specifying the number of blocks in the multiblock
 *       mesh configuration.
 *
 *    - @b    domain_boxes_
 *       For each block, an array of boxes representing the index space for the
 *       entire domain within a block (on the coarsest mesh level; i.e., level
 *       zero).  The key must have an integer value as a suffix
 *       (domain_boxes_0, domain_boxes_1, etc.), and there must be an entry
 *       for every block from 0 to num_blocks-1.
 *
 * Optional input file keys and data types (for first constructor which
 * takes an input database):
 *
 *    - @b    periodic_dimension
 *       An array of integer values (expected number of values is equal to
 *       the spatial dimension of the mesh) representing the directions in
 *       which the physical domain is periodic.  A non-zero value indicates
 *       that the direction is periodic.  A zero value indicates that
 *       the direction is not periodic.  If no values are specified, then
 *       the array is initialized to all zeros (no periodic directions).
 *       This key should only be used when the number of blocks is 1 (a
 *       single block mesh), as periodic boundaries are not supported for
 *       multiblock meshes.
 *
 *    - @b   BlockNeighbors
 *
 *       For multiblock grids, a BlockNeighbors entry must be given for
 *       every pair of blocks that touch each other in any way.  The key
 *       for this entry must include a unique trailing integer, and the
 *       integers for the full set of BlockNeighbors keys must be a
 *       continuous sequence beginning with 0.
 *
 *    - @b  Singularity
 *
 *       When there is a reduced or enhanced connectivity singularity,
 *       this key must be used to identify which blocks touch the
 *       singularity and the position of the singularity in relation to
 *       each block's index space.  Like BlockNeighbors, each entry must
 *       have a trailing integer beginning with 0.
 *
 * A description of the input format for BlockNeighbors* and Singularity
 * is included in the Multiblock.pdf document in the docs/userdocs
 * directory of the SAMRAI distribution.
 *
 * @par Additional Functionality
 * Operations performed by this class include determining which patches are
 * adjacent to the physical domain boundary and computing boundary boxes
 * for patches which describe how the patch touches the domain boundary
 * (useful for filling ghost cell data for physical boundary conditions).
 *
 * @note
 * The derivation from tbox::DescribedClass is virtual.  The
 * reason for this is to avoid dynamic casting problems for smart pointers.
 * Typically, SAMRAI geometry objects inherit from tbox::Serializable
 * as well as this base geometry class.  Thus, there is usually more than
 * one class hierarchy for geometry objects.  Pointers to base objects
 * may need to be dynamically cast to derived objects in either hierarchy.
 *
 * @see hier::BoundaryBox
 */

class GridGeometry:
   public virtual tbox::DescribedClass,
   public virtual tbox::Serializable
{
public:
   typedef  PatchGeometry::TwoDimBool TwoDimBool;

   /*!
    * @brief Construct a new GridGeometry object and initialize from input.
    *
    * This constructor for GridGeometry initializes data members
    * based on parameters read from the specified input database.
    * The constructor also registers this object for restart using
    * the specified object name, when the boolean argument is true.
    * Whether the object will write its state to restart files during
    * program execution is determined by this argument.
    *
    * This constructor is intended for use when directly constructing a
    * GridGeometry without using a derived child class.  The object will
    * contain all index space grid information for a mesh, but nothing about
    * the physical coordinates of the mesh.
    *
    * @note
    * @b Errors: passing in a null database pointer or an empty string
    * will result in an unrecoverable assertion.
    *
    * @param[in]  dim
    * @param[in]  object_name
    * @param[in]  input_db
    * @param[in]  register_for_restart Flag indicating whether this instance
    *             should be registered for restart.  @b Default: true
    */
   GridGeometry(
      const tbox::Dimension& dim,
      const std::string& object_name,
      tbox::Pointer<TransferOperatorRegistry> op_reg,
      tbox::Pointer<tbox::Database> input_db,
      bool register_for_restart = true);

   /*!
    * @brief Construct a new GridGeometry object based on arguments.
    *
    * This constructor creates a new GridGeometry object based on the
    * arguments, rather than relying on input or restart data.  The
    * constructor also registers this object for restart using
    * the specified object name, when the boolean argument is true.
    * Whether the object will write its state to restart files during
    * program execution is determined by this argument.
    *
    * @param[in]  object_name
    * @param[in]  domain      Each element of the array describes the index
    *                         space for a block.
    * @param[in]  register_for_restart Flag indicating whether this instance
    *             should be registered for restart.  @b Default: true
    */
   GridGeometry(
      const std::string& object_name,
      const BoxContainer& domain,
      tbox::Pointer<TransferOperatorRegistry> op_reg,
      bool register_for_restart = true);

   /*!
    * @brief Virtual destructor
    */
   virtual ~GridGeometry();

   //! @{
   /*!
    * @name Functions for computing boundary boxes
    */
   /*!
    * @brief For every patch on a level, find all ways a patch touches
    * a physical or periodic boundary.
    *
    * For every patch on the given PatchLevel, this routine determines which
    * kinds of boundaries are touched (regular, periodic, both, or neither).
    *
    * @param[out]   touches_regular_bdry map to store which patches touch
    *               non-periodic boundaries.
    * @param[out]   touches_periodic_bdry map to store which patches touch
    *               periodic boundaries.
    * @param[in]    level containing the patches to be checked
    */
   void
   findPatchesTouchingBoundaries(
      std::map<BoxId, TwoDimBool>& touches_regular_boundary,
      std::map<BoxId, TwoDimBool>& touches_periodic_boundary,
<<<<<<< HEAD
      const PatchLevel& level,
      const IntVector& periodic_shift,
      const tbox::Array<BoxContainer>& domain) const;

   /*!
    * @brief Version of findPatchTouchingBoundaries using pre-constructed
    * search tree for domain.
    *
    * @param[out]   touches_regular_bdry map to store which patches touch
    *               non-periodic boundaries.
    * @param[out]   touches_periodic_bdry map to store which patches touch
    *               periodic boundaries.
    * @param[in]    level containing the patches to be checked
    * @param[in]    periodic_shift periodic shift for the level (see getPeriodicShift())
    * @param[in]    domain_tree search tree for the domain
    */
   void
   findPatchesTouchingBoundaries(
      std::map<BoxId, TwoDimBool>& touches_regular_boundary,
      std::map<BoxId, TwoDimBool>& touches_periodic_boundary,
      const PatchLevel& level,
      const IntVector& periodic_shift,
      const tbox::Array<tbox::Pointer<BoxContainer> >& domain_tree) const;
=======
      const PatchLevel& level) const;
>>>>>>> 16946995

   /*!
    * @brief Version of findPatchTouchingBoundaries for a single box.
    *
    * @param[out]   touches_regular_bdry TwoDimBool to store which patches touch
    *               non-periodic boundaries.
    * @param[out]   touches_periodic_bdry TwoDimBool to store which patches touch
    *               periodic boundaries.
    * @param[in]    box to be checked
    *
    * @param[in] refinement_ratio Refinement ratio of given box
    *
    * @param[in refined_periodic_domain_tree
    */
   void
   computeBoxTouchingBoundaries(
      TwoDimBool& touches_regular_bdry,
      TwoDimBool& touches_periodic_bdry,
      const Box& box,
<<<<<<< HEAD
      const IntVector& periodic_shift,
      const BoxContainer& domain_tree) const;
=======
      const hier::IntVector &refinement_ratio,
      const MultiblockBoxTree& refined_periodic_domain_tree) const;
>>>>>>> 16946995

   /*!
    * @brief Sets geometry data for patches on a level.
    *
    * Using the boundary information previously computed, this method
    * will pass the information to the concrete implementation of the
    * geometry class, and construct boundary boxes if required.
    *
    * @param[in]   level containing the patches to be checked.
    * @param[in]   ratio_to_level_zero ratio to the coarsest level.
    * @param[in]   touches_regular_bdry Array storing which patches touch
    *              non-periodic boundaries.
    * @param[in]   touches_periodic_bdry Array storing which patches touch
    *              periodic boundaries.
    * @param[in]   defer_boundary_box_creation Flag to indicate if boundary
    *              boxes should be created
    */
   /*
    * TODO:  Are all these parameters really only input params?  If so, these
    * should be const references rather than non-const.
    *
    * TODO:  The confusing coordination and sequence of calls between
    *        grid geometry classes and patch geometry classes should
    *        be reworked, including simplification of the data we're
    *        passing around.  Part of the issue is tied to the fact that
    *        we are inheriting implementation here as well as providing
    *        a concrete implementation of an interface.
    */
   virtual void
   setGeometryOnPatches(
      PatchLevel& level,
      const IntVector& ratio_to_level_zero,
      std::map<BoxId, TwoDimBool>& touches_regular_bdry,
      std::map<BoxId, TwoDimBool>& touches_periodic_bdry,
      bool defer_boundary_box_creation);

   /*!
    * @brief Construct and set the boundary boxes for each patch.
    *
    * Construct the boundary boxes for every patch in the level.
    * Once constructed, the boundary boxes are set on each patch's
    * PatchGeometry object.
    *
    * @param[in] level The level for which boundary boxes are constructed.
    */
   /*
    * TODO:  really input param?  If so, should be const qualified.
    *
    * TODO:  See the second TODO item for the previous method.
    */
   void
   setBoundaryBoxes(
      PatchLevel& level);

   //@}

   /*!
    * @brief Compute the box array describing the index space for a
    * given block of the physical domain.
    *
    * The domain description does not include periodic images.
    *
    * If any entry of the ratio vector is negative, the index space is
    * coarsened with respect to the physical domain description.
    * Otherwise, the index space is refined.
    *
    * @param[out]    domain The BoxContainer to be computed
    * @param[in]     ratio_to_level_zero ratio to the coarsest level
    * @param[in]     block_id
    */
   void
   computePhysicalDomain(
      BoxContainer& domain,
      const IntVector& ratio_to_level_zero,
      const BlockId& block_id) const;

   void
   computePhysicalDomainWithPeriodicImages(
      BoxContainer& domain,
      const IntVector& ratio_to_level_zero,
      const BlockId& block_id) const;

   /*!
    * @brief Compute the BoxLevel describing the index space for a
    * given block of the physical domain.
    *
    * The domain description includes periodic images, if any exist.
    *
    * Unlike the BoxContainer version of this function, the domain computed
    * contains periodic image boxes.  If any entry of ratio vector is
    * negative, the index space is coarsened with respect to the physical
    * domain description.  Otherwise, the index space is refined.
    *
    * @param[out]    box_level The BoxLevel containing all
    *                Boxes describing the index space
    * @param[in]     ratio_to_level_zero ratio to the coarsest level
    * @param[in]     block_id
    */
   void
   computePhysicalDomain(
      BoxLevel& box_level,
      const IntVector& ratio_to_level_zero,
      const BlockId& block_id) const;

   /*!
    * @brief Compute the BoxContainer describing the complete physical
    * domain for all blocks.
    *
    * The domain description includes periodic images, if any exist.
    *
    * If any entry of the ratio vector is negative, the index space is
    * coarsened with respect to the physical domain description.
    * Otherwise, the index space is refined.
    *
    * @param[out]    domain_mapped_boxes The BoxContainer containing all
    *                Boxes describing the physical domain
    * @param[in]     ratio_to_level_zero ratio to the coarsest level
    */
   void
   computePhysicalDomain(
      BoxContainer& domain_mapped_boxes,
      const IntVector& ratio_to_level_zero) const;

   /*!
    * @brief Compute the BoxLevel describing the complete physical
    * domain for all blocks.
    *
    * The domain description includes periodic images, if any exist.
    *
    * If any entry of the ratio vector is negative, the index space is
    * coarsened with respect to the physical domain description.
    * Otherwise, the index space is refined.
    *
    * @param[out]    box_level The BoxLevel containing all
    *                Boxes describing the physical domain
    * @param[in]     ratio_to_level_zero ratio to the coarsest level
    */
   void
   computePhysicalDomain(
      BoxLevel& box_level,
      const IntVector& ratio_to_level_zero) const;

   /*!
    * @brief Set the physical domain (for level zero)
    *
    * Each entry in the array of box arrays represents the physical domain
    * for a single block
    *
    * @param[in]     domain The input array of BoxContainer
    */
   void
   setPhysicalDomain(
      const BoxContainer& domain,
      const int number_blocks);

   /*!
    * @brief Get the physical domain description for a given block on level
    * zero.
    *
    * @return const reference to physical domain description for level 0.
    *
    * @param[in]   block_id
    */
   const BoxContainer&
   getPhysicalDomain() const;

   /*!
    * @brief Access the multiblock domain description as a tree
    * without periodic images.
    *
    * This tree does not contain periodic images, even if there is
    * only one block and the domain is periodic.
    *
    * @return The multiblock domain description as a search tree.
    */
   const hier::MultiblockBoxTree&
   getDomainSearchTree() const;

   /*!
    * @brief Access the multiblock domain description with periodic
    * images (if any)
    *
    * @return The domain description as a search tree with periodic
    * images (if any).
    */
   const hier::MultiblockBoxTree&
   getPeriodicDomainSearchTree() const;

   /*!
    * @brief returns whether the physical domain for a block managed by this
    * geometry object can be represented as a single box.
    *
    * @return true if the physical domain can be represented as a single box,
    *         otherwise false.
    *
    * @param[in]   block_id
    */
   bool
   getDomainIsSingleBox(
      const hier::BlockId& block_id) const;

   /*!
    * @brief Initialize the periodic shift on the coarsest level.
    *
    * @param[in]  directions an array indicating periodic directions(1) or
    *             all others (0).
    *
    * @note
    * The IntVector argument should be set to 1 for periodic directions
    * and 0 for all other directions.  The shift will be calculated to
    * the number of cells in the periodic direction and zero in all
    * other directions.
    */
   void
   initializePeriodicShift(
      const IntVector& directions);

   /*!
    * @brief Get the periodic shift in each direction for the physical domain
    * managed by this geometry object.
    *
    * The returned IntVector contains the periodic shift in each direction
    * for a domain represented by a refinement of the reference physical
    * domain (i.e. level zero) by the given ratio vector.  Entries
    * will be zero for non-periodic directions.
    *
    * @param[in]     ratio_to_level_zero ratio to the coarsest level.
    *
    * @return        The periodic shift in each direction for a domain
    *                represented by a refinement of the reference physical
    *                domain.
    */
   IntVector
   getPeriodicShift(
      const IntVector& ratio_to_level_zero) const;

   /*!
    * @brief Get the number of blocks in the geometry.
    */
   int
   getNumberBlocks() const;

   /*!
    * @brief Get the max stencil width of all transfer operators.
    *
    * The max stencil width is required by the DLBG to determine when
    * two nearby boxes are defined as neighbors.  The DLBG in turn
    * provides the neighbor information for various operations such as
    * schedule construction.
    *
    * @return The max stencil width of all transfer operators.
    */
   IntVector
   getMaxTransferOpStencilWidth();

   /*!
    * @brief Create a pointer to a refined version of this grid geometry
    *        object.
    *
    * Pure virtual function.  Implementers must override this method.
    *
    * @param[in]     fine_geom_name std::string name of the geometry object
    * @param[in]     refine_ratio the refinement ratio.
    * @param[in]     register_for_restart Flag to indicate whether to register
    *                for restart.
    *
    * @return The pointer to the grid geometry object.
    */
   virtual tbox::Pointer<GridGeometry>
   makeRefinedGridGeometry(
      const std::string& fine_geom_name,
      const IntVector& refine_ratio,
      bool register_for_restart) const;

   /*!
    * @brief Create a pointer to a coarsened version of this grid geometry
    *        object.
    *
    * Pure virtual function.  Implementers must override this method.
    *
    * @param[in]     coarse_geom_name std::string name of the geometry object
    * @param[in]     coarsen_ratio the coasening ratio
    * @param[in]     register_for_restart Flag to indicate whether to register
    *                for restart.
    *
    * @return The pointer to a coarsened version of this grid geometry object.
    */
   virtual tbox::Pointer<GridGeometry>
   makeCoarsenedGridGeometry(
      const std::string& coarse_geom_name,
      const IntVector& coarsen_ratio,
      bool register_for_restart) const;

   /*!
    * @brief Compute and set grid data for patch.
    *
    * Pure virtual function.  Implementers must override this method.
    *
    * @param[in,out]    patch The patch on which to set grid data and the new
    *                   concrete patch geometry object.
    * @param[in]        ratio_to_level_zero ratio to coarsest level
    * @param[in]        touches_regular_bdry Array storing which patches touch
    *                   non-periodic boundaries.
    * @param[in]        touches_periodic_bdry Array storing which patches touch
    *                   periodic boundaries.
    */
   /*
    * TODO:  See the second TODO item for the setGeometryOnPatches() method.
    */
   virtual void
   setGeometryDataOnPatch(
      Patch& patch,
      const IntVector& ratio_to_level_zero,
      const TwoDimBool& touches_regular_bdry,
      const TwoDimBool& touches_periodic_bdry) const;

   /*!
    * @brief Compute boundary boxes for each patch in patch level.
    *
    * Boundary boxes for each patch in a patch level will be computed and
    * assign to boundary box arrays.  These arrays are assumed to be
    * of length
    * @code
    *    DIM * num_patches
    * @endcode.
    *
    * The DIM arrays of boundary boxes for each patch will be stored in groups
    * of DIM. For example in 3D, with @c n patches on the level, the array
    * of boundary box arrays will be ordered as follows:
    *
    * @code
    * (patch 0 face array, patch 0 edge array, patch 0 mapped_box array,
    *  patch 1 face array, patch 1 edge array, patch 1 mapped_box array, . . . ,
    *  patch n-1 face array, patch n-1 edge array, patch n-1 mapped_box array)
    * @endcode
    *
    * @note
    * The optional argument @c do_all_patches defaults to false:
    * the boundary box computation is executed only on patches that touch a
    * non-periodic boundary.  When this routine is called during patch
    * level construction to describe a physical boundary, it is known that
    * only patches that touch a non-periodic boundary will have non-empty
    * sets of boundary boxes, so for efficiency's sake the boundary box
    * box computation is supressed for all other patches.
    *
    * When this routine is called to create boundary boxes that describe a
    * coarse-fine boundary, the computation must occur for every patch, so
    * @c do_all_patches must be set to true.
    *
    * @param[out]    boundaries output boundary description
    * @param[in]     level level on which to generate boundaries
    * @param[in]     periodic_shift periodic shift for the level
    *                (see getPeriodicShift())
    * @param[in]     ghost_width ghost width to compute geometry for the domain
    * @param[in]     domain Physical domain (in index space of level) for
    *                computing boundary boxes.
    * @param[in]     do_all_patches Flag to indicate boundary box computation
    *                on all patches, even those known to not touch a boundary
    */
   void
   computeBoundaryBoxesOnLevel(
      std::map<BoxId, PatchBoundaries>& boundaries,
      const PatchLevel& level,
      const IntVector& periodic_shift,
      const IntVector& ghost_width,
      const tbox::Array<BoxContainer>& domain,
      bool do_all_patches = false) const;

   /*!
    * @brief Compute boundary boxes for patch
    *
    * Decompose patch boundary region into pieces depending on spatial
    * dimensions. Boxes are extended along the boundary to the edge
    * of the ghost mapped_box_level if necessary.
    *
    * @param[out]    patch_boundaries output boundaries
    * @param[in]     box
    * @param[in]     domain_boxes
    * @param[in]     ghosts
    * @param[in]     periodic_shift
    */
   void
   getBoundaryBoxes(
      PatchBoundaries& patch_boundaries,
      const Box& box,
      const BoxContainer& domain_boxes,
      const IntVector& ghosts,
      const IntVector& periodic_shift) const;

   /*!
    * @brief Adjust boundary data of a level to be consistent with the
    * multiblock nature of the domain.
    *
    * In a multiblock problem, the PatchLevels contain patches that were
    * constructed independent of any knowledge of the multiblock nature of the
    * complete domain.  Thus the patches will contain boundary data that
    * recognizes no difference between a physical domain boundary and a block
    * boundary.  Calling this method will adjust the boundary data on all
    * patches in the given level such that the true boundaries of the domain
    * are represented.
    *
    * @param[in,out] patch_level Level where boundaries need to be adjusted.
    * TODO:  Incorporate into regular boundary box computation once
    * PatchLevel is multiblock-aware.
    */
   void
   adjustMultiblockPatchLevelBoundaries(
      PatchLevel& patch_level);

   /*!
    * @brief Add a concrete spatial coarsening operator.
    *
    * @param[in]  coarsen_op The concrete coarsening operator to add to the
    *             lookup list.
    */
   void
   addCoarsenOperator(
      tbox::Pointer<CoarsenOperator> coarsen_op);

   /*!
    * @brief Add a concrete spatial refinement operator.
    *
    * @param[in]  refine_op The concrete refinement operator to add to the
    *             lookup list.
    */
   void
   addRefineOperator(
      tbox::Pointer<RefineOperator> refine_op);

   /*!
    * @brief Add a concrete time interpolation operator.
    *
    * @param[in]  time_op The concrete time interpolation operator to add
    *             to the lookup list.
    */
   void
   addTimeInterpolateOperator(
      tbox::Pointer<TimeInterpolateOperator> time_op);

   /*!
    * @brief Lookup function for coarsening operator.
    *
    * Search list for the spatial coarsening operator matching the
    * request for the given variable.  If the operator is found, a
    * pointer to it will be returned.  Otherwise, an unrecoverable
    * error will result and the program will abort.
    *
    * @param[in]     var The Variable for which the corresponding coarsening
    *                operator should match.
    * @param[in]     op_name The string identifier of the coarsening operator.
    */
   tbox::Pointer<CoarsenOperator>
   lookupCoarsenOperator(
      const tbox::Pointer<Variable>& var,
      const std::string& op_name);

   /*!
    * @brief Lookup function for refinement operator.
    *
    * Search list for the spatial refinement operator matching the
    * request for the given variable.  If the operator is found, a
    * pointer to it will be returned.  Otherwise, an unrecoverable
    * error will result and the program will abort.
    *
    * @param[in]     var The Variable for which the corresponding refinement
    *                operator should match.
    * @param[in]     op_name The string identifier of the refinement operator.
    */
   tbox::Pointer<RefineOperator>
   lookupRefineOperator(
      const tbox::Pointer<Variable>& var,
      const std::string& op_name);

   /*!
    * @brief Lookup function for time interpolation operator.
    *
    * Search list for the time interpolation operator matching the
    * request for the given variable.  If the operator is found, a
    * pointer to it will be returned.  Otherwise, an unrecoverable
    * error will result and the program will abort.
    *
    * @param[in]     var The Variable for which the corresponding time
    *                interpolation operator should match.
    * @param[in]     op_name The string identifier of the time interpolation
    *                operator.  \b Default: STD_LINEAR_TIME_INTERPOLATE
    */
   tbox::Pointer<TimeInterpolateOperator>
   lookupTimeInterpolateOperator(
      const tbox::Pointer<Variable>& var,
      const std::string& op_name =
         "STD_LINEAR_TIME_INTERPOLATE");

   /*!
    * @brief Set a minimum value on the value returned by
    * getMaxTransferOpStencilWidth().
    *
    * This method allows users to specify a minimum value returned by
    * getMaxTransferOpStencilWidth().  The default minimum is zero.
    * This value can be used as a substitute for data that is not yet
    * registered with the Geometry and therefore cannot be reflected
    * in getMaxTransferOpStencilWidth().
    *
    * @param[in]  min_value The minimum value to set.
    */
   void
   setMinTransferOpStencilWidth(
      const IntVector& min_value);

   /*!
    * @brief Get the dimension of this object.
    *
    * @return the dimension of this object.
    */
   const tbox::Dimension&
   getDim() const;

   /*!
    * @brief Get the name of this object.
    *
    * @return The name of this object.
    */
   const std::string&
   getObjectName() const;

   /*!
    * @brief Class to represent the neighbor of a given block.
    */

   class Neighbor
   {
public:
      /*!
       * @brief Constructor
       *
       * @param[in] block_id   The block id of the neighboring block
       * @param[in] domain     The neighboring block's domain in the current
       *                       block's index space
       * @param[in] rotation   The rotation needed to align the axes of the
       *                       neighboring index spaces
       * @param[in] shift      The shift needed to shift the neighboring block
       *                       to its correct position in the current index
       *                       space.
       * @param[in] is_singularity True if the current block and the
       *                           neighboring block abut at a reduced
       *                           or enhanced connectivity singularity
       */
      Neighbor(
         const BlockId& block_id,
         const BoxContainer& domain,
         const Transformation& transformation,
         const bool is_singularity):
         d_block_id(block_id),
         d_transformed_domain(domain),
         d_transformation(transformation),
         d_is_singularity(is_singularity) {
      }

      /*!
       * @brief Get the block number of the neighboring block.
       */
      const BlockId&
      getBlockId() const;

      /*!
       * @brief Get the neighboring block's domain in the current block's
       * index space.
       */
      const BoxContainer&
      getTransformedDomain() const;

      /*!
       * @brief Get the Transformation for the neighbor relationship.
       */
      const Transformation&
      getTransformation() const;

      /*!
       * @brief Get the rotation identifier for the neighbor relationship.
       */
      Transformation::RotationIdentifier
      getRotationIdentifier() const;

      /*!
       * @brief Get the shift for the neighbor relationship.
       */
      const IntVector&
      getShift() const;

      /*!
       * @brief Tell if the neighboring block touch each other at an
       * enhanced connectivity singularity.
       */
      bool
      isSingularity() const;

private:
      /*!
       * @brief The block number of the neighboring block
       */
      hier::BlockId d_block_id;

      /*!
       * @brief The neighboring block's domain in the current block's
       * index space.
       */
      BoxContainer d_transformed_domain;

      /*!
       * @brief The transformation to transform the neighboring block's
       * coordinate system into the current coordinate system.
       */
      Transformation d_transformation;

      /*!
       * True if the current block and the neighboring block abut at a
       * reduced or enhanced connectivity singularity
       */
      bool d_is_singularity;

   };

   /*!
    * @brief Register a relationship between two neighboring blocks of a
    * multiblock domain.
    *
    * @param[in] block_a         One block in the relationship
    * @param[in] block_b         The other block
    * @param[in] rotation_b_to_a The rotation that aligns block b's index space
    *                            with block a's
    * @param[in] shift_b_to_a    The post-rotation shift to move b into its
    *                            correct location within a's index space
    * @param[in] neighbor_type   The type (codimension) of the neighbor
    *                            relationship
    */
   void
   registerNeighbors(
      const BlockId& block_a,
      const BlockId& block_b,
      const Transformation::RotationIdentifier rotation_b_to_a,
      const IntVector& shift_b_to_a,
      const int neighbor_type);

   /*!
    * @brief Get a BoxContainer that contains all of the index space of all other
    * blocks in the multiblock domain.
    *
    * A BoxContainer will be constructed that contains the full set of the
    * coarse level domains of all blocks except the one identified by
    * block_id.  The domains will all be transformed into the index space
    * represented by block_id.
    *
    * @param[out] domain_outside_block
    * @param[in] block_id
    *
    */
   void
   getDomainOutsideBlock(
      BoxContainer& domain_outside_block,
      const BlockId& block_id) const;

   /*!
    * @brief Return the number of block singularities in the block
    * configuration.
    */
   int
   getNumberOfBlockSingularities() const;

   /*!
    * @brief Return a BoxContainer that describes all of the singularities
    * touched by the block indicated by block_id.
    *
    * @return For every singularity point the block touches, the BoxContainer will
    * contain a single-cell box that lies just outside the block domain,
    * touching the block only at the singularity point.  For line singularities,
    * the BoxContainer will contain boxes of width 1 in all dimensions except one,
    * lying outside the block's coarse-level domain and touching the domain
    * only along the line of singularity.
    *
    * @param[io] block_id
    */
   const BoxContainer&
   getSingularityBoxContainer(
      const BlockId& block_id) const;

   /*!
    * @brief Return a list of integers indicating all of the
    * singularities touched by the block indicated by block_id.
    *
    * @return For every singularity point the block touches, the
    * vector<int> will contain the index of that singularity.
    *
    * @param[i] block_id
    */
   const std::vector<int>&
   getSingularityIndices(
      const BlockId& block_id) const;

   /*!
    * @brief Tell if block represented by block_id touches
    * a reduced-connectivity singularity
    *
    * @return True if the block touches reduced connectivity singularity,
    * false if not.
    *
    * @param[in] block_id
    */
   bool
   reducedConnectivityExists(
      const BlockId& block_id) const;

   /*!
    * @brief Modify a box by rotating and shifting from the index space of
    * the transformed_block to the index space of the base_block at the
    * resolution level defined by ratio_to_level_zero.
    *
    * @param[in,out] box The boxes will be transformed from the
    *                      transformed_block index space to the base_block
    *                      index space.
    * @param[in] ratio_to_level_zero
    * @param[in] output_block Integer identifier of the block whose index space
    *                       will be represented in the boxes at output
    * @param[in] input_block Integer identifier of the block whose index
    *                             space is represented in the boxes at input
    *
    * @return Whether the box has been transformed.  True if there is a
    * relationship between input_block and output_block.  False if
    * there is no such relationship.
    */
   bool
   transformBox(
      Box& box,
      const IntVector& ratio,
      const BlockId& output_block,
      const BlockId& input_block) const;

   /*!
    * @brief Modify boxes by rotating and shifting from the index space of
    * the input_block to the index space of the output_block at the
    * resolution level defined by ratio_to_level_zero.
    *
    * @param[in,out] boxes The boxes will be transformed from the
    *                      input_block index space to the output_block
    *                      index space.
    * @param[in] ratio_to_level_zero
    * @param[in] output_block Integer identifier of the block whose index space
    *                       will be represented in the boxes at output
    * @param[in] input_block Integer identifier of the block whose index
    *                             space is represented in the boxes at input
    *
    * @return Whether the boxes have been transformed.  True if there
    * is a relationship between input_block and output_block.  False
    * if there is no such relationship.
    */
   bool
   transformBoxContainer(
      BoxContainer& boxes,
      const IntVector& ratio,
      const BlockId& output_block,
      const BlockId& input_block) const;

   /*!
    * @brief Get a box array that describes the coarse-level domain of the
    * transformed_block in terms of the index space of base_block.
    *
    * @param[out] block_boxes The coarse-level domain of the block
    *                         identified by transformed_block, represented
    *                         in the index space of the block identified by
    *                         base_block
    * @param[in] base_block  The block whose index space will be used for
    *                        the output boxes
    * @param[in] transformed_block ID of another block whose
    *                             domain will be represented in the index space
    *                             of the base block
    */
   void
   getTransformedBlock(
      BoxContainer& block_boxes,
      const BlockId& base_block,
      const BlockId& transformed_block);

   /*!
    * @brief Return a list of Neighbor objects describing all of the neighbors
    * of the block indicated by the block_id.
    *
    * @return The list of neighbors
    *
    * @param[in] block_id
    */
   const tbox::List<Neighbor>&
   getNeighbors(
      const BlockId& block_id) const;

   /*!
    * @brief Return the number of neighbors a specific block of the Multiblock
    * domain has.
    *
    * A block is the neighbor of another block if the two blocks abut in
    * any way, whether at a point, a 1D line, or a 2D plane.
    *
    * @return The number of neighbors
    *
    * @param[in] block_id
    */
   int
   getNumberOfNeighbors(
      const BlockId& block_id) const;

   /*!
    * @brief Tell if the given BlockIds represent neighboring blocks.
    */
   bool
   areNeighbors(
      const BlockId& block_a,
      const BlockId& block_b) const;

   /*!
    * @brief Tell if the given BlockIds represent neighboring blocks.
    */
   bool
   areSingularityNeighbors(
      const BlockId& block_a,
      const BlockId& block_b) const;

   /*!
    * @brief Get the rotation identifier to rotate from src to dst.
    */
   Transformation::RotationIdentifier
   getRotationIdentifier(
      const BlockId& dst,
      const BlockId& src) const;

   /*!
    * @brief Get the offset to shift from src to dst after rotation.
    */
   const IntVector&
   getOffset(
      const BlockId& dst,
      const BlockId& src) const;

   /*!
    * @brief Query if the geometry has enhanced connectivity.
    */
   bool
   hasEnhancedConnectivity() const;

   /*!
    * @brief Print object data to the specified output stream.
    *
    * @param[out] stream The output stream (as a std::ostream&) to print to.
    */
   void
   printClassData(
      std::ostream& stream) const;

   /*!
    * @brief Writes the state of the GridGeometry object to the
    * database.
    *
    * When assertion checking is active, db cannot be a null database pointer.
    *
    * @param[in,out]    db The database to write to write/serialize.
    */
   virtual void
   putToDatabase(
      tbox::Pointer<tbox::Database> db);

protected:
   /*!
    * @brief Construct a new GridGeometry object in its default state.
    *
    * This constructor is intended to be called from a child class derived
    * from GridGeometry.  It will not register for restart nor read any input
    * data, as it is expected that the child class will handle those
    * operations.
    *
    * @param[in]  dim
    * @param[in]  object_name
    */
   GridGeometry(
      const tbox::Dimension& dim,
      const std::string& object_name,
      tbox::Pointer<TransferOperatorRegistry> op_reg);

   /*!
    * @brief Read multiblock metadata input from the input database
    *
    * @param[in] input_db
    */
   void
   readBlockDataFromInput(
      const tbox::Pointer<tbox::Database>& input_db);

private:
   /*!
    * @brief Reset domain BoxContainer after data it depends on has changed.
    */
   void
   resetDomainBoxContainer();

   /*!
    * @brief Check that the domain is valid for periodic boundary conditions
    */
   bool
   checkPeriodicValidity(
      const BoxContainer& domain);

   /*!
    * @brief Check on each BoundaryBox when it is created.
    *
    * This is a check performed on each BoundaryBox when it is created.
    * It returns true when a BoundaryBox has a width of 1 in at least
    * one direction, is adjacent to the patch boundary (possible extended
    * into the patch's ghost region) and is outside the physical domain.
    */
   bool
   checkBoundaryBox(
      const BoundaryBox& boundary_box,
      const Patch& patch,
      const BoxContainer& domain,
      const int num_per_dirs,
      const IntVector& max_data_ghost_width) const;

   /*!
    * @brief Compute shifts for a box on periodic boundary.
    *
    * If box is located on a periodic boundary, all of its possible shifts
    * will be computed and stored in shifts.  If box is not on a periodic
    * boundary, shifts will be an empty list.
    *
    * @param[out]    shifts vector storing the periodic shifts for a box
    * @param[in]     box Box on which to compute periodic shifts
    * @param[in]     domain_search_tree search tree for the domain
    * @param[in]     periodic_shift
    */
   void
   computeShiftsForBox(
      std::vector<IntVector>& shifts,
      const Box& box,
      const BoxContainer& domain_search_tree,
      const IntVector& periodic_shift) const;

   /*!
    * @brief Adjust the BoundaryBoxes held by the Patch so that they take
    * into account the full multiblock configuration.
    *
    * @param[in] patch
    * @param[in] geometry
    * @param[in] pseudo_domain The full multiblock domain represented as if
    *            every block were in the index space where the patch exists
    * @param[in] gcw         The maximum patch data ghost width
    * @param[in] singularity BoxContainer obtained by getSingularityBoxContainer()
    */

   void
   adjustBoundaryBoxesOnPatch(
      const Patch& patch,
      const BoxContainer& pseudo_domain,
      const IntVector& gcw,
      const BoxContainer& singularity);

   /*!
    * @brief Reads in data from the specified input database.
    *
    * If the simulation is from restart, these values are taken from restart
    * and newly specified values in the input database are ignored.
    *
    * @param[in] db  input database, must not be NULL pointer
    * @param[in] is_from_restart  set to true if simulation is from restart
    */
   void
   getFromInput(
      tbox::Pointer<tbox::Database> db,
      bool is_from_restart);

   /*!
    * @brief Read object state from the restart file and initialize class data
    * members.
    *
    * The database from which the restart data is read is
    * determined by the object_name specified in the constructor.
    *
    * Unrecoverable Errors:
    *
    *    -The database corresponding to object_name is not found
    *     in the restart file.
    *
    *    -The class version number and restart version number do not
    *     match.
    */
   void
   getFromRestart();

   /*!
    * @brief Initialize static objects and register shutdown routine.
    *
    * Only called by StartupShutdownManager.
    */
   static void
   initializeCallback();

   /*!
    * @brief Method registered with ShutdownRegister to cleanup statics.
    *
    * Only called by StartupShutdownManager.
    */
   static void
   finalizeCallback();

   tbox::Dimension d_dim;

   /*!
    * Object name used for error reporting purposes.
    */
   std::string d_object_name;

   /*!
    * BoxContainer defining computational domain on coarsest level.
    */
   BoxContainer d_physical_domain;

   /*!
    * @brief The domain, excluding periodic images, in
    * MultiblockBoxTree form, used for overlap searches.
    */
   MultiblockBoxTree d_domain_search_tree;

   /*!
    * @brief The same as d_domain_search_tree, but with periodic
    * Boxes.
    *
    * For non-periodic domains, this tree is identical to
    * d_domain_search_tree.
    */
   MultiblockBoxTree d_domain_search_tree_periodic;

   /*!
    * @brief The multiblock domain complement description stored in a
    * search tree.
    */
<<<<<<< HEAD
   tbox::Array<tbox::Pointer<BoxContainer> > d_domain_tree;
=======
   MultiblockBoxTree d_complement_searchtree;
>>>>>>> 16946995

   /*!
    * Boolean array telling for each block whether the domain of that block
    * can be represented by a single box.
    */
   tbox::Array<bool> d_domain_is_single_box;

   /*!
    * @brief BoxContainer representation of the physical domain, including
    * its periodic image Boxes.
    */
   BoxContainer d_domain_with_images;

   /*!
    * Integer array vector describing periodic shift coarsest level.
    * An entry of zero means direction is not periodic.
    */
   IntVector d_periodic_shift;

   /*!
    * Current maximum ghost cell width over all patch data objects
    * known to the patch descriptor.  This is used to compute
    * boundary boxes.
    */
   IntVector d_max_data_ghost_width;

   /*!
    * The number of blocks represented in the GridGeometry.
    */
   int d_number_blocks;

   /*!
    * The number of blocks singularities in the block configuration.
    */
   int d_number_of_block_singularities;

   /*!
    * @brief Associated with each block is a list of Neighbors that
    * it shares a block boundary with.
    */
   tbox::Array<tbox::List<Neighbor> > d_block_neighbors;

   /*!
    * @brief An array of BoxContainers defining the singularities of a multiblock
    * domain.  Each BoxContainer element defines the singularities that a single
    * block touches.
    */
   tbox::Array<BoxContainer> d_singularity;

   /*!
    * @brief An array of singularity indices of a multiblock
    * domain.  d_singularity_indices[bn] is a list of singularity indices
    * touched by block bn.
    */
   tbox::Array<std::vector<int> > d_singularity_indices;

   /*!
    * @brief Tell whether each block touches a reduced-connectivity
    * singularity.
    */
   tbox::Array<bool> d_reduced_connect;

   /*!
    * @brief Tell whether there is enhanced connectivity anywhere in the
    * geometry.
    */
   bool d_has_enhanced_connectivity;

   /*!
    * Flag to determine whether this instance is registered for restart.
    */
   bool d_registered_for_restart;

   /*!
    * The holder of all the transfer operators.
    */
   tbox::Pointer<TransferOperatorRegistry> d_transfer_operator_registry;

   static tbox::Pointer<tbox::Timer> t_find_patches_touching_boundaries;
   static tbox::Pointer<tbox::Timer> t_touching_boundaries_init;
   static tbox::Pointer<tbox::Timer> t_touching_boundaries_loop;
   static tbox::Pointer<tbox::Timer> t_set_geometry_on_patches;
   static tbox::Pointer<tbox::Timer> t_set_boundary_boxes;
   static tbox::Pointer<tbox::Timer> t_set_geometry_data_on_patches;
   static tbox::Pointer<tbox::Timer> t_compute_boundary_boxes_on_level;
   static tbox::Pointer<tbox::Timer> t_get_boundary_boxes;

   /*
    * Static initialization and cleanup handler.
    */
   static tbox::StartupShutdownManager::Handler
      s_initialize_handler;

};

}
}

#ifdef SAMRAI_INLINE
#include "SAMRAI/hier/GridGeometry.I"
#endif
#endif<|MERGE_RESOLUTION|>--- conflicted
+++ resolved
@@ -203,33 +203,7 @@
    findPatchesTouchingBoundaries(
       std::map<BoxId, TwoDimBool>& touches_regular_boundary,
       std::map<BoxId, TwoDimBool>& touches_periodic_boundary,
-<<<<<<< HEAD
-      const PatchLevel& level,
-      const IntVector& periodic_shift,
-      const tbox::Array<BoxContainer>& domain) const;
-
-   /*!
-    * @brief Version of findPatchTouchingBoundaries using pre-constructed
-    * search tree for domain.
-    *
-    * @param[out]   touches_regular_bdry map to store which patches touch
-    *               non-periodic boundaries.
-    * @param[out]   touches_periodic_bdry map to store which patches touch
-    *               periodic boundaries.
-    * @param[in]    level containing the patches to be checked
-    * @param[in]    periodic_shift periodic shift for the level (see getPeriodicShift())
-    * @param[in]    domain_tree search tree for the domain
-    */
-   void
-   findPatchesTouchingBoundaries(
-      std::map<BoxId, TwoDimBool>& touches_regular_boundary,
-      std::map<BoxId, TwoDimBool>& touches_periodic_boundary,
-      const PatchLevel& level,
-      const IntVector& periodic_shift,
-      const tbox::Array<tbox::Pointer<BoxContainer> >& domain_tree) const;
-=======
       const PatchLevel& level) const;
->>>>>>> 16946995
 
    /*!
     * @brief Version of findPatchTouchingBoundaries for a single box.
@@ -249,13 +223,8 @@
       TwoDimBool& touches_regular_bdry,
       TwoDimBool& touches_periodic_bdry,
       const Box& box,
-<<<<<<< HEAD
-      const IntVector& periodic_shift,
-      const BoxContainer& domain_tree) const;
-=======
       const hier::IntVector &refinement_ratio,
       const MultiblockBoxTree& refined_periodic_domain_tree) const;
->>>>>>> 16946995
 
    /*!
     * @brief Sets geometry data for patches on a level.
@@ -1295,11 +1264,7 @@
     * @brief The multiblock domain complement description stored in a
     * search tree.
     */
-<<<<<<< HEAD
-   tbox::Array<tbox::Pointer<BoxContainer> > d_domain_tree;
-=======
    MultiblockBoxTree d_complement_searchtree;
->>>>>>> 16946995
 
    /*!
     * Boolean array telling for each block whether the domain of that block
