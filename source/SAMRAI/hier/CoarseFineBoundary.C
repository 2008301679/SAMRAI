--- conflicted
+++ resolved
@@ -407,7 +407,7 @@
 
 }
 
-<<<<<<< HEAD
+#if 0
 void CoarseFineBoundary::addPeriodicImageBoxes(
    BoxList& boxes,
    const tbox::Array<tbox::List<IntVector> >& shifts)
@@ -454,9 +454,7 @@
 
    TBOX_ASSERT(current_size == new_size);
 }
-
-=======
->>>>>>> 7762e37e
+#endif
 void CoarseFineBoundary::clear()
 {
    d_boundary_boxes.clear();
