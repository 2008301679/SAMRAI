/*************************************************************************
 *
 * This file is part of the SAMRAI distribution.  For full copyright
 * information, see COPYRIGHT and COPYING.LESSER.
 *
 * Copyright:     (c) 1997-2014 Lawrence Livermore National Security, LLC
 * Description:   Registry of PersistentOverlapConnectorss incident from a common BoxLevel.
 *
 ************************************************************************/
#include "SAMRAI/hier/PersistentOverlapConnectors.h"
#include "SAMRAI/hier/Connector.h"
#include "SAMRAI/hier/BoxLevel.h"
#include "SAMRAI/hier/OverlapConnectorAlgorithm.h"
#include "SAMRAI/hier/RealBoxConstIterator.h"
#include "SAMRAI/tbox/InputManager.h"

#include <ctype.h>

namespace SAMRAI {
namespace hier {

char PersistentOverlapConnectors::s_check_created_connectors('\0');
char PersistentOverlapConnectors::s_check_accessed_connectors('\0');
bool PersistentOverlapConnectors::s_create_empty_neighbor_containers(false);
char PersistentOverlapConnectors::s_implicit_connector_creation_rule('w');
size_t PersistentOverlapConnectors::s_num_implicit_global_searches(0);

/*
 ************************************************************************
 * This private constructor can only be used by the friend
 * class BoxLevel.
 ************************************************************************
 */
PersistentOverlapConnectors::PersistentOverlapConnectors(
   const BoxLevel& my_box_level):
   d_my_box_level(my_box_level)
{
   getFromInput();
}

/*
 ************************************************************************
 *
 ************************************************************************
 */
PersistentOverlapConnectors::~PersistentOverlapConnectors()
{
   clear();
}

/*
 ************************************************************************
 * Read input parameters.
 ************************************************************************
 */
void
PersistentOverlapConnectors::getFromInput()
{
   if (s_check_created_connectors == '\0') {
      s_check_created_connectors = 'n';
      s_check_accessed_connectors = 'n';
      if (tbox::InputManager::inputDatabaseExists()) {
         boost::shared_ptr<tbox::Database> input_db(
            tbox::InputManager::getInputDatabase());
         if (input_db->isDatabase("PersistentOverlapConnectors")) {
            boost::shared_ptr<tbox::Database> pocdb(
               input_db->getDatabase("PersistentOverlapConnectors"));

            const bool check_created_connectors(
               pocdb->getBoolWithDefault("DEV_check_created_connectors", false));
            s_check_created_connectors = check_created_connectors ? 'y' : 'n';

            const bool check_accessed_connectors(
               pocdb->getBoolWithDefault("DEV_check_accessed_connectors", false));
            s_check_accessed_connectors =
               check_accessed_connectors ? 'y' : 'n';

            if (pocdb->isString("implicit_connector_creation_rule")) {

               std::string implicit_connector_creation_rule =
                  pocdb->getString("implicit_connector_creation_rule");

               if (implicit_connector_creation_rule != "ERROR" &&
                   implicit_connector_creation_rule != "WARN" &&
                   implicit_connector_creation_rule != "SILENT") {
                  TBOX_ERROR("PersistentOverlapConnectors::getFromInput error:\n"
                     << "implicit_connector_creation_rule must be set to\n"
                     << "\"ERROR\", \"WARN\" or \"SILENT\".\n");
               }

               s_implicit_connector_creation_rule =
                  char(tolower(implicit_connector_creation_rule[0]));
            }
         }
      }
   }
}

/*
 ************************************************************************
 * Create Connector using global search for edges.
 ************************************************************************
 */
const Connector&
PersistentOverlapConnectors::createConnector(
   const BoxLevel& head,
   const IntVector& connector_width)
{
   TBOX_ASSERT(d_my_box_level.isInitialized());
   TBOX_ASSERT(head.isInitialized());

   IntVector width(connector_width);
   if (width.size() == 1 &&
       IntVector::getMultiZero(width.getDim()).size() != 1) {
      if (width.max() == width.min()) {
         int new_size = IntVector::getMultiZero(width.getDim()).size();
         width = IntVector(width, new_size);
      } else {
         TBOX_ERROR("Anisotropic head width argument for PersistentOverlapConnectors::createConnector must be of size equal to the number of blocks." << std::endl);
      }
   }

   for (int i = 0; i < static_cast<int>(d_cons_from_me.size()); ++i) {
      if (&d_cons_from_me[i]->getHead() == &head &&
          d_cons_from_me[i]->getConnectorWidth() == width) {
         TBOX_ERROR(
            "PersistentOverlapConnectors::createConnector:\n"
            << "Cannot create duplicate Connectors.");
      }
   }

   boost::shared_ptr<Connector> new_connector;
   OverlapConnectorAlgorithm oca;
   oca.findOverlaps(new_connector,
      d_my_box_level,
      head,
      width);

   postprocessForEmptyNeighborContainers(*new_connector);

   d_cons_from_me.push_back(new_connector);
   head.getPersistentOverlapConnectors().d_cons_to_me.push_back(new_connector);

   return *d_cons_from_me.back();
}

/*
 ************************************************************************
 * Create Connector and with transpose using global search for edges.
 ************************************************************************
 */
const Connector&
PersistentOverlapConnectors::createConnectorWithTranspose(
   const BoxLevel& head,
   const IntVector& connector_width,
   const IntVector& transpose_connector_width)
{
   TBOX_ASSERT(d_my_box_level.isInitialized());
   TBOX_ASSERT(head.isInitialized());

   const Connector& forward = createConnector(head, connector_width);
   if (&d_my_box_level != &head) {
      head.createConnector(d_my_box_level, transpose_connector_width);
      d_cons_from_me.back()->setTranspose(
         head.getPersistentOverlapConnectors().d_cons_from_me.back().get(),
         false);
   }

   return forward;
}

/*
 ************************************************************************
 * Cache the user-provided Connector and its transpose if it exists.
 ************************************************************************
 */
void
PersistentOverlapConnectors::cacheConnector(
   boost::shared_ptr<Connector>& connector)
{
   TBOX_ASSERT(connector);
   TBOX_ASSERT(d_my_box_level.isInitialized());
   TBOX_ASSERT(d_my_box_level == connector->getBase());

   const BoxLevel& head = connector->getHead();
   doCacheConnectorWork(head, connector);
   if (connector->hasTranspose()) {
      if (connector.get() != &connector->getTranspose()) {
         boost::shared_ptr<Connector> transpose(&connector->getTranspose());
         head.getPersistentOverlapConnectors().doCacheConnectorWork(
            d_my_box_level,
            transpose);
      }
      connector->setTranspose(&connector->getTranspose(), false);
   } else {
      connector->setTranspose(0, false);
   }
}

/*
 ************************************************************************
 *
 ************************************************************************
 */
const Connector&
PersistentOverlapConnectors::findConnector(
   const BoxLevel& head,
   const IntVector& min_connector_width,
   ConnectorNotFoundAction not_found_action,
   bool exact_width_only)
{
   TBOX_ASSERT(d_my_box_level.isInitialized());
   TBOX_ASSERT(head.isInitialized());

   boost::shared_ptr<Connector> found = doFindConnectorWork(head,
         min_connector_width,
         not_found_action,
         exact_width_only);
   if (found->hasTranspose()) {
      found->setTranspose(&found->getTranspose(), false);
   } else {
      if (&d_my_box_level == &head) {
         found->setTranspose(found.get(), false);
      } else {
         found->setTranspose(0, false);
      }
   }
   return *found;
}

/*
 ************************************************************************
 *
 ************************************************************************
 */
const Connector&
PersistentOverlapConnectors::findConnectorWithTranspose(
   const BoxLevel& head,
   const IntVector& min_connector_width,
   const IntVector& transpose_min_connector_width,
   ConnectorNotFoundAction not_found_action,
   bool exact_width_only)
{
   TBOX_ASSERT(d_my_box_level.isInitialized());
   TBOX_ASSERT(head.isInitialized());

   boost::shared_ptr<Connector> forward = doFindConnectorWork(head,
         min_connector_width,
         not_found_action,
         exact_width_only);
   if (&d_my_box_level != &head) {
      boost::shared_ptr<Connector> transpose =
         head.getPersistentOverlapConnectors().doFindConnectorWork(
            d_my_box_level,
            transpose_min_connector_width,
            not_found_action,
            exact_width_only);
      forward->setTranspose(transpose.get(), false);
   } else {
      forward->setTranspose(forward.get(), false);
   }

   return *forward;
}

/*
 ************************************************************************
 *
 ************************************************************************
 */
bool
PersistentOverlapConnectors::hasConnector(
   const BoxLevel& head,
   const IntVector& min_connector_width,
   bool exact_width_only) const
{
   IntVector min_width(min_connector_width);
   if (min_width.size() == 1 &&
       IntVector::getMultiZero(min_width.getDim()).size() != 1) {
      if (min_width.max() == min_width.min()) {
         int new_size = IntVector::getMultiZero(min_width.getDim()).size();
         min_width = IntVector(min_width, new_size);
      } else {
         TBOX_ERROR("Anisotropic head width argument for PersistentOverlapConnectors::doFindConnectorWork must be of size equal to the number of blocks." << std::endl);
      }
   }

   if (exact_width_only) {
      for (int i = 0; i < static_cast<int>(d_cons_from_me.size()); ++i) {
         if (&d_cons_from_me[i]->getHead() == &head &&
             d_cons_from_me[i]->getConnectorWidth() == min_width) {
            return true;
         }
      }
   } else {
      for (int i = 0; i < static_cast<int>(d_cons_from_me.size()); ++i) {
         if (&d_cons_from_me[i]->getHead() == &head &&
             d_cons_from_me[i]->getConnectorWidth() >= min_width) {
            return true;
         }
      }
   }
   return false;
}

/*
 ************************************************************************
 *
 ************************************************************************
 */
void
PersistentOverlapConnectors::clear()
{
   if (d_cons_from_me.empty() && d_cons_to_me.empty()) {
      return;
   }

   /*
    * Delete Connectors from me.
    */
   for (int i = 0; i < static_cast<int>(d_cons_from_me.size()); ++i) {

      const Connector* delete_me = d_cons_from_me[i].get();

      ConVect& cons_at_head =
         delete_me->getHead().getPersistentOverlapConnectors().d_cons_to_me;

      for (ConVect::iterator j = cons_at_head.begin();
           j != cons_at_head.end(); ++j) {
         if (j->get() == delete_me) {
            j->reset();
            cons_at_head.erase(j);
            break;
         }
      }

#ifdef DEBUG_CHECK_ASSERTIONS

      for (int j = 0; j < static_cast<int>(cons_at_head.size()); ++j) {
         TBOX_ASSERT(cons_at_head[j].get() != delete_me);
      }
#endif

      d_cons_from_me[i].reset();
   }
   d_cons_from_me.clear();

   /*
    * Delete Connectors to me.
    */
   for (int i = 0; i < static_cast<int>(d_cons_to_me.size()); ++i) {

      const Connector* delete_me = d_cons_to_me[i].get();

      // Remove reference held by other end of Connector.
      ConVect& cons_at_base =
         delete_me->getBase().getPersistentOverlapConnectors().d_cons_from_me;

      for (ConVect::iterator j = cons_at_base.begin();
           j != cons_at_base.end(); ++j) {
         if (j->get() == delete_me) {
            j->reset();
            cons_at_base.erase(j);
            break;
         }
      }

#ifdef DEBUG_CHECK_ASSERTIONS

      for (int j = 0; j < static_cast<int>(cons_at_base.size()); ++j) {
         TBOX_ASSERT(cons_at_base[j].get() != delete_me);
      }

#endif

      d_cons_to_me[i].reset();

   }
   d_cons_to_me.clear();
}

/*
 ************************************************************************
 *
 ************************************************************************
 */
boost::shared_ptr<Connector>
PersistentOverlapConnectors::doFindConnectorWork(
   const BoxLevel& head,
   const IntVector& min_connector_width,
   ConnectorNotFoundAction not_found_action,
   bool exact_width_only)
{
   IntVector min_width(min_connector_width);
   if (min_width.size() == 1 &&
       IntVector::getMultiZero(min_width.getDim()).size() != 1) {
      if (min_width.max() == min_width.min()) {
         int new_size = IntVector::getMultiZero(min_width.getDim()).size();
         min_width = IntVector(min_width, new_size);
      } else {
         TBOX_ERROR("Anisotropic head width argument for PersistentOverlapConnectors::doFindConnectorWork must be of size equal to the number of blocks." << std::endl);
      }
   }

   boost::shared_ptr<Connector> found;
   for (int i = 0; i < static_cast<int>(d_cons_from_me.size()); ++i) {
      TBOX_ASSERT(d_cons_from_me[i]->isFinalized());
      TBOX_ASSERT(d_cons_from_me[i]->getBase().isInitialized());
      TBOX_ASSERT(d_cons_from_me[i]->getHead().isInitialized());
      TBOX_ASSERT(d_cons_from_me[i]->getBase().getBoxLevelHandle());
      TBOX_ASSERT(d_cons_from_me[i]->getHead().getBoxLevelHandle());
      TBOX_ASSERT(&d_cons_from_me[i]->getBase() ==
         &d_cons_from_me[i]->getBase().getBoxLevelHandle()->
         getBoxLevel());
      TBOX_ASSERT(&d_cons_from_me[i]->getHead() ==
         &d_cons_from_me[i]->getHead().getBoxLevelHandle()->
         getBoxLevel());

      if (&(d_cons_from_me[i]->getHead()) == &head) {
         if (d_cons_from_me[i]->getConnectorWidth() >= min_width) {
            if (!found) {
               found = d_cons_from_me[i];
            } else {
               IntVector vdiff =
                  d_cons_from_me[i]->getConnectorWidth()
                  - found->getConnectorWidth();

               TBOX_ASSERT(!vdiff.isZero());

               int nblocks = head.getGridGeometry()->getNumberBlocks();
               int diff = 0;
               for (int b = 0; b < nblocks; ++b) {
                  for (int j = 0; j < vdiff.getDim().getValue(); ++j) {
                     diff += vdiff(b,j);
                  }
               }
               if (diff < 0) {
                  found = d_cons_from_me[i];
               }
            }
            if (found->getConnectorWidth() == min_width) {
               break;
            }
         }
      }
   }

   bool fail = false;
   bool warn = false;
   bool create = false;
   if (not_found_action == CONNECTOR_ERROR) {
      fail = true;
   } else if (not_found_action == CONNECTOR_CREATE) {
      create = true;
   } else if (s_implicit_connector_creation_rule == 'e') {
      fail = true;
   } else if (s_implicit_connector_creation_rule == 'w') {
      warn = true;
      create = true;
   } else if (s_implicit_connector_creation_rule == 's') {
      create = true;
   }
   if (!found) {
      if (fail) {
         tbox::perr
<<<<<<< HEAD
            << "PersistentOverlapConnectors::findConnector: Failed to find Connector\n"
            << &d_my_box_level << "--->" << &head
            << " with " << (exact_width_only ? "exact" : "min")
            << " width of " << min_width << ".\n"
            << "base:\n" << d_my_box_level.format("B: ")
            << "head:\n" << head.format("H: ")
            << "\nThe available Connectors have these widths:\n";
=======
         << "PersistentOverlapConnectors::findConnector: Failed to find Connector\n"
         << &d_my_box_level << "--->" << &head
         << " with " << (exact_width_only ? "exact" : "min")
         << " width of " << min_connector_width << ".\n"
         << "base:\n" << d_my_box_level.format("B: ")
         << "head:\n" << head.format("H: ")
         << "\nThe available Connectors have these widths:\n";
>>>>>>> 7a24c1cd
         for (int i = 0; i < static_cast<int>(d_cons_from_me.size()); ++i) {
            if (&(d_cons_from_me[i]->getHead()) == &head) {
               tbox::perr << "\t" << d_cons_from_me[i]->getConnectorWidth()
                          << '\n';
            }
         }
         TBOX_ERROR("To automatically create the missing "
            << "connector, call findConnector with CREATE or call\n"
            << "with IMPLICIT_CREATION_RULE and\n"
            << "implicit_connector_creation_rule = \"WARN\" in the\n"
            << "PersistentOverlapConnectors input database.");
      } else if (create) {
         ++s_num_implicit_global_searches;
         if (warn) {
            TBOX_WARNING("PersistentOverlapConnectors::findConnector is resorting\n"
               << "to a global search to find overlaps between "
               << &d_my_box_level << " and " << &head << ".\n"
               << "This relies on unscalable data or triggers unscalable operations.\n"
               << "Number of implicit global searches: " << s_num_implicit_global_searches << '\n');
         }

<<<<<<< HEAD
         createConnector( head, min_width );
=======
         createConnector(head, min_connector_width);
>>>>>>> 7a24c1cd
         found = d_cons_from_me.back();
      }
   } else if (exact_width_only &&
              found->getConnectorWidth() != min_width) {

      /*
       * Found a sufficient Connector, but it is too wide.  Extract
       * relevant neighbors from it to make a Connector with the exact
       * width.  This is scalable!
       */

      OverlapConnectorAlgorithm oca;
      boost::shared_ptr<Connector> new_connector(boost::make_shared<Connector>(
<<<<<<< HEAD
         d_my_box_level,
         head,
         min_width));
      oca.extractNeighbors(*new_connector, *found, min_width);
=======
                                                    d_my_box_level,
                                                    head,
                                                    min_connector_width));
      oca.extractNeighbors(*new_connector, *found, min_connector_width);
>>>>>>> 7a24c1cd

      postprocessForEmptyNeighborContainers(*new_connector);

      d_cons_from_me.push_back(new_connector);
      head.getPersistentOverlapConnectors().d_cons_to_me.push_back(
         new_connector);

      found = new_connector;

   }

   if (s_check_accessed_connectors == 'y') {
      if (found->checkOverlapCorrectness() != 0) {
         TBOX_ERROR("PersistentOverlapConnectors::findConnector errror:\n"
            << "Bad overlap Connector found.");
      }
   }
   return found;
}

/*
 ************************************************************************
 *
 ************************************************************************
 */
void
PersistentOverlapConnectors::doCacheConnectorWork(
   const BoxLevel& head,
   boost::shared_ptr<Connector>& connector)
{
   for (int i = 0; i < static_cast<int>(d_cons_from_me.size()); ++i) {
      TBOX_ASSERT(d_cons_from_me[i]->isFinalized());
      TBOX_ASSERT(d_cons_from_me[i]->getBase().isInitialized());
      TBOX_ASSERT(d_cons_from_me[i]->getHead().isInitialized());
      TBOX_ASSERT(d_cons_from_me[i]->getBase().getBoxLevelHandle());
      TBOX_ASSERT(d_cons_from_me[i]->getHead().getBoxLevelHandle());
      TBOX_ASSERT(&d_cons_from_me[i]->getBase() ==
         &d_cons_from_me[i]->getBase().getBoxLevelHandle()->
         getBoxLevel());
      TBOX_ASSERT(&d_cons_from_me[i]->getHead() ==
         &d_cons_from_me[i]->getHead().getBoxLevelHandle()->
         getBoxLevel());
      if (&(d_cons_from_me[i]->getHead()) == &head &&
          d_cons_from_me[i]->getConnectorWidth() == connector->getConnectorWidth()) {
         TBOX_ERROR(
            "PersistentOverlapConnectors::createConnector:\n"
            << "Cannot create duplicate Connectors.");
      }
   }

   connector->setBase(d_my_box_level);
   connector->setHead(head, true);

   postprocessForEmptyNeighborContainers(*connector);

   if (s_check_created_connectors == 'y') {
      if (connector->checkOverlapCorrectness() != 0) {
         TBOX_ERROR("PersistentOverlapConnectors::cacheConnector errror:\n"
            << "Bad overlap Connector found.");
      }
   }

   d_cons_from_me.push_back(connector);
   head.getPersistentOverlapConnectors().d_cons_to_me.push_back(connector);
}

/*
 ************************************************************************
 ************************************************************************
 */
void
PersistentOverlapConnectors::setCreateEmptyNeighborContainers(
   bool create_empty_neighbor_containers)
{
   s_create_empty_neighbor_containers = create_empty_neighbor_containers;
}

/*
 ************************************************************************
 ************************************************************************
 */
void
PersistentOverlapConnectors::postprocessForEmptyNeighborContainers(
   Connector& connector)
{
   if (s_create_empty_neighbor_containers) {
      const BoxContainer& base_boxes = connector.getBase().getBoxes();
      for (RealBoxConstIterator bi(base_boxes.realBegin());
           bi != base_boxes.realEnd(); ++bi) {
         connector.makeEmptyLocalNeighborhood(bi->getBoxId());
      }
   } else {
      /*
       * Remove empty neighborhood sets.  They are not essential to an
       * overlap Connector.
       */
      connector.eraseEmptyNeighborSets();
   }
}

}
}<|MERGE_RESOLUTION|>--- conflicted
+++ resolved
@@ -463,23 +463,13 @@
    if (!found) {
       if (fail) {
          tbox::perr
-<<<<<<< HEAD
-            << "PersistentOverlapConnectors::findConnector: Failed to find Connector\n"
-            << &d_my_box_level << "--->" << &head
-            << " with " << (exact_width_only ? "exact" : "min")
-            << " width of " << min_width << ".\n"
-            << "base:\n" << d_my_box_level.format("B: ")
-            << "head:\n" << head.format("H: ")
-            << "\nThe available Connectors have these widths:\n";
-=======
          << "PersistentOverlapConnectors::findConnector: Failed to find Connector\n"
          << &d_my_box_level << "--->" << &head
          << " with " << (exact_width_only ? "exact" : "min")
-         << " width of " << min_connector_width << ".\n"
+         << " width of " << min_width << ".\n"
          << "base:\n" << d_my_box_level.format("B: ")
          << "head:\n" << head.format("H: ")
          << "\nThe available Connectors have these widths:\n";
->>>>>>> 7a24c1cd
          for (int i = 0; i < static_cast<int>(d_cons_from_me.size()); ++i) {
             if (&(d_cons_from_me[i]->getHead()) == &head) {
                tbox::perr << "\t" << d_cons_from_me[i]->getConnectorWidth()
@@ -501,11 +491,7 @@
                << "Number of implicit global searches: " << s_num_implicit_global_searches << '\n');
          }
 
-<<<<<<< HEAD
          createConnector( head, min_width );
-=======
-         createConnector(head, min_connector_width);
->>>>>>> 7a24c1cd
          found = d_cons_from_me.back();
       }
    } else if (exact_width_only &&
@@ -519,17 +505,10 @@
 
       OverlapConnectorAlgorithm oca;
       boost::shared_ptr<Connector> new_connector(boost::make_shared<Connector>(
-<<<<<<< HEAD
          d_my_box_level,
          head,
          min_width));
       oca.extractNeighbors(*new_connector, *found, min_width);
-=======
-                                                    d_my_box_level,
-                                                    head,
-                                                    min_connector_width));
-      oca.extractNeighbors(*new_connector, *found, min_connector_width);
->>>>>>> 7a24c1cd
 
       postprocessForEmptyNeighborContainers(*new_connector);
 
