--- conflicted
+++ resolved
@@ -460,10 +460,6 @@
 void BoxContainer::rotate(
    const Transformation::RotationIdentifier rotation_ident)
 {
-   if (d_ordered) {
-      TBOX_ERROR("Rotate attempted on ordered container.");
-   }
- 
    if (!isEmpty()) {
       const tbox::Dimension& dim = d_list.front().getDim();
       const hier::BlockId& block_id = d_list.front().getBlockId();
@@ -997,21 +993,13 @@
       if (bursth(d) > solidh(d)) {
          Index newl = burstl;
          newl(d) = solidh(d) + 1;
-<<<<<<< HEAD
          pushBack(Box(newl, bursth, block_id));
-=======
-         pushBack(Box(Box(newl, bursth), LocalId::getInvalidId(), bursty.getOwnerRank(), bursty.getBlockId()));
->>>>>>> 6300d63f
          bursth(d) = solidh(d);
       }
       if (burstl(d) < solidl(d)) {
          Index newh = bursth;
          newh(d) = solidl(d) - 1;
-<<<<<<< HEAD
          pushBack(Box(burstl, newh, block_id));
-=======
-         pushBack(Box(Box(burstl, newh), LocalId::getInvalidId(), bursty.getOwnerRank(), bursty.getBlockId()));
->>>>>>> 6300d63f
          burstl(d) = solidl(d);
       }
    }
@@ -1051,22 +1039,14 @@
       if (bursth(d) > solidh(d)) {
          Index newl = burstl;
          newl(d) = solidh(d) + 1;
-<<<<<<< HEAD
          insertAfter(insertion_pt, Box(newl, bursth, block_id));
-=======
-         insertAfter(insertion_pt, Box(Box(newl, bursth), LocalId::getInvalidId(), bursty.getOwnerRank(), bursty.getBlockId()));
->>>>>>> 6300d63f
          bursth(d) = solidh(d);
          ++insertion_pt;
       }
       if (burstl(d) < solidl(d)) {
          Index newh = bursth;
          newh(d) = solidl(d) - 1;
-<<<<<<< HEAD
          insertAfter(insertion_pt, Box(burstl, newh, block_id));
-=======
-         insertAfter(insertion_pt, Box(Box(burstl, newh), LocalId::getInvalidId(), bursty.getOwnerRank(), bursty.getBlockId()));
->>>>>>> 6300d63f
          burstl(d) = solidl(d);
          ++insertion_pt;
       }
@@ -1381,11 +1361,11 @@
 
       for (unsigned int i = 0; i < mbs_size; ++i) {
          Box box(db_box_array[i]);
+         box.setBlockId(BlockId(block_ids[i]));
          Box mapped_box(
             box,
             LocalId(local_ids[i]),
             ranks[i],
-            BlockId(block_ids[i]),
             PeriodicId(periodic_ids[i]));
          insert(end(), mapped_box);
       }
