--- conflicted
+++ resolved
@@ -1396,15 +1396,10 @@
 
       for (const_iterator na = begin(); na != end(); ++na) {
          if (na->isPeriodicImage()) {
-<<<<<<< HEAD
-            const Box unshifted_box(*na, zero_shift_number,
-                                    refinement_ratio);
-=======
             const Box unshifted_box(*na,
                                     zero_shift_number,
                                     refinement_ratio,
                                     shift_catalog);
->>>>>>> 00479c7b
             hint = output_boxes.insert(hint, unshifted_box);
          } else {
             hint = output_boxes.insert(hint, *na);
