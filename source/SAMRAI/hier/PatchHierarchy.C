/*************************************************************************
 *
 * This file is part of the SAMRAI distribution.  For full copyright
 * information, see COPYRIGHT and COPYING.LESSER.
 *
 * Copyright:     (c) 1997-2011 Lawrence Livermore National Security, LLC
 * Description:   An AMR hierarchy of patch levels
 *
 ************************************************************************/

#ifndef included_hier_PatchHierarchy_C
#define included_hier_PatchHierarchy_C

#include "SAMRAI/hier/PatchHierarchy.h"

#include <stdio.h>

#include "SAMRAI/hier/BoxContainerIterator.h"
#include "SAMRAI/hier/OverlapConnectorAlgorithm.h"
#include "SAMRAI/hier/PeriodicShiftCatalog.h"
#include "SAMRAI/hier/VariableDatabase.h"
#include "SAMRAI/tbox/RestartManager.h"
#include "SAMRAI/tbox/MathUtilities.h"
#include "SAMRAI/tbox/Utilities.h"

#ifndef SAMRAI_INLINE
#include "SAMRAI/hier/PatchHierarchy.I"
#endif

namespace SAMRAI {
namespace hier {

const int PatchHierarchy::HIER_PATCH_HIERARCHY_VERSION = 3;

std::vector<const PatchHierarchy::ConnectorWidthRequestorStrategy *>
PatchHierarchy::s_class_cwrs;

tbox::StartupShutdownManager::Handler
PatchHierarchy::s_initialize_finalize_handler(
   PatchHierarchy::initializeCallback,
   0,
   0,
   PatchHierarchy::finalizeCallback,
   tbox::StartupShutdownManager::priorityTimers);

/*
 *************************************************************************
 *
 * Instantiate the patch hierarchy and set default values.
 * Initialize from restart if necessary.
 *
 *************************************************************************
 */

PatchHierarchy::PatchHierarchy(
   const std::string& object_name,
   tbox::Pointer<GridGeometry> geometry,
   const tbox::Pointer<tbox::Database>& database,
   bool register_for_restart):

   d_dim(geometry->getDim()),

   d_max_levels(1),
   d_ratio_to_coarser(1, hier::IntVector(d_dim, 1)),
   d_proper_nesting_buffer(d_max_levels - 1, 1),
   d_smallest_patch_size(1, hier::IntVector(d_dim, 1)),
   d_largest_patch_size(1, hier::IntVector(d_dim, tbox::MathUtilities<int>::getMax())),
   d_allow_patches_smaller_than_ghostwidth(false),
   d_allow_patches_smaller_than_minimum_size_to_prevent_overlaps(false),
   d_self_connector_widths(),
   d_fine_connector_widths(),
   d_connector_widths_are_computed(false),
   d_individual_cwrs(),
   d_domain_mapped_box_level(d_dim)
{
   TBOX_ASSERT(!object_name.empty());
   TBOX_ASSERT(!geometry.isNull());

   d_object_name = object_name;
   d_registered_for_restart = register_for_restart;
   d_number_levels = 0;
   d_grid_geometry = geometry;
   d_patch_descriptor = VariableDatabase::getDatabase()->
      getPatchDescriptor();
   d_patch_factory = new PatchFactory;
   d_patch_level_factory = new PatchLevelFactory;
   d_number_blocks = d_grid_geometry->getNumberBlocks();

   setupDomainData();

   d_individual_cwrs = s_class_cwrs;

   if (!database.isNull()) {
      getFromInput(database);
   } else {
      /*
       * Without input database, the default is single-level with no
       * patch size constraints.
       */
   }

   if (d_registered_for_restart) {
      tbox::RestartManager::getManager()->
      registerRestartItem(d_object_name, this);
   }
}

/*
 **************************************************************************
 *
 * The destructor tells the tbox::RestartManager to remove this hierarchy
 * from the list of restart items and automatically deletes all
 * allocated resources through smart pointers and arrays.
 *
 **************************************************************************
 */

PatchHierarchy::~PatchHierarchy()
{
   if (d_registered_for_restart) {
      tbox::RestartManager::getManager()->unregisterRestartItem(d_object_name);
   }
}

/*
 *************************************************************************
 * If simulation is not from restart, read data from input database.
 * Otherwise, override data members initialized from restart with
 * values in the input database.
 *************************************************************************
 */

void PatchHierarchy::getFromInput(
   const tbox::Pointer<tbox::Database>& db)
{
   TBOX_ASSERT(!db.isNull());

   /*
    * Read input for maximum number of levels.
    */

   d_max_levels = db->getIntegerWithDefault("max_levels", d_max_levels);

   if (d_max_levels != int(d_ratio_to_coarser.size())) {
      d_ratio_to_coarser.resize(d_max_levels, d_ratio_to_coarser.back());
      d_smallest_patch_size.resize(d_max_levels, d_smallest_patch_size.back());
      d_largest_patch_size.resize(d_max_levels, d_largest_patch_size.back());
   }

   std::vector<std::string> level_names(d_max_levels, std::string("level_"));
   for (int ln = 0; ln < d_max_levels; ++ln) {
      level_names[ln] += tbox::Utilities::intToString(ln);
   }

   // Read in ratio_to_coarser.
   if (db->isDatabase("ratio_to_coarser")) {
      const tbox::Pointer<tbox::Database>
      tmp_db(db->getDatabase("ratio_to_coarser"));
      for (int ln = 1; ln < d_max_levels; ++ln) {
         if (tmp_db->isInteger(level_names[ln])) {
            tmp_db->getIntegerArray(level_names[ln],
               &d_ratio_to_coarser[ln][0],
               d_dim.getValue());
         } else {
            d_ratio_to_coarser[ln] = d_ratio_to_coarser[ln - 1];
         }
      }
   }

   // Read in smallest_patch_size.
   if (db->isDatabase("smallest_patch_size")) {
      const tbox::Pointer<tbox::Database>
      tmp_db(db->getDatabase("smallest_patch_size"));
      for (int ln = 0; ln < d_max_levels; ++ln) {
         if (tmp_db->isInteger(level_names[ln])) {
            tmp_db->getIntegerArray(level_names[ln],
               &d_smallest_patch_size[ln][0],
               d_dim.getValue());
         } else {
            d_smallest_patch_size[ln] = d_smallest_patch_size[ln - 1];
         }
      }
   }

   // Read in largest_patch_size.
   if (db->isDatabase("largest_patch_size")) {
      const tbox::Pointer<tbox::Database>
      tmp_db(db->getDatabase("largest_patch_size"));
      for (int ln = 0; ln < d_max_levels; ++ln) {
         if (tmp_db->isInteger(level_names[ln])) {
            tmp_db->getIntegerArray(level_names[ln],
               &d_largest_patch_size[ln][0],
               d_dim.getValue());
         } else {
            d_largest_patch_size[ln] = d_largest_patch_size[ln - 1];
         }
      }
   }

   tbox::Array<int> proper_nesting_buffer(1, 1);
   if (db->isInteger("proper_nesting_buffer")) {
      proper_nesting_buffer = db->getIntegerArray("proper_nesting_buffer");
   }
   d_proper_nesting_buffer.clear();
   for (int ln = 0; ln < d_max_levels - 1; ++ln) {
      if (ln < proper_nesting_buffer.size()) {
         d_proper_nesting_buffer.push_back(int(proper_nesting_buffer[ln]));
      } else {
         d_proper_nesting_buffer.push_back(int(d_proper_nesting_buffer[ln - 1]));
      }
   }
   for (size_t ln = 0; ln < d_proper_nesting_buffer.size(); ln++) {
      if (d_proper_nesting_buffer[ln] < 0) {
         TBOX_ERROR(
            d_object_name << ":  "
                          << "Key data `proper_nesting_buffer' has values < 0.");
      }
      if (d_proper_nesting_buffer[ln] == 0) {
         TBOX_WARNING(
            d_object_name << ":  "
                          << "Using zero `proper_nesting_buffer' values.");
      }
   }

   d_allow_patches_smaller_than_ghostwidth =
      db->getBoolWithDefault("allow_patches_smaller_than_ghostwidth",
         d_allow_patches_smaller_than_ghostwidth);

   d_allow_patches_smaller_than_minimum_size_to_prevent_overlaps =
      db->getBoolWithDefault(
         "allow_patches_smaller_than_minimum_size_to_prevent_overlaps",
         d_allow_patches_smaller_than_minimum_size_to_prevent_overlaps);
   if (d_allow_patches_smaller_than_minimum_size_to_prevent_overlaps) {
      TBOX_WARNING(
         d_object_name << ":  "
                       << "Allowing patches smaller than the given "
                       << "smallest patch size.  Note:  If periodic "
                       << "boundary conditions are used, this flag is "
                       << "ignored in the periodic directions.");
   }

}

/*
 *************************************************************************
 * Adds a ConnectorWidthRequestorStrategy to be used when this
 * PatchHierarchy computes its required Connector width.
 *************************************************************************
 */
void PatchHierarchy::registerConnectorWidthRequestor(
   const ConnectorWidthRequestorStrategy& cwrs)
{
   if (d_connector_widths_are_computed) {
      TBOX_ERROR("PatchHierarchy::registerConnectorWidthRequestor:\n"
         << "Registering a new ConnectorWidthRequestorStrategy after\n"
         << "calling getRequiredConnectorWidth() is disallowed because\n"
         << "it may cause getRequiredConnectorWidth() to return\n"
         << "conflicting requirements.");
   }

   size_t i;
   for (i = 0; i < d_individual_cwrs.size(); ++i) {
      if (d_individual_cwrs[i] == &cwrs) {
         break;
      }
   }
   if (i == d_individual_cwrs.size()) {
      d_individual_cwrs.push_back(&cwrs);
   }
}

/*
 *************************************************************************
 * Adds a ConnectorWidthRequestorStrategy to be automatically
 * registered with all PatchHierarchy objects during their
 * construction (if they are not constructed with the flag to bypass
 * the auto-registration mechanism).
 *************************************************************************
 */
void PatchHierarchy::registerAutoConnectorWidthRequestorStrategy(
   const ConnectorWidthRequestorStrategy& cwrs)
{
   size_t i;
   for (i = 0; i < s_class_cwrs.size(); ++i) {
      if (s_class_cwrs[i] == &cwrs) {
         break;
      }
   }
   if (i == s_class_cwrs.size()) {
      s_class_cwrs.push_back(&cwrs);
   }
}

/*
 ***********************************************************************
 ***********************************************************************
 */

void PatchHierarchy::initializeCallback()
{
   /*
    * No-op.  This class doesn't
    */
}

/*
 ***************************************************************************
 * Clear out static registry.
 ***************************************************************************
 */

void PatchHierarchy::finalizeCallback()
{
   for (int i = 0; i < int(s_class_cwrs.size()); ++i) {
      s_class_cwrs[i] = NULL;
   }
   s_class_cwrs.clear();
   /*
    * Hopefully, reserving 0 will free memory, making memory checkers
    * happy.
    */
   s_class_cwrs.reserve(0);
}

/*
 *************************************************************************
 *************************************************************************
 */
IntVector PatchHierarchy::getRequiredConnectorWidth(
   int base_ln,
   int head_ln) const
{
   TBOX_ASSERT(head_ln >= 0);
   TBOX_ASSERT(head_ln < d_max_levels);
   TBOX_ASSERT(base_ln >= 0);
   TBOX_ASSERT(base_ln < d_max_levels);

   if (!d_connector_widths_are_computed) {

      const IntVector& zero_vector(IntVector::getZero(d_dim));
      d_self_connector_widths.clear();
      d_self_connector_widths.insert(d_self_connector_widths.begin(),
         d_max_levels,
         zero_vector);
      d_fine_connector_widths.clear();
      if (d_max_levels > 1) {
         d_fine_connector_widths.insert(d_fine_connector_widths.begin(),
            d_max_levels - 1,
            zero_vector);
      }

      /*
       * Get the required widths satisfying all registered
       * ConnectorWidthRequestorStrategy objects.
       */

      std::vector<hier::IntVector> self_connector_widths;
      std::vector<hier::IntVector> fine_connector_widths;
      for (size_t i = 0; i < d_individual_cwrs.size(); ++i) {
         d_individual_cwrs[i]->computeRequiredConnectorWidths(
            self_connector_widths,
            fine_connector_widths,
            *this);
         TBOX_ASSERT(self_connector_widths.size() == static_cast<unsigned int>(d_max_levels));
         TBOX_ASSERT(fine_connector_widths.size() == static_cast<unsigned int>(d_max_levels - 1));
         for (int ln = 0; ln < d_max_levels; ++ln) {
            d_self_connector_widths[ln].max(self_connector_widths[ln]);
         }
         for (int ln = 0; ln < d_max_levels - 1; ++ln) {
            d_fine_connector_widths[ln].max(fine_connector_widths[ln]);
         }
      }

      /*
       * Make sure the self connector widths are at least as big as
       * the fine.  This is required because self Connectors at the
       * tag level is used to compute the fine Connectors.  This
       * requirement is due to the GriddingAlgorithm, so perhaps it
       * should be moved there!  On the other hand, GriddingAlgorithm
       * cannot be expected know about fine_connector_width
       * requirements of other width requestors.
       */
      for (int ln = 0; ln < d_max_levels - 1; ++ln) {
         d_self_connector_widths[ln].max(d_fine_connector_widths[ln]);
      }
      d_connector_widths_are_computed = true;
   }

   if (base_ln != head_ln) {
      if (head_ln == base_ln + 1) {
         // Width is for fine Connector.
         return d_fine_connector_widths[base_ln];
      } else if (base_ln == head_ln + 1) {
         // Width is for coarse Connector.
         return d_fine_connector_widths[head_ln] * d_ratio_to_coarser[base_ln];
      }
      TBOX_ERROR("PatchHierarchy::getRequiredConnectorWidth: base_ln and\n"
         << "head_ln should differ by at most 1.\n"
         << "base_ln=" << base_ln << "  head_ln=" << head_ln);
   }
   return d_self_connector_widths[base_ln];
}

/*
 *************************************************************************
 * Get the Connector between 2 levels in the hierarchy.
 * The levels must be the same or adjacent levels.
 * The Connector will have the width required by the hierarchy.
 *
 * This is primarily a convenience.  Its functionality can be duplicated
 * by getting the required Connector widths and getting the Connector
 * with that width from the PatchLevels' BoxLevels.
 *************************************************************************
 */
const Connector& PatchHierarchy::getConnector(
   const int base_ln,
   const int head_ln) const
{
   TBOX_ASSERT(base_ln >= 0);
   TBOX_ASSERT(base_ln < d_number_levels);
   TBOX_ASSERT(head_ln >= 0);
   TBOX_ASSERT(head_ln < d_number_levels);
   const BoxLevel& base(*d_patch_levels[base_ln]->getBoxLevel());
   const BoxLevel& head(*d_patch_levels[head_ln]->getBoxLevel());
   const IntVector width(getRequiredConnectorWidth(base_ln, head_ln));
   const Connector& con = base.getPersistentOverlapConnectors().
      findConnector(head, width);
   return con;
}

/*
 *************************************************************************
 *
 * Create a copy of this patch hierarchy with each level refined by
 * the given ratio and return a pointer to it.
 *
 *************************************************************************
 */

tbox::Pointer<hier::PatchHierarchy>
PatchHierarchy::makeRefinedPatchHierarchy(
   const std::string& fine_hierarchy_name,
   const hier::IntVector& refine_ratio,
   bool register_for_restart) const
{
   TBOX_DIM_ASSERT_CHECK_DIM_ARGS1(d_dim, refine_ratio);
   TBOX_ASSERT(!fine_hierarchy_name.empty());
   TBOX_ASSERT(fine_hierarchy_name != d_object_name);
   TBOX_ASSERT(refine_ratio > hier::IntVector::getZero(refine_ratio.getDim()));

   tbox::Pointer<hier::GridGeometry> fine_geometry =
      d_grid_geometry->makeRefinedGridGeometry(
         fine_hierarchy_name + "GridGeometry",
         refine_ratio,
         register_for_restart);

   hier::PatchHierarchy* fine_hierarchy =
      new hier::PatchHierarchy(fine_hierarchy_name,
         fine_geometry,
         tbox::Pointer<tbox::Database>(NULL),
         register_for_restart);

   // Set hierarchy parameters.

   fine_hierarchy->d_max_levels = d_max_levels;
   fine_hierarchy->d_ratio_to_coarser = d_ratio_to_coarser;
   fine_hierarchy->d_smallest_patch_size = d_smallest_patch_size;
   fine_hierarchy->d_largest_patch_size = d_largest_patch_size;
   fine_hierarchy->d_individual_cwrs = d_individual_cwrs;
   fine_hierarchy->d_proper_nesting_buffer = d_proper_nesting_buffer;
   fine_hierarchy->d_allow_patches_smaller_than_ghostwidth =
      d_allow_patches_smaller_than_ghostwidth;
   fine_hierarchy->d_allow_patches_smaller_than_minimum_size_to_prevent_overlaps =
      d_allow_patches_smaller_than_minimum_size_to_prevent_overlaps;

   for (int ln = 0; ln < d_number_levels; ln++) {

      // SGS TODOD why isn't this a ctor with more args and not all this setting of new_level?
      // What happened to ctor is initialization?
      tbox::Pointer<hier::PatchLevel> new_level(new hier::PatchLevel(d_dim));
      new_level->setRefinedPatchLevel(d_patch_levels[ln],
         refine_ratio,
         fine_geometry);

      new_level->setLevelNumber(ln);
      new_level->setNextCoarserHierarchyLevelNumber(ln - 1);
      new_level->setLevelInHierarchy(true);
      new_level->setRatioToCoarserLevel(
         d_patch_levels[ln]->getRatioToCoarserLevel());
      if (ln >= fine_hierarchy->d_number_levels) {
         fine_hierarchy->d_number_levels = ln + 1;
         fine_hierarchy->d_patch_levels.resizeArray(d_number_levels);
      }
      fine_hierarchy->d_patch_levels[ln] = new_level;
   }

   return tbox::Pointer<hier::PatchHierarchy>(fine_hierarchy);

}

/*
 *************************************************************************
 *                                                                       *
 * Create a copy of this patch hierarchy with each level coarsened by    *
 * the given ratio and return a pointer to it.                           *
 *                                                                       *
 *************************************************************************
 */

tbox::Pointer<hier::PatchHierarchy>
PatchHierarchy::makeCoarsenedPatchHierarchy(
   const std::string& coarse_hierarchy_name,
   const hier::IntVector& coarsen_ratio,
   bool register_for_restart) const
{
   TBOX_DIM_ASSERT_CHECK_DIM_ARGS1(d_dim, coarsen_ratio);
   TBOX_ASSERT(!coarse_hierarchy_name.empty());
   TBOX_ASSERT(coarse_hierarchy_name != d_object_name);
   TBOX_ASSERT(coarsen_ratio > hier::IntVector::getZero(coarsen_ratio.getDim()));

   tbox::Pointer<hier::GridGeometry> coarse_geometry =
      d_grid_geometry->makeCoarsenedGridGeometry(
         coarse_hierarchy_name + "GridGeometry",
         coarsen_ratio,
         register_for_restart);

   hier::PatchHierarchy* coarse_hierarchy =
      new hier::PatchHierarchy(coarse_hierarchy_name,
         coarse_geometry,
         tbox::Pointer<tbox::Database>(NULL),
         register_for_restart);

   // Set hierarchy parameters.

   coarse_hierarchy->d_max_levels = d_max_levels;
   coarse_hierarchy->d_ratio_to_coarser = d_ratio_to_coarser;
   coarse_hierarchy->d_smallest_patch_size = d_smallest_patch_size;
   coarse_hierarchy->d_largest_patch_size = d_largest_patch_size;
   coarse_hierarchy->d_individual_cwrs = d_individual_cwrs;
   coarse_hierarchy->d_proper_nesting_buffer = d_proper_nesting_buffer;

   for (int ln = 0; ln < d_number_levels; ln++) {
      tbox::Pointer<hier::PatchLevel> new_level(new hier::PatchLevel(d_dim));
      new_level->setCoarsenedPatchLevel(d_patch_levels[ln],
         coarsen_ratio,
         coarse_geometry);
      new_level->setLevelNumber(ln);
      new_level->setNextCoarserHierarchyLevelNumber(ln - 1);
      new_level->setLevelInHierarchy(true);
      new_level->setRatioToCoarserLevel(
         d_patch_levels[ln]->getRatioToCoarserLevel());
      if (ln >= coarse_hierarchy->d_number_levels) {
         coarse_hierarchy->d_number_levels = ln + 1;
         coarse_hierarchy->d_patch_levels.resizeArray(d_number_levels);
      }
      coarse_hierarchy->d_patch_levels[ln] = new_level;
   }

   return tbox::Pointer<hier::PatchHierarchy>(coarse_hierarchy);

}

/*
 *************************************************************************
 *                                                                       *
 * Create a new patch level in the hierarchy.                            *
 *                                                                       *
 *************************************************************************
 */

void PatchHierarchy::makeNewPatchLevel(
   const int ln,
   const BoxLevel& new_mapped_box_level)
{
   TBOX_DIM_ASSERT_CHECK_DIM_ARGS1(d_dim, new_mapped_box_level);
#ifdef DEBUG_CHECK_ASSERTIONS
   TBOX_ASSERT(ln >= 0);
   for (int i = 0; i < d_dim.getValue(); i++) {
      TBOX_ASSERT(
         new_mapped_box_level.getRefinementRatio() > IntVector::getZero(d_dim));
   }
#endif

   /*
    * Make sure the level conforms to certain parameters preset
    * for the hierarchy.  We are not (yet) checking everything we
    * should.
    */
   if (ln >= d_max_levels) {
      TBOX_ERROR("PatchHierarchy::makeNewPatchLevel: Cannot make\n"
         << "level " << ln << " in a PatchHierarchy with a\n"
         << "max of " << d_max_levels << ".\n"
         << "Use setMaxNumberOfLevels() to change the max.\n");
   }
   if (ln > 0) {
      const IntVector expected_ratio(
         d_ratio_to_coarser[ln] * (d_patch_levels[ln - 1]->getRatioToLevelZero()));
      if (ln > 0 &&
          (new_mapped_box_level.getRefinementRatio() != expected_ratio)) {
         TBOX_ERROR("PatchHierarchy::makeNewPatchLevel: patch level "
            << ln << " has refinement ratio "
            << new_mapped_box_level.getRefinementRatio()
            << ", it should be " << expected_ratio);
      }
   }

   if (ln >= d_number_levels) {
      d_number_levels = ln + 1;
      d_patch_levels.resizeArray(d_number_levels);
   }

   d_patch_levels[ln] = d_patch_level_factory->allocate(
         new_mapped_box_level,
         d_grid_geometry, d_patch_descriptor, d_patch_factory);
   d_patch_levels[ln]->getBoxLevel()->cacheGlobalReducedData();

   d_patch_levels[ln]->setLevelNumber(ln);
   d_patch_levels[ln]->setNextCoarserHierarchyLevelNumber(ln - 1);
   d_patch_levels[ln]->setLevelInHierarchy(true);

   if ((ln > 0) && (!d_patch_levels[ln - 1].isNull())) {
      d_patch_levels[ln]->setRatioToCoarserLevel(
         d_patch_levels[ln]->getRatioToLevelZero()
         / (d_patch_levels[ln - 1]->getRatioToLevelZero()));
   }

}

/*
 *************************************************************************
 *                                                                       *
 * Remove the specified patch level from the hierarchy.                  *
 *                                                                       *
 *************************************************************************
 */

void PatchHierarchy::removePatchLevel(
   const int l)
{
   TBOX_ASSERT((l >= 0) && (l < d_number_levels));

   d_patch_levels[l].setNull();
   if (d_number_levels == l + 1) {
      d_number_levels--;
   }
}

/*
 ****************************************************************************
 * Set the various physical domain description in various forms.  If
 * the domain is periodic, the input mapped_boxes must include the
 * periodic image mapped_boxes.
 ****************************************************************************
 */

void PatchHierarchy::setupDomainData()
{

   /*
    * Grab the physical domain (including periodic images) from the
    * GridGeometry and set up domain data dependent on it.
    */
   d_domain_mapped_box_level.initialize(
      IntVector::getOne(d_dim),
      getGridGeometry(),
      tbox::SAMRAI_MPI::getSAMRAIWorld(),
      BoxLevel::GLOBALIZED);
   for (int nb = 0; nb < d_number_blocks; nb++) {
<<<<<<< HEAD
      d_grid_geometry->computePhysicalDomainWithPeriodicImages(
         domain_mapped_boxes[nb],
=======
      d_grid_geometry->computePhysicalDomain(d_domain_mapped_box_level,
>>>>>>> e0f1704e
         IntVector::getOne(d_dim), BlockId(nb));
   }

   // Initialize the multiblock domain search tree.
<<<<<<< HEAD
   BoxSet multiblock_mapped_boxes;
   for (int nb = 0; nb < d_number_blocks; nb++) {
      multiblock_mapped_boxes.insert(
         domain_mapped_boxes[nb].begin(),
         domain_mapped_boxes[nb].end());
   }
=======
>>>>>>> e0f1704e
   d_domain_search_tree_periodic.generateTree(
      d_grid_geometry,
      d_domain_mapped_box_level.getBoxes());

   // Generate the non-periodic multiblock domain search tree.
   if (PeriodicShiftCatalog::getCatalog(d_dim)->isPeriodic()) {
<<<<<<< HEAD
      BoxSet multiblock_mapped_boxes_noperiodic;
      for (BoxSet::Iterator ni = multiblock_mapped_boxes.begin();
           ni != multiblock_mapped_boxes.end(); ++ni) {
         if (!(*ni).isPeriodicImage()) {
            multiblock_mapped_boxes_noperiodic.insert(
               multiblock_mapped_boxes_noperiodic.end(),
               *ni);
         }
      }
      d_domain_search_tree.generateTree(
=======
      d_domain_search_tree.generateNonPeriodicTree(
>>>>>>> e0f1704e
         d_grid_geometry,
         d_domain_mapped_box_level.getBoxes());
   } else {
      d_domain_search_tree = d_domain_search_tree_periodic;
   }
   d_domain_mapped_box_level.finalize();

   std::map<BlockId, BoxList> multiblock_complement_boxes;

   for (int nb = 0; nb < d_number_blocks; nb++) {

      /*
       * Set up the search tree for the domain's complement.
       */
      BlockId block_id(nb);
      hier::BoxList complement_boxes(hier::Box::getUniverse(d_dim));
      complement_boxes.removeIntersections(
         d_domain_search_tree_periodic.getSingleBlockBoxTree(block_id));

      multiblock_complement_boxes.insert(
         std::pair<BlockId, BoxList>(block_id, complement_boxes));

//      multiblock_complement_boxes[block_id].pushBack(
//         hier::Box::getUniverse(d_dim));
//      multiblock_complement_boxes[block_id].removeIntersections(
//         d_domain_search_tree_periodic.getSingleBlockBoxTree(block_id));
   }

   d_complement_searchtree.generateTree(
      d_grid_geometry,
      multiblock_complement_boxes);
}

/*
 *************************************************************************
 *
 * Writes out the class version number and the number of levels in the
 * hierarchy and has each patch_level write itself out.
 * The database keys for the patch levels are given by
 * "level#" where # is the level number for the patch_level.
 * The patchdata that are written to the database are determined by
 * which those bits in the VariableDatabase restart table.
 *
 * Asserts that the database pointer passed in is not NULL.
 *
 *************************************************************************
 */

void PatchHierarchy::putToDatabase(
   tbox::Pointer<tbox::Database> database)
{
   putToDatabase(database,
      VariableDatabase::getDatabase()->getPatchDataRestartTable());
}

/*
 *************************************************************************
 *
 * Writes out the class version number and the number of levels in the
 * hierarchy and has each patch_level write itself out.
 * The database keys for the patch levels are given by
 * "level#" where # is the level number for the patch_level.
 * The patchdata that are written to the database are determined by
 * which those bits in the specified ComponentSelector that are
 * set.
 *
 * Asserts that the database pointer passed in is not NULL.
 *
 *************************************************************************
 */

void PatchHierarchy::putToDatabase(
   tbox::Pointer<tbox::Database> database,
   const ComponentSelector& patchdata_write_table)
{
   TBOX_ASSERT(!database.isNull());

   database->putInteger("HIER_PATCH_HIERARCHY_VERSION",
      HIER_PATCH_HIERARCHY_VERSION);
   database->putInteger("d_number_levels", d_number_levels);

   std::vector<std::string> level_names(d_max_levels);
   const std::string prefix("level_");
   for (int ln = 0; ln < d_max_levels; ++ln) {
      level_names[ln] = prefix + tbox::Utilities::levelToString(ln);
   }

   /*
    * Write hierarchy parameters.
    */
   database->putInteger("d_max_levels", d_max_levels);
   database->putBool("d_allow_patches_smaller_than_ghostwidth",
      d_allow_patches_smaller_than_ghostwidth);
   database->putBool("d_allow_patches_smaller_than_minimum_size_to_prevent_overlaps",
      d_allow_patches_smaller_than_minimum_size_to_prevent_overlaps);
   if (d_max_levels > 1) {
      database->putIntegerArray("d_proper_nesting_buffer",
         &d_proper_nesting_buffer[0],
         static_cast<int>(d_proper_nesting_buffer.size()));
   }

   tbox::Pointer<tbox::Database> ratio_to_coarser_db =
      database->putDatabase("d_ratio_to_coarser");
   for (unsigned int ln = 0; ln < d_ratio_to_coarser.size(); ln++) {
      int* tmp_array = &d_ratio_to_coarser[ln][0];
      ratio_to_coarser_db->putIntegerArray(level_names[ln], tmp_array,
         d_dim.getValue());
   }

   tbox::Pointer<tbox::Database> largest_patch_db =
      database->putDatabase("d_largest_patch_size");
   for (unsigned int ln = 0; ln < d_largest_patch_size.size(); ln++) {
      int* tmp_array = &d_largest_patch_size[ln][0];
      largest_patch_db->putIntegerArray(level_names[ln], tmp_array,
         d_dim.getValue());
   }

   tbox::Pointer<tbox::Database> smallest_patch_db =
      database->putDatabase("d_smallest_patch_size");
   for (unsigned int ln = 0; ln < d_smallest_patch_size.size(); ln++) {
      int* tmp_array = &d_smallest_patch_size[ln][0];
      smallest_patch_db->putIntegerArray(level_names[ln], tmp_array,
         d_dim.getValue());
   }

   tbox::Pointer<tbox::Database> self_connector_widths_db =
      database->putDatabase("d_self_connector_widths");
   for (unsigned int ln = 0; ln < d_self_connector_widths.size(); ln++) {
      int* tmp_array = &d_self_connector_widths[ln][0];
      self_connector_widths_db->putIntegerArray(level_names[ln], tmp_array,
         d_dim.getValue());
   }

   tbox::Pointer<tbox::Database> fine_connector_widths_db =
      database->putDatabase("d_fine_connector_widths");
   for (unsigned int ln = 0; ln < d_fine_connector_widths.size(); ln++) {
      int* tmp_array = &d_fine_connector_widths[ln][0];
      fine_connector_widths_db->putIntegerArray(level_names[ln], tmp_array,
         d_dim.getValue());
   }

   for (int i = 0; i < d_number_levels; i++) {

      tbox::Pointer<tbox::Database> level_database =
         database->putDatabase(level_names[i]);

      d_patch_levels[i]->putToDatabase(level_database, patchdata_write_table);
   }
}

/*
 *************************************************************************
 *
 * Gets the database in the root database that corresponds to the object
 * name.  This method then checks the class version against restart
 * file version.  If they match, it creates each hierarchy level and
 * reads in the level data.   The number of levels read from restart is
 * the minimum of the argument max levels and the number of levels in
 * the restart file.
 *
 *************************************************************************
 */
void PatchHierarchy::getFromRestart()
{

   tbox::Pointer<tbox::Database> restart_db =
      tbox::RestartManager::getManager()->getRootDatabase();

   tbox::Pointer<tbox::Database> database;

   if (restart_db->isDatabase(d_object_name)) {
      database = restart_db->getDatabase(d_object_name);
   } else {
      TBOX_ERROR("PatchHierarchy::getFromRestart() error...\n"
         << "   Restart database with name "
         << d_object_name << " not found in restart file" << std::endl);
   }

   int ver = database->getInteger("HIER_PATCH_HIERARCHY_VERSION");
   if (ver != HIER_PATCH_HIERARCHY_VERSION) {
      TBOX_ERROR("PatchHierarchy::getFromRestart error...\n"
         << "  object name = " << d_object_name
         << " : Restart file version different than class version" << std::endl);
   }

   getFromDatabase(
      database,
      VariableDatabase::getDatabase()->getPatchDataRestartTable());
}

void PatchHierarchy::getFromDatabase(
   tbox::Pointer<tbox::Database> database,
   const ComponentSelector& component_selector)
{
   TBOX_ASSERT(!database.isNull());

   d_number_levels = database->getInteger("d_number_levels");
   if (d_number_levels <= 0) {
      TBOX_ERROR("PatchHierarchy::getFromDatabase error ...\n"
         << "  object name = " << d_object_name
         << " : `d_number_levels' is <= zero in restart file");
   }

   d_number_levels = tbox::MathUtilities<int>::Min(d_number_levels,
         d_max_levels);

   d_patch_levels.resizeArray(d_number_levels);

   std::vector<std::string> level_names(d_max_levels);
   const std::string prefix("level_");
   for (int ln = 0; ln < d_max_levels; ++ln) {
      level_names[ln] = prefix + tbox::Utilities::levelToString(ln);
   }

   /*
    * Read hierarchy paremeters.
    */
   if (d_max_levels > 0) {
      d_max_levels = tbox::MathUtilities<int>::Min(
            d_max_levels, database->getInteger("d_max_levels"));
   } else {
      d_max_levels = database->getInteger("d_max_levels");
   }

   d_allow_patches_smaller_than_ghostwidth = database->getBool(
         "d_allow_patches_smaller_than_ghostwidth");
   d_allow_patches_smaller_than_minimum_size_to_prevent_overlaps = database->getBool(
         "d_allow_patches_smaller_than_minimum_size_to_prevent_overlaps");
   d_proper_nesting_buffer.resize(d_max_levels - 1, 0);
   if (d_max_levels > 1) {
      database->getIntegerArray("d_proper_nesting_buffer",
         &d_proper_nesting_buffer[0],
         d_max_levels - 1);
   }

   tbox::Pointer<tbox::Database> ratio_to_coarser_db =
      database->getDatabase("d_ratio_to_coarser");
   for (unsigned int ln = 0; ln < d_ratio_to_coarser.size(); ln++) {
      int* tmp_array = &d_ratio_to_coarser[ln][0];
      ratio_to_coarser_db->getIntegerArray(level_names[ln], tmp_array,
         d_dim.getValue());
   }

   tbox::Pointer<tbox::Database> largest_patch_db =
      database->getDatabase("d_largest_patch_size");
   for (unsigned int ln = 0; ln < d_largest_patch_size.size(); ln++) {
      int* tmp_array = &d_largest_patch_size[ln][0];
      largest_patch_db->getIntegerArray(level_names[ln], tmp_array,
         d_dim.getValue());
   }

   tbox::Pointer<tbox::Database> smallest_patch_db =
      database->getDatabase("d_smallest_patch_size");
   for (unsigned int ln = 0; ln < d_smallest_patch_size.size(); ln++) {
      int* tmp_array = &d_smallest_patch_size[ln][0];
      smallest_patch_db->getIntegerArray(level_names[ln], tmp_array,
         d_dim.getValue());
   }

   tbox::Pointer<tbox::Database> self_connector_widths_db =
      database->getDatabase("d_self_connector_widths");
   for (unsigned int ln = 0; ln < d_self_connector_widths.size(); ln++) {
      int* tmp_array = &d_self_connector_widths[ln][0];
      self_connector_widths_db->getIntegerArray(level_names[ln], tmp_array,
         d_dim.getValue());
   }

   tbox::Pointer<tbox::Database> fine_connector_widths_db =
      database->getDatabase("d_fine_connector_widths");
   for (unsigned int ln = 0; ln < d_fine_connector_widths.size(); ln++) {
      int* tmp_array = &d_fine_connector_widths[ln][0];
      fine_connector_widths_db->getIntegerArray(level_names[ln], tmp_array,
         d_dim.getValue());
   }

   for (int i = 0; i < d_number_levels; i++) {

      tbox::Pointer<tbox::Database> level_database =
         database->getDatabase(level_names[i]);

      d_patch_levels[i] = d_patch_level_factory->allocate(
            level_database,
            d_grid_geometry,
            d_patch_descriptor,
            component_selector,
            d_patch_factory,
            false);
   }
   /*
    * Compute Connectors.
    * BTNG FIXME: This should be replaced by writing edges to
    * restart and reading them back.
    */
   for (int i = 0; i < d_number_levels; ++i) {
      for (int j = i - 1; j <= i + 1; ++j) {
         if (j >= 0 && j < d_number_levels) {
            const IntVector connector_width = getRequiredConnectorWidth(i, j);
            d_patch_levels[i]->getBoxLevel()->
            getPersistentOverlapConnectors().findOrCreateConnector(
               *d_patch_levels[j]->getBoxLevel(),
               connector_width);
         }
      }
   }

}

int PatchHierarchy::recursivePrint(
   std::ostream& os,
   const std::string& border,
   int depth)
{
   int totl_npatches = 0;
   int totl_ncells = 0;
   int nlevels = getNumberOfLevels();
   os << border << "Domain of hierarchy:\n" << d_domain_mapped_box_level.format(border, 2) << '\n'
      << border << "Number of levels = " << nlevels << '\n';
   if (depth > 0) {
      int ln;
      for (ln = 0; ln < nlevels; ++ln) {
         os << border << "Level " << ln << '/' << nlevels << "\n";
         tbox::Pointer<PatchLevel> level = getPatchLevel(ln);
         level->recursivePrint(os, border + "\t", depth - 1);
         totl_npatches += level->getGlobalNumberOfPatches();
         totl_ncells += level->getBoxLevel()->getGlobalNumberOfCells();
      }
      os << border << "Total number of patches = " << totl_npatches << "\n";
      os << border << "Total number of cells = " << totl_ncells << "\n";
   }
   return 0;
}

}
}

#endif<|MERGE_RESOLUTION|>--- conflicted
+++ resolved
@@ -665,46 +665,17 @@
       getGridGeometry(),
       tbox::SAMRAI_MPI::getSAMRAIWorld(),
       BoxLevel::GLOBALIZED);
-   for (int nb = 0; nb < d_number_blocks; nb++) {
-<<<<<<< HEAD
-      d_grid_geometry->computePhysicalDomainWithPeriodicImages(
-         domain_mapped_boxes[nb],
-=======
-      d_grid_geometry->computePhysicalDomain(d_domain_mapped_box_level,
->>>>>>> e0f1704e
-         IntVector::getOne(d_dim), BlockId(nb));
-   }
+   d_grid_geometry->computePhysicalDomain(d_domain_mapped_box_level,
+      IntVector::getOne(d_dim));
 
    // Initialize the multiblock domain search tree.
-<<<<<<< HEAD
-   BoxSet multiblock_mapped_boxes;
-   for (int nb = 0; nb < d_number_blocks; nb++) {
-      multiblock_mapped_boxes.insert(
-         domain_mapped_boxes[nb].begin(),
-         domain_mapped_boxes[nb].end());
-   }
-=======
->>>>>>> e0f1704e
    d_domain_search_tree_periodic.generateTree(
       d_grid_geometry,
       d_domain_mapped_box_level.getBoxes());
 
    // Generate the non-periodic multiblock domain search tree.
    if (PeriodicShiftCatalog::getCatalog(d_dim)->isPeriodic()) {
-<<<<<<< HEAD
-      BoxSet multiblock_mapped_boxes_noperiodic;
-      for (BoxSet::Iterator ni = multiblock_mapped_boxes.begin();
-           ni != multiblock_mapped_boxes.end(); ++ni) {
-         if (!(*ni).isPeriodicImage()) {
-            multiblock_mapped_boxes_noperiodic.insert(
-               multiblock_mapped_boxes_noperiodic.end(),
-               *ni);
-         }
-      }
-      d_domain_search_tree.generateTree(
-=======
       d_domain_search_tree.generateNonPeriodicTree(
->>>>>>> e0f1704e
          d_grid_geometry,
          d_domain_mapped_box_level.getBoxes());
    } else {
@@ -727,10 +698,6 @@
       multiblock_complement_boxes.insert(
          std::pair<BlockId, BoxList>(block_id, complement_boxes));
 
-//      multiblock_complement_boxes[block_id].pushBack(
-//         hier::Box::getUniverse(d_dim));
-//      multiblock_complement_boxes[block_id].removeIntersections(
-//         d_domain_search_tree_periodic.getSingleBlockBoxTree(block_id));
    }
 
    d_complement_searchtree.generateTree(
