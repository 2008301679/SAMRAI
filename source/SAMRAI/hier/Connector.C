--- conflicted
+++ resolved
@@ -68,14 +68,9 @@
    d_ratio(tbox::Dimension::getInvalidDimension()),
    d_ratio_is_exact(false),
    d_head_coarser(false),
-<<<<<<< HEAD
    d_relationships(tbox::Dimension::getInvalidDimension()),
    d_global_relationships(tbox::Dimension::getInvalidDimension()),
-=======
-   d_relationships(),
-   d_global_relationships(),
    d_mpi(tbox::SAMRAI_MPI::commNull),
->>>>>>> 63e3ccff
    d_parallel_state(BoxLevel::DISTRIBUTED),
    d_global_number_of_neighbor_sets(0),
    d_global_number_of_relationships(0),
@@ -123,14 +118,9 @@
    d_base_width(base_width.getDim(), 0),
    d_ratio(base_width.getDim(), 0),
    d_head_coarser(false),
-<<<<<<< HEAD
    d_relationships(base_width.getDim()),
    d_global_relationships(base_width.getDim()),
-=======
-   d_relationships(),
-   d_global_relationships(),
    d_mpi(base_mapped_box_level.getMPI()),
->>>>>>> 63e3ccff
    d_parallel_state(BoxLevel::DISTRIBUTED),
    d_global_number_of_neighbor_sets(0),
    d_global_number_of_relationships(0),
@@ -161,14 +151,9 @@
    d_base_width(base_width.getDim(), 0),
    d_ratio(base_width.getDim(), 0),
    d_head_coarser(false),
-<<<<<<< HEAD
    d_relationships(base_width.getDim()),
    d_global_relationships(base_width.getDim()),
-=======
-   d_relationships(),
-   d_global_relationships(),
    d_mpi(base_mapped_box_level.getMPI()),
->>>>>>> 63e3ccff
    d_parallel_state(BoxLevel::DISTRIBUTED),
    d_global_number_of_neighbor_sets(0),
    d_global_number_of_relationships(0),
@@ -253,16 +238,10 @@
       global_nabrs.insert(neighbors.setBegin(),
                           neighbors.setEnd());
    }
-<<<<<<< HEAD
-   if (mapped_box_id.getOwnerRank() == d_rank) {
+   if (mapped_box_id.getOwnerRank() == getBase().getMPI().getRank()) {
       NeighborSet& nabrs = d_relationships.getNeighborSet(mapped_box_id, dim);
       nabrs.insert(neighbors.setBegin(),
                    neighbors.setEnd());
-=======
-   if (mapped_box_id.getOwnerRank() == getBase().getMPI().getRank()) {
-      d_relationships[mapped_box_id].insert(neighbors.begin(),
-         neighbors.end());
->>>>>>> 63e3ccff
    }
 }
 
@@ -339,12 +318,8 @@
          << "base:\n" << getBase().format("", 2));
    }
 #endif
-<<<<<<< HEAD
    const tbox::Dimension& dim = d_ratio.getDim();
-   if (mapped_box_id.getOwnerRank() == d_rank) {
-=======
    if (mapped_box_id.getOwnerRank() == getBase().getMPI().getRank()) {
->>>>>>> 63e3ccff
       if (d_parallel_state == BoxLevel::GLOBALIZED) {
          d_global_relationships.clearNeighborSet(mapped_box_id);
          d_global_relationships.insertNeighborSet(mapped_box_id, neighbors);
@@ -971,11 +946,7 @@
       for (BoxSet::ConstIterator na = nabrs.begin();
            na != nabrs.end();
            ++na) {
-<<<<<<< HEAD
-         if ((*na).getOwnerRank() != d_rank) {
-=======
-         if (na->getOwnerRank() != getBase().getMPI().getRank()) {
->>>>>>> 63e3ccff
+         if ((*na).getOwnerRank() != getBase().getMPI().getRank()) {
             return false;
          }
       }
