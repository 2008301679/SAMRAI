/*************************************************************************
 *
 * This file is part of the SAMRAI distribution.  For full copyright
 * information, see COPYRIGHT and COPYING.LESSER.
 *
 * Copyright:     (c) 1997-2011 Lawrence Livermore National Security, LLC
 * Description:   Base class for geometry management in AMR hierarchy
 *
 ************************************************************************/

#ifndef included_hier_GridGeometry_C
#define included_hier_GridGeometry_C

#include "SAMRAI/SAMRAI_config.h"

#include "SAMRAI/hier/GridGeometry.h"

#include "SAMRAI/hier/BoundaryLookupTable.h"
#include "SAMRAI/hier/Box.h"
#include "SAMRAI/hier/BoxContainerIterator.h"
#include "SAMRAI/hier/BoxContainerConstIterator.h"
#include "SAMRAI/hier/BoxList.h"
#include "SAMRAI/hier/BoxLevel.h"
#include "SAMRAI/hier/IntVector.h"
#include "SAMRAI/hier/BoxSetSingleBlockIterator.h"
#include "SAMRAI/hier/Patch.h"
#include "SAMRAI/hier/PatchDescriptor.h"
#include "SAMRAI/hier/PatchLevel.h"
#include "SAMRAI/hier/PeriodicShiftCatalog.h"
#include "SAMRAI/hier/RealBoxConstIterator.h"
#include "SAMRAI/tbox/SAMRAI_MPI.h"
#include "SAMRAI/tbox/Pointer.h"
#include "SAMRAI/tbox/RestartManager.h"
#include "SAMRAI/tbox/StartupShutdownManager.h"
#include "SAMRAI/tbox/TimerManager.h"
#include "SAMRAI/tbox/Timer.h"
#include "SAMRAI/tbox/Utilities.h"

#include <map>
#include <stdlib.h>

#define HIER_GRID_GEOMETRY_VERSION (3)

#ifndef SAMRAI_INLINE
#include "SAMRAI/hier/GridGeometry.I"
#endif

#if !defined(__BGL_FAMILY__) && defined(__xlC__)
/*
 * Suppress XLC warnings
 */
#pragma report(disable, CPPC5334)
#pragma report(disable, CPPC5328)
#endif

namespace SAMRAI {
namespace hier {

tbox::StartupShutdownManager::Handler
GridGeometry::s_initialize_handler(
   GridGeometry::initializeCallback,
   0,
   0,
   GridGeometry::finalizeCallback,
   tbox::StartupShutdownManager::priorityTimers);

tbox::Pointer<tbox::Timer> GridGeometry::t_find_patches_touching_boundaries;
tbox::Pointer<tbox::Timer> GridGeometry::t_touching_boundaries_init;
tbox::Pointer<tbox::Timer> GridGeometry::t_touching_boundaries_loop;
tbox::Pointer<tbox::Timer> GridGeometry::t_set_geometry_on_patches;
tbox::Pointer<tbox::Timer> GridGeometry::t_set_boundary_boxes;
tbox::Pointer<tbox::Timer> GridGeometry::t_set_geometry_data_on_patches;
tbox::Pointer<tbox::Timer> GridGeometry::t_compute_boundary_boxes_on_level;
tbox::Pointer<tbox::Timer> GridGeometry::t_get_boundary_boxes;

/*
 *************************************************************************
 *
 * Constructors for GridGeometry.  Both set up operator
 * handlers.  However, one initializes data members based on arguments.
 * The other initializes the object based on input database information.
 *
 *************************************************************************
 */
GridGeometry::GridGeometry(
   const tbox::Dimension& dim,
   const std::string& object_name,
   tbox::Pointer<TransferOperatorRegistry> op_reg,
   tbox::Pointer<tbox::Database> input_db,
   bool register_for_restart):
   d_dim(dim),
   d_object_name(object_name),
   d_physical_domain(1),
   d_domain_tree(0),
   d_domain_with_images(1),
   d_periodic_shift(IntVector::getZero(d_dim)),
   d_max_data_ghost_width(IntVector(d_dim, -1)),
   d_has_enhanced_connectivity(false),
   d_transfer_operator_registry(op_reg)
{
   TBOX_ASSERT(!object_name.empty());
   TBOX_ASSERT(!input_db.isNull());

   d_registered_for_restart = register_for_restart;

   if (d_registered_for_restart) {
      tbox::RestartManager::getManager()->
      registerRestartItem(getObjectName(), this);
   }

   bool is_from_restart = tbox::RestartManager::getManager()->isFromRestart();
   if (is_from_restart && d_registered_for_restart) {
      getFromRestart();
   }

   getFromInput(input_db, is_from_restart);
}

/*
 *************************************************************************
 *
 * Constructors for GridGeometry.  Both set up operator
 * handlers.  However, one initializes data members based on arguments.
 * The other initializes the object based on input database information.
 *
 *************************************************************************
 */
GridGeometry::GridGeometry(
   const tbox::Dimension& dim,
   const std::string& object_name,
   tbox::Pointer<TransferOperatorRegistry> op_reg):
   d_dim(dim),
   d_object_name(object_name),
   d_physical_domain(1),
   d_domain_tree(0),
   d_domain_with_images(1),
   d_periodic_shift(IntVector::getZero(d_dim)),
   d_max_data_ghost_width(IntVector(d_dim, -1)),
   d_number_blocks(1),
   d_number_of_block_singularities(0),
   d_block_neighbors(1),
   d_singularity(1),
   d_singularity_indices(1),
   d_reduced_connect(1),
   d_has_enhanced_connectivity(false),
   d_transfer_operator_registry(op_reg)
{
   TBOX_ASSERT(!object_name.empty());

   d_registered_for_restart = false;

}

GridGeometry::GridGeometry(
   const std::string& object_name,
   const tbox::Array<BoxList>& domain,
   tbox::Pointer<TransferOperatorRegistry> op_reg,
   bool register_for_restart):
   d_dim((*(domain[0].begin())).getDim()),
   d_object_name(object_name),
   d_physical_domain(domain),
   d_domain_tree(0),
   d_domain_with_images(1),
   d_periodic_shift(IntVector::getZero(d_dim)),
   d_max_data_ghost_width(IntVector(d_dim, -1)),
   d_number_of_block_singularities(0),
   d_has_enhanced_connectivity(false),
   d_transfer_operator_registry(op_reg)
{
   TBOX_ASSERT(!object_name.empty());
   TBOX_ASSERT(domain.size() > 0);

   d_registered_for_restart = register_for_restart;
   if (d_registered_for_restart) {
      tbox::RestartManager::getManager()->
      registerRestartItem(getObjectName(), this);
   }

   d_number_blocks = domain.size();
   d_reduced_connect.resizeArray(d_number_blocks, false);
   d_block_neighbors.resizeArray(d_number_blocks);

   setPhysicalDomain(domain);

}

/*
 *************************************************************************
 *
 * Empty destructor.
 *
 *************************************************************************
 */

GridGeometry::~GridGeometry()
{
   if (d_registered_for_restart) {
      tbox::RestartManager::getManager()->unregisterRestartItem(getObjectName());
   }
}

/*
 *************************************************************************
 *
 * Compute boundary boxes for all patches in patch level.  The domain
 * array describes the interior of the level index space.  Note that
 * boundaries is assumed to be an array of DIM * #patches Arrays of
 * BoundaryBoxes.
 *
 *************************************************************************
 */

void GridGeometry::computeBoundaryBoxesOnLevel(
   std::map<BoxId, PatchBoundaries>& boundaries,
   const PatchLevel& level,
   const IntVector& periodic_shift,
   const IntVector& ghost_width,
   const tbox::Array<BoxList>& domain,
   bool do_all_patches) const
{
   TBOX_DIM_ASSERT_CHECK_DIM_ARGS3(d_dim,
      level,
      periodic_shift,
      ghost_width);

   t_compute_boundary_boxes_on_level->start();
#ifdef DEBUG_CHECK_ASSERTIONS
   TBOX_ASSERT(ghost_width >= IntVector::getZero(ghost_width.getDim()));

   int num_per_dirs = 0;
   for (int i = 0; i < d_dim.getValue(); i++) {
      if (periodic_shift(i)) {
         num_per_dirs++;
      }
   }
   if (num_per_dirs > 0) {
      TBOX_ASSERT(domain.size() == 1);
   }
#endif

   for (PatchLevel::Iterator ip(&level); ip; ip++) {
      tbox::Pointer<Patch> patch = *ip;
      const BoxId& patch_id = patch->getBox().getId();
      const int block_num = patch_id.getBlockId().getBlockValue();

      if (patch->getPatchGeometry()->getTouchesRegularBoundary() ||
          do_all_patches) {

         const Box& box(patch->getBox());

         /*
          * patch_boundaries is an array of DIM BoxLists for each patch.
          * patch_boundaries[DIM-1] will store boundary boxes of the
          * mapped_box type. If DIM > 1, patch_boundaries[DIM-2] will store
          * boundary boxes of the edge type, and if DIM > 2,
          * patch_boundaries[DIM-3] will store boundary boxes of the face
          * type.
          */

         /*
          * Create new map element if one does not exist.
          * Note can't use [] as this requires a default ctor which we do
          * not have for PatchBoundaries.
          */
         std::map<BoxId, PatchBoundaries>::iterator iter(
            boundaries.find(patch_id));
         if (iter == boundaries.end()) {
            std::pair<BoxId, PatchBoundaries> new_boundaries(patch_id,
                                                             PatchBoundaries(d_dim));
            iter = boundaries.insert(iter, new_boundaries);
         }
         getBoundaryBoxes((*iter).second, box, domain[block_num],
            ghost_width, periodic_shift);

#ifdef DEBUG_CHECK_ASSERTIONS
         for (int j = 0; j < d_dim.getValue(); j++) {
            iter = (boundaries.find(patch_id));
            TBOX_ASSERT(iter != boundaries.end());
            for (int k = 0; k < ((*iter).second)[j].getSize(); k++) {
               TBOX_ASSERT(checkBoundaryBox(((*iter).second)[j][k], *patch,
                     domain[block_num], num_per_dirs, ghost_width));
            }
         }
#endif
      }
   }
   t_compute_boundary_boxes_on_level->stop();
}

/*
 *************************************************************************
 *
 * For each patch in the level, use box intersection operation to
 * determine what kind of boundaries, if any the patch touches.  Call
 * Patch functions to set flags that store this information once it
 * is found.
 *
 *************************************************************************
 */

void GridGeometry::findPatchesTouchingBoundaries(
   std::map<BoxId, TwoDimBool>& touches_regular_bdry,
   std::map<BoxId, TwoDimBool>& touches_periodic_bdry,
   const PatchLevel& level,
   const IntVector& periodic_shift,
   const tbox::Array<BoxList>& domain) const
{
   TBOX_DIM_ASSERT_CHECK_ARGS2(level, periodic_shift);

   tbox::Array<tbox::Pointer<BoxTree> > domain_tree(d_number_blocks);
   for (int nb = 0; nb < d_number_blocks; nb++) {
      domain_tree[nb] = new BoxTree(d_dim, domain[nb], BlockId(nb));
   }
   findPatchesTouchingBoundaries(touches_regular_bdry,
      touches_periodic_bdry,
      level,
      periodic_shift,
      domain_tree);
}

void GridGeometry::findPatchesTouchingBoundaries(
   std::map<BoxId, TwoDimBool>& touches_regular_bdry,
   std::map<BoxId, TwoDimBool>& touches_periodic_bdry,
   const PatchLevel& level,
   const IntVector& periodic_shift,
   const tbox::Array<tbox::Pointer<BoxTree> >& domain_tree) const
{
   TBOX_DIM_ASSERT_CHECK_ARGS2(level, periodic_shift);

   t_find_patches_touching_boundaries->start();

   t_touching_boundaries_init->start();
   touches_regular_bdry.clear();
   touches_periodic_bdry.clear();
   t_touching_boundaries_init->stop();

   t_touching_boundaries_loop->start();
   for (PatchLevel::Iterator ip(&level); ip; ip++) {
      tbox::Pointer<Patch> patch = *ip;
      const Box& box(patch->getBox());
      const int block_number = patch->getBox().getBlockId().getBlockValue();

      std::map<BoxId, TwoDimBool>::iterator iter_touches_regular_bdry(
         touches_regular_bdry.find(ip->getBox().getId()));
      if (iter_touches_regular_bdry == touches_regular_bdry.end()) {
         iter_touches_regular_bdry = touches_regular_bdry.insert(
               iter_touches_regular_bdry,
               std::pair<BoxId, TwoDimBool>(ip->getBox().getId(), TwoDimBool(d_dim)));
      }

      std::map<BoxId, TwoDimBool>::iterator iter_touches_periodic_bdry(
         touches_periodic_bdry.find(ip->getBox().getId()));
      if (iter_touches_periodic_bdry == touches_periodic_bdry.end()) {
         iter_touches_periodic_bdry = touches_periodic_bdry.insert(
               iter_touches_periodic_bdry,
               std::pair<BoxId, TwoDimBool>(ip->getBox().getId(), TwoDimBool(d_dim)));
      }

      computeBoxTouchingBoundaries((*iter_touches_regular_bdry).second,
         (*iter_touches_periodic_bdry).second,
         box,
         periodic_shift,
         *(domain_tree[block_number]));
   }
   t_touching_boundaries_loop->stop();
   t_find_patches_touching_boundaries->stop();
}

void GridGeometry::computeBoxTouchingBoundaries(
   TwoDimBool& touches_regular_bdry,
   TwoDimBool& touches_periodic_bdry,
   const Box& box,
   const IntVector& periodic_shift,
   const BoxTree& domain_tree) const
{
   TBOX_DIM_ASSERT_CHECK_ARGS2(box, periodic_shift);

   /*
    * Create a list of boxes inside a mapped_box_level of one cell outside the
    * patch.  Remove the intersections with the domain's interior, so that only
    * boxes outside the physical domain (if any) remain in the list.
    */
   BoxList bdry_list(Box::grow(box, IntVector::getOne(d_dim)));
   bdry_list.removeIntersections(domain_tree);
   const bool touches_any_boundary = (bdry_list.size() > 0);

   if (!touches_any_boundary) {
      for (int d = 0; d < d_dim.getValue(); ++d) {
         touches_regular_bdry(d, 0) = touches_periodic_bdry(d, 0) =
               touches_regular_bdry(d, 1) = touches_periodic_bdry(d, 1) = false;
      }
   } else {
      bool bdry_located = false;
      for (int nd = 0; nd < d_dim.getValue(); nd++) {
         BoxList lower_list(bdry_list);
         BoxList upper_list(bdry_list);

         Box test_box(box);

         test_box.growLower(nd, 1);
         lower_list.intersectBoxes(test_box); // performance ok.  lower_list is short.

         test_box = box;
         test_box.growUpper(nd, 1);
         upper_list.intersectBoxes(test_box); // performance ok.  upper_list is short.

         if (lower_list.size()) {
            // Touches regular or periodic bdry on lower side.
            touches_periodic_bdry(nd, 0) = (periodic_shift(nd) != 0);
            touches_regular_bdry(nd, 0) = (periodic_shift(nd) == 0);
            bdry_located = true;
         }

         if (upper_list.size()) {
            // Touches regular or periodic bdry on upper side.
            touches_periodic_bdry(nd, 1) = (periodic_shift(nd) != 0);
            touches_regular_bdry(nd, 1) = (periodic_shift(nd) == 0);
            bdry_located = true;
         }
      }

      /*
       * By this point, bdry_located will have been set to true almost
       * every time whenever touches_any_boundary is true.  The only way
       * it will not be true is if the domain is not a parallelpiped, and
       * the patch touches the boundary only at a location such as the
       * concave corner of an L-shaped domain.
       */
      if (!bdry_located) {
         for (int nd = 0; nd < d_dim.getValue(); nd++) {
            touches_periodic_bdry(nd, 0) = touches_periodic_bdry(nd, 1) = false;

            bool lower_side = false;
            bool upper_side = false;
            for (BoxContainer::Iterator bl(bdry_list); bl != bdry_list.end(); ++bl) {
               if (bl().lower() (nd) < box.lower(nd)) {
                  lower_side = true;
               }
               if (bl().upper() (nd) > box.upper(nd)) {
                  upper_side = true;
               }
               if (lower_side && upper_side) {
                  break;
               }
            }
            touches_regular_bdry(nd, 0) = lower_side;
            touches_regular_bdry(nd, 1) = upper_side;
         }
      }
   }
}

/*
 *************************************************************************
 *
 * Set geometry data for each patch on level.
 *
 *************************************************************************
 */

void GridGeometry::setGeometryOnPatches(
   PatchLevel& level,
   const IntVector& ratio_to_level_zero,
   std::map<BoxId, TwoDimBool>& touches_regular_bdry,
   std::map<BoxId, TwoDimBool>& touches_periodic_bdry,
   bool defer_boundary_box_creation)
{
   TBOX_DIM_ASSERT_CHECK_ARGS3(*this, level, ratio_to_level_zero);

   t_set_geometry_on_patches->start();
#ifdef DEBUG_CHECK_ASSERTIONS
   /*
    * All components of ratio must be nonzero.  Additionally,
    * all components not equal to 1 must have the same sign.
    */
   TBOX_ASSERT(ratio_to_level_zero != IntVector::getZero(d_dim));
   if (d_dim.getValue() > 1) {
      for (int i = 0; i < d_dim.getValue(); i++) {
         TBOX_ASSERT((ratio_to_level_zero(i)
                      * ratio_to_level_zero((i + 1) % d_dim.getValue()) > 0)
            || (ratio_to_level_zero(i) == 1)
            || (ratio_to_level_zero((i + 1) % d_dim.getValue()) == 1));
      }
   }
#endif

   t_set_geometry_data_on_patches->start();
   for (PatchLevel::Iterator ip(&level); ip; ip++) {
      tbox::Pointer<Patch> patch = *ip;
      setGeometryDataOnPatch(*patch, ratio_to_level_zero,
         (*touches_regular_bdry.find(ip->getBox().getId())).second,
         (*touches_periodic_bdry.find(ip->getBox().getId())).second);
   }
   t_set_geometry_data_on_patches->stop();

   if (!defer_boundary_box_creation) {
      setBoundaryBoxes(level);
   }
   t_set_geometry_on_patches->stop();
}

/*
 *************************************************************************
 *
 * Set boundary boxes for each patch on level.
 *
 *************************************************************************
 */

void GridGeometry::setBoundaryBoxes(
   PatchLevel& level)
{
   TBOX_DIM_ASSERT_CHECK_ARGS2(*this, level);

   t_set_boundary_boxes->start();
   std::map<BoxId, PatchBoundaries> boundaries;

   tbox::Array<BoxList> domain(level.getPhysicalDomainArray());

   IntVector ghost_width(
      level.getPatchDescriptor()->getMaxGhostWidth(d_dim));

   if (d_max_data_ghost_width != -1 &&
       !(ghost_width <= d_max_data_ghost_width)) {

      TBOX_ERROR("Error in GridGeometry object with name = "
         << d_object_name << ": in computeMaxGhostWidth():  "
         << "Cannot add variables and increase maximum ghost "
         << "width after creating the GridGeometry!");
   }

   d_max_data_ghost_width = ghost_width;

   computeBoundaryBoxesOnLevel(
      boundaries,
      level,
      getPeriodicShift(IntVector::getOne(d_dim)),
      d_max_data_ghost_width,
      domain);

   for (std::map<BoxId, PatchBoundaries>::const_iterator mi = boundaries.begin();
        mi != boundaries.end(); ++mi) {
      tbox::Pointer<Patch> patch = level.getPatch((*mi).first);
      patch->getPatchGeometry()->setBoundaryBoxesOnPatch((*mi).second.getArrays());
   }

   t_set_boundary_boxes->stop();
}

/*
 *************************************************************************
 *
 * Create PatchGeometry geometry object, initializing its
 * boundary and assigning it to the given patch.
 *
 *************************************************************************
 */

void GridGeometry::setGeometryDataOnPatch(
   Patch& patch,
   const IntVector& ratio_to_level_zero,
   const PatchGeometry::TwoDimBool& touches_regular_bdry,
   const PatchGeometry::TwoDimBool& touches_periodic_bdry)
const
{
#ifdef DEBUG_CHECK_ASSERTIONS
   const tbox::Dimension& dim(getDim());

   TBOX_DIM_ASSERT_CHECK_DIM_ARGS4(dim, patch, ratio_to_level_zero,
      touches_regular_bdry, touches_periodic_bdry);

   /*
    * All components of ratio must be nonzero.  Additionally,
    * all components not equal to 1 must have the same sign.
    */
   int i;
   for (i = 0; i < dim.getValue(); i++) {
      TBOX_ASSERT(ratio_to_level_zero(i) != 0);
   }
   if (dim > tbox::Dimension(1)) {
      for (i = 0; i < dim.getValue(); i++) {
         TBOX_ASSERT((ratio_to_level_zero(i)
                      * ratio_to_level_zero((i + 1) % dim.getValue()) > 0)
            || (ratio_to_level_zero(i) == 1)
            || (ratio_to_level_zero((i + 1) % dim.getValue()) == 1));
      }
   }
#endif

   tbox::Pointer<PatchGeometry>
   geometry(new PatchGeometry(ratio_to_level_zero,
               touches_regular_bdry,
               touches_periodic_bdry));

   patch.setPatchGeometry(geometry);

}

/*
 *************************************************************************
 *
 * Create and return pointer to coarsened version of this
 * grid geometry object coarsened by the given ratio.
 *
 *************************************************************************
 */

tbox::Pointer<GridGeometry>
GridGeometry::makeCoarsenedGridGeometry(
   const std::string& coarse_geom_name,
   const IntVector& coarsen_ratio,
   bool register_for_restart) const
{
   const tbox::Dimension& dim(getDim());

   TBOX_ASSERT(!coarse_geom_name.empty());
   TBOX_ASSERT(coarse_geom_name != getObjectName());
   TBOX_DIM_ASSERT_CHECK_DIM_ARGS1(dim, coarsen_ratio);
   TBOX_ASSERT(coarsen_ratio > IntVector::getZero(dim));

   tbox::Array<BoxList> coarse_domain(d_number_blocks);

   for (int b = 0; b < d_number_blocks; b++) {
      BlockId block_id(b);
      coarse_domain[b] = getPhysicalDomain(block_id);
      coarse_domain[b].coarsen(coarsen_ratio);

      /*
       * Need to check that domain can be coarsened by given ratio.
       */
      const BoxList& fine_domain = getPhysicalDomain(block_id);
      const int nboxes = fine_domain.size();
      BoxContainer::ConstIterator coarse_domain_itr(coarse_domain[b]);
      BoxContainer::ConstIterator fine_domain_itr(fine_domain);
      for (int ib = 0; ib < nboxes; ib++, ++coarse_domain_itr, ++fine_domain_itr) {
         Box testbox = Box::refine(*coarse_domain_itr, coarsen_ratio);
         if (!testbox.isSpatiallyEqual(*fine_domain_itr)) {
#ifdef DEBUG_CHECK_ASSERTIONS
            tbox::plog
            << "GridGeometry::makeCoarsenedGridGeometry : Box # "
            << ib << std::endl;
            tbox::plog << "   fine box = " << *fine_domain_itr << std::endl;
            tbox::plog << "f   coarse box = " << *coarse_domain_itr << std::endl;
            tbox::plog << "   refined coarse box = " << testbox << std::endl;
#endif
            TBOX_ERROR(
               "GridGeometry::makeCoarsenedGridGeometry() error...\n"
               << "    geometry object with name = " << getObjectName()
               << "\n    Cannot be coarsened by ratio " << coarsen_ratio
               << std::endl);
         }
      }
   }

   GridGeometry* coarse_geometry =
      new GridGeometry(coarse_geom_name,
         coarse_domain,
         d_transfer_operator_registry,
         register_for_restart);

   coarse_geometry->initializePeriodicShift(getPeriodicShift(
         IntVector::getOne(dim)));

   return tbox::Pointer<GridGeometry>(coarse_geometry);
}

/*
 *************************************************************************
 *
 * Create and return pointer to refined version of this
 * grid geometry object refined by the given ratio.
 *
 *************************************************************************
 */

tbox::Pointer<GridGeometry>
GridGeometry::makeRefinedGridGeometry(
   const std::string& fine_geom_name,
   const IntVector& refine_ratio,
   bool register_for_restart) const
{
   const tbox::Dimension& dim(getDim());

   TBOX_ASSERT(!fine_geom_name.empty());
   TBOX_ASSERT(fine_geom_name != getObjectName());
   TBOX_DIM_ASSERT_CHECK_DIM_ARGS1(dim, refine_ratio);
   TBOX_ASSERT(refine_ratio > IntVector::getZero(dim));

   tbox::Array<BoxList> fine_domain(d_number_blocks);

   for (int b = 0; b < d_number_blocks; b++) {
      fine_domain[b] = getPhysicalDomain(BlockId(b));
      fine_domain[b].refine(refine_ratio);
   }

   GridGeometry* fine_geometry =
      new GridGeometry(fine_geom_name,
         fine_domain,
         d_transfer_operator_registry,
         register_for_restart);

   fine_geometry->initializePeriodicShift(getPeriodicShift(
         IntVector::getOne(dim)));

   return tbox::Pointer<GridGeometry>(fine_geometry);
}

/*
 *************************************************************************
 * Checks to see if the version number for the class is the same as
 * as the version number of the restart file.
 * If they are equal, then the data from the database are read to local
 * variables and the setPhysicalDomain() method is called.
 *
 *************************************************************************
 */
void GridGeometry::getFromRestart()
{
   const tbox::Dimension dim(getDim());

   tbox::Pointer<tbox::Database> restart_db =
      tbox::RestartManager::getManager()->getRootDatabase();

   tbox::Pointer<tbox::Database> db;

   if (restart_db->isDatabase(getObjectName())) {
      db = restart_db->getDatabase(getObjectName());
   } else {
      TBOX_ERROR("Restart database corresponding to "
         << getObjectName() << " not found in the restart file.");
   }

   int ver = db->getInteger("HIER_GRID_GEOMETRY_VERSION");
   if (ver != HIER_GRID_GEOMETRY_VERSION) {
      TBOX_ERROR(
         getObjectName() << ":  "
                         << "Restart file version is different than class version.");
   }

   d_number_blocks = db->getInteger("d_number_blocks");

   std::string domain_name;
   tbox::Array<hier::BoxList> domain(d_number_blocks);

   for (int b = 0; b < d_number_blocks; b++) {
      domain_name = "d_physical_domain_" + tbox::Utilities::intToString(b);
      if (db->keyExists(domain_name)) {
         domain[b] = db->getDatabaseBoxArray(domain_name);
      } else {
         TBOX_ERROR(
            getObjectName() << ":  "
                            << "No '" << domain_name << "' restart data found for "
                            << "Block " << b << " physical domain. ");
      }
   }
   setPhysicalDomain(domain);

   hier::IntVector periodic_shift(dim);
   int* temp_shift = &periodic_shift[0];
   db->getIntegerArray("d_periodic_shift", temp_shift, dim.getValue());
   initializePeriodicShift(periodic_shift);

   d_has_enhanced_connectivity = db->getBool("d_has_enhanced_connectivity");
}

/*
 *************************************************************************
 *
 * Data is read from input only if the simulation is not from restart.
 * Otherwise, all values specifed in the input database are ignored.
 * In this method data from the database are read to local
 * variables and the setPhysicalDomain() method is called.
 *
 *************************************************************************
 */

void GridGeometry::getFromInput(
   tbox::Pointer<tbox::Database> db,
   bool is_from_restart)
{

   TBOX_ASSERT(!db.isNull());

   const tbox::Dimension dim(getDim());

   if (!is_from_restart) {

      d_number_blocks = db->getIntegerWithDefault("num_blocks", 1);

      std::string domain_name;
      tbox::Array<hier::BoxList> domain(d_number_blocks);

      for (int b = 0; b < d_number_blocks; b++) {

         domain_name = "domain_boxes_" + tbox::Utilities::intToString(b);

         if (db->keyExists(domain_name)) {
            domain[b] = db->getDatabaseBoxArray(domain_name);
            if (domain[b].size() == 0) {
               TBOX_ERROR(
                  getObjectName() << ":  "
                                  << "No boxes for " << domain_name
                                  << " array found in input.");
            }
         } else {
            TBOX_ERROR(
               getObjectName() << ":  "
                               << "Key data '" << domain_name << "' not found in input.");
         }
      }

      int pbc[tbox::Dimension::MAXIMUM_DIMENSION_VALUE];
      hier::IntVector per_bc(dim, 0);
      if (db->keyExists("periodic_dimension")) {
         db->getIntegerArray("periodic_dimension", pbc, dim.getValue());
         for (int i = 0; i < dim.getValue(); i++) {
            per_bc(i) = ((pbc[i] == 0) ? 0 : 1);
         }
      }

      setPhysicalDomain(domain);

      initializePeriodicShift(per_bc);
   }

   readBlockDataFromInput(db);
}

/*
 *************************************************************************
 *
 * Writes out version number and data members for the class.
 *
 *************************************************************************
 */

void GridGeometry::putToDatabase(
   tbox::Pointer<tbox::Database> db)
{
   TBOX_ASSERT(!db.isNull());

   const tbox::Dimension dim(getDim());

   db->putInteger("HIER_GRID_GEOMETRY_VERSION",
      HIER_GRID_GEOMETRY_VERSION);

   db->putInteger("d_number_blocks", d_number_blocks);

   std::string domain_name;

   for (int b = 0; b < d_number_blocks; b++) {

      domain_name = "d_physical_domain_" + tbox::Utilities::intToString(b);

      tbox::Array<tbox::DatabaseBox> temp_box_array =
         getPhysicalDomain(BlockId(b));

      db->putDatabaseBoxArray(domain_name, temp_box_array);
   }

   hier::IntVector level0_shift(getPeriodicShift(hier::IntVector::getOne(dim)));
   int* temp_shift = &level0_shift[0];
   db->putIntegerArray("d_periodic_shift", temp_shift, dim.getValue());

   db->putBool("d_has_enhanced_connectivity", d_has_enhanced_connectivity);
}

/*
 * ************************************************************************
 *
 * Compute the valid periodic shifts for the given box.
 *
 * ************************************************************************
 */

void GridGeometry::computeShiftsForBox(
   std::vector<IntVector>& shifts,
   const Box& box,
   const BoxTree& domain_search_tree,
   const IntVector& periodic_shift) const
{
   TBOX_DIM_ASSERT_CHECK_ARGS3(*this, box, periodic_shift);

   shifts.clear();

   int num_periodic_dirs = 0;

   for (int i = 0; i < d_dim.getValue(); i++) {
      if (periodic_shift(i) != 0) {
         num_periodic_dirs++;
      }
   }

   if (num_periodic_dirs > 0) {

      const PeriodicShiftCatalog* periodic_shift_catalog =
         PeriodicShiftCatalog::getCatalog(d_dim);

      shifts.reserve(periodic_shift_catalog->getNumberOfShifts());

      BoundaryLookupTable* blut =
         BoundaryLookupTable::getLookupTable(d_dim);

      const tbox::Array<int>& location_index_max =
         blut->getMaxLocationIndices();

      for (int d = 0; d < num_periodic_dirs; d++) {

         const int codim = d + 1;

         for (int loc = 0; loc < location_index_max[d]; loc++) {

            const tbox::Array<int>& dirs = blut->getDirections(loc, codim);

            bool need_to_test = true;
            for (int k = 0; k < dirs.size(); k++) {
               if (periodic_shift(dirs[k]) == 0) {
                  need_to_test = false;
                  break;
               }
            }

            if (need_to_test) {

               Box border(box);
               IntVector border_shift(d_dim, 0);

               tbox::Array<bool> is_upper(codim);
               for (int j = 0; j < codim; j++) {
                  if (blut->isUpper(loc, codim, j)) {
                     border.lower(dirs[j]) = box.upper(dirs[j]);
                     border.upper(dirs[j]) = box.upper(dirs[j]);
                     border_shift(dirs[j]) = 1;
                     is_upper[j] = true;
                  } else {
                     border.lower(dirs[j]) = box.lower(dirs[j]);
                     border.upper(dirs[j]) = box.lower(dirs[j]);
                     border_shift(dirs[j]) = -1;
                     is_upper[j] = false;
                  }
               }

               border.shift(border_shift);
               BoxList border_list(border);

               border_list.removeIntersections(domain_search_tree);

               if (border_list.size() > 0) {

                  const Box& domain_bound_box =
                     domain_search_tree.getBoundingBox();

                  if (codim == 1) {

                     IntVector new_shift(d_dim, 0);
                     if (is_upper[0]) {
                        new_shift(dirs[0]) =
                           -domain_bound_box.numberCells(dirs[0]);
                     } else {
                        new_shift(dirs[0]) =
                           domain_bound_box.numberCells(dirs[0]);
                     }
                     // shifts.addItem(new_shift);
                     shifts.insert(shifts.end(), new_shift);

                  } else {

                     bool shift_to_add = true;
                     for (int c = 0; c < codim; c++) {

                        if (is_upper[c]) {
                           if (border.upper(dirs[c]) <=
                               domain_bound_box.upper(dirs[c])) {
                              shift_to_add = false;
                              break;
                           }
                        } else {
                           if (border.lower(dirs[c]) >=
                               domain_bound_box.lower(dirs[c])) {
                              shift_to_add = false;
                              break;
                           }
                        }

                     }

                     if (shift_to_add) {
                        IntVector new_shift(d_dim, 0);
                        for (int b = 0; b < codim; b++) {
                           if (is_upper[b]) {
                              new_shift(dirs[b]) =
                                 -domain_bound_box.numberCells(dirs[b]);
                           } else {
                              new_shift(dirs[b]) =
                                 domain_bound_box.numberCells(dirs[b]);
                           }
                        }
                        // shifts.addItem(new_shift);
                        shifts.insert(shifts.end(), new_shift);
                     }
                  }
               }
            }
         }
      }
   }
}

/*
 *************************************************************************
 *
 * Decompose patch boundary region into pieces depending on spatial dim.
 *
 *************************************************************************
 */

void GridGeometry::getBoundaryBoxes(
   PatchBoundaries& patch_boundaries,
   const Box& box,
   const BoxList& domain_boxes,
   const IntVector& ghosts,
   const IntVector& periodic_shift) const
{
   TBOX_DIM_ASSERT_CHECK_ARGS4(*this, box, ghosts, periodic_shift);

   t_get_boundary_boxes->start();

   const Index ifirst = box.lower();
   const Index ilast = box.upper();

   int num_per_dirs = 0;
   for (int d = 0; d < d_dim.getValue(); d++) {
      num_per_dirs += (periodic_shift(d) ? 1 : 0);
   }

   if (num_per_dirs == d_dim.getValue()) {
      for (int k = 0; k < d_dim.getValue(); k++) {
         patch_boundaries[k].resizeArray(0, BoundaryBox(d_dim));
      }

   } else {
      BoundaryLookupTable* blut =
         BoundaryLookupTable::getLookupTable(d_dim);

      const tbox::Array<int>& location_index_max =
         blut->getMaxLocationIndices();
      tbox::Array<BoxList> codim_boxlist(d_dim.getValue());

      for (int d = 0; d < d_dim.getValue() - num_per_dirs; d++) {

         int codim = d + 1;

         patch_boundaries[d].resizeArray(location_index_max[d],
            BoundaryBox(d_dim));
         int bdry_array_size = location_index_max[d];
         int num_bboxes = 0;

         for (int loc = 0; loc < location_index_max[d]; loc++) {
            const tbox::Array<int>& dirs = blut->getDirections(loc, codim);

            tbox::Array<bool> periodic_dir(codim);
            bool all_is_per = true;
            for (int p = 0; p < codim; p++) {
               if (periodic_shift(dirs[p]) == 0) {
                  periodic_dir[p] = false;
                  all_is_per = false;
               } else {
                  periodic_dir[p] = true;
               }
            }

            if (!all_is_per) {
               Box border(box);
               IntVector border_shift(d_dim, 0);

               for (int i = 0; i < codim; i++) {
                  if (blut->isUpper(loc, codim, i)) {
                     border.lower(dirs[i]) = box.upper(dirs[i]);
                     border.upper(dirs[i]) = box.upper(dirs[i]);
                     border_shift(dirs[i]) = 1;
                  } else {
                     border.lower(dirs[i]) = box.lower(dirs[i]);
                     border.upper(dirs[i]) = box.lower(dirs[i]);
                     border_shift(dirs[i]) = -1;
                  }
               }

               // grow in non-dirs directions
               for (int j = 0; j < d_dim.getValue(); j++) {
                  bool dir_used = false;
                  for (int du = 0; du < codim; du++) {
                     if (dirs[du] == j) {
                        dir_used = true;
                        break;
                     }
                  }
                  if (!dir_used) {
                     border.upper(j) = ilast(j) + ghosts(j);
                     border.lower(j) = ifirst(j) - ghosts(j);
                  }
               }

               BoxList domain_list(domain_boxes);
               if (num_per_dirs != 0) {
                  domain_list.grow(periodic_shift);
               }

               /*
                * Intersect border_list with domain, then shift so that
                * true boundary boxes are outside domain.  Then remove
                * intersections with the domain.
                */

               BoxList border_list(border);
               border_list.intersectBoxes(domain_list); // Should use BoxTree here if possible.

               border_list.shift(border_shift);

               border_list.removeIntersections(domain_list);

               if (border_list.size() > 0) {
                  for (int bd = 0; bd < d; bd++) {
                     border_list.removeIntersections(codim_boxlist[bd]);

                     if (border_list.size() == 0) {
                        break;
                     }
                  }
               }

               if (border_list.size() > 0) {
                  border_list.coalesce();
                  for (BoxContainer::Iterator bl(border_list);
                       bl != border_list.end(); ++bl) {
                     if (num_bboxes == bdry_array_size) {
                        patch_boundaries[d].resizeArray(
                           bdry_array_size + location_index_max[d],
                           BoundaryBox(d_dim));
                        bdry_array_size = patch_boundaries[d].size();
                     }

                     BoundaryBox boundary_box(bl(), codim, loc);

                     patch_boundaries[d][num_bboxes] = boundary_box;

                     num_bboxes++;
                  }

                  codim_boxlist[d].spliceFront(border_list);
               }
            }

            if (loc + 1 == location_index_max[d]) {
               patch_boundaries[d].resizeArray(num_bboxes,
                  BoundaryBox(d_dim));
            }
         }
      }
   }
   t_get_boundary_boxes->stop();
}

/*
 *************************************************************************
 *
 * Compute physical domain for index space related to reference domain
 * by specified ratio.  If any entry of ratio is negative, the reference
 * domain will be coarsened.  Otherwise, it will be refined.
 *
 *************************************************************************
 */
#if 0
void GridGeometry::computePhysicalDomain(
   BoxList& domain,
   const IntVector& ratio_to_level_zero,
   const BlockId& block_id) const
{
   TBOX_DIM_ASSERT_CHECK_ARGS3(*this, domain, ratio_to_level_zero);

#ifdef DEBUG_CHECK_ASSERTIONS
   /*
    * All components of ratio must be nonzero.  Additionally, all components
    * of ratio not equal to 1 must have the same sign.
    */
   int i;
   for (i = 0; i < d_dim.getValue(); i++) {
      TBOX_ASSERT(ratio_to_level_zero(i) != 0);
   }
   if (d_dim.getValue() > 1) {
      for (i = 0; i < d_dim.getValue(); i++) {
         TBOX_ASSERT((ratio_to_level_zero(i)
                      * ratio_to_level_zero((i + 1) % d_dim.getValue()) > 0)
            || (ratio_to_level_zero(i) == 1)
            || (ratio_to_level_zero((i + 1) % d_dim.getValue()) == 1));
      }
   }
#endif

   domain = d_physical_domain[block_id.getBlockValue()];

   bool coarsen = false;
   IntVector tmp_rat = ratio_to_level_zero;
   for (int id = 0; id < d_dim.getValue(); id++) {
      if (ratio_to_level_zero(id) < 0) coarsen = true;
      tmp_rat(id) = abs(ratio_to_level_zero(id));
   }

   if (coarsen) {
      domain.coarsen(tmp_rat);
   } else {
      domain.refine(tmp_rat);
   }

}
#endif
/*
 *************************************************************************
 *
 * Compute physical domain for index space related to reference domain
 * by specified ratio.  If any entry of ratio is negative, the reference
 * domain will be coarsened.  Otherwise, it will be refined.
 *
 *************************************************************************
 */

void GridGeometry::computePhysicalDomain(
   BoxSet& domain_mapped_boxes,
   const IntVector& ratio_to_level_zero,
   const BlockId& block_id) const
{
   TBOX_DIM_ASSERT_CHECK_ARGS2(*this, ratio_to_level_zero);

#ifdef DEBUG_CHECK_ASSERTIONS
   /*
    * All components of ratio must be nonzero.  Additionally, all components
    * of ratio not equal to 1 must have the same sign.
    */
   int i;
   for (i = 0; i < d_dim.getValue(); i++) {
      TBOX_ASSERT(ratio_to_level_zero(i) != 0);
   }
   if (d_dim.getValue() > 1) {
      for (i = 0; i < d_dim.getValue(); i++) {
         TBOX_ASSERT((ratio_to_level_zero(i)
                      * ratio_to_level_zero((i + 1) % d_dim.getValue()) > 0)
            || (ratio_to_level_zero(i) == 1)
            || (ratio_to_level_zero((i + 1) % d_dim.getValue()) == 1));
      }
   }
#endif

   domain_mapped_boxes = d_physical_domain[block_id.getBlockValue()];

   if (ratio_to_level_zero != IntVector::getOne(d_dim)) {
      bool coarsen = false;
      IntVector tmp_rat = ratio_to_level_zero;
      for (int id = 0; id < d_dim.getValue(); id++) {
         if (ratio_to_level_zero(id) < 0) coarsen = true;
         tmp_rat(id) = abs(ratio_to_level_zero(id));
      }
      if (coarsen) {
         domain_mapped_boxes.coarsen(tmp_rat);
      } else {
         domain_mapped_boxes.refine(tmp_rat);
      }
   }
}

<<<<<<< HEAD
void GridGeometry::computePhysicalDomainWithPeriodicImages(
   BoxSet& domain_mapped_boxes,
=======
/*
 *************************************************************************
 *
 * Compute physical domain for index space related to reference domain
 * by specified ratio.  If any entry of ratio is negative, the reference
 * domain will be coarsened.  Otherwise, it will be refined.
 *
 *************************************************************************
 */

void GridGeometry::computePhysicalDomain(
   BoxLevel& box_level,
>>>>>>> e0f1704e
   const IntVector& ratio_to_level_zero,
   const BlockId& block_id) const
{
   TBOX_DIM_ASSERT_CHECK_ARGS2(*this, ratio_to_level_zero);

#ifdef DEBUG_CHECK_ASSERTIONS
   /*
    * All components of ratio must be nonzero.  Additionally, all components
    * of ratio not equal to 1 must have the same sign.
    */
   int i;
   for (i = 0; i < d_dim.getValue(); i++) {
      TBOX_ASSERT(ratio_to_level_zero(i) != 0);
   }
   if (d_dim.getValue() > 1) {
      for (i = 0; i < d_dim.getValue(); i++) {
         TBOX_ASSERT((ratio_to_level_zero(i)
                      * ratio_to_level_zero((i + 1) % d_dim.getValue()) > 0)
            || (ratio_to_level_zero(i) == 1)
            || (ratio_to_level_zero((i + 1) % d_dim.getValue()) == 1));
      }
   }
#endif

<<<<<<< HEAD
   domain_mapped_boxes = d_domain_with_images[block_id.getBlockValue()];
=======
   for (BoxSet::const_iterator itr = d_domain_mapped_box_sets[block_id.getBlockValue()].begin();
        itr != d_domain_mapped_box_sets[block_id.getBlockValue()].end();
        ++itr) {
      box_level.addBoxWithoutUpdate(*itr);
   }
>>>>>>> e0f1704e

   if (ratio_to_level_zero != IntVector::getOne(d_dim)) {
      bool coarsen = false;
      IntVector tmp_rat = ratio_to_level_zero;
      for (int id = 0; id < d_dim.getValue(); id++) {
<<<<<<< HEAD
         if (ratio_to_level_zero(id) < 0) coarsen = true;
         tmp_rat(id) = abs(ratio_to_level_zero(id));
      }
      if (coarsen) {
         domain_mapped_boxes.coarsen(tmp_rat);
      } else {
         domain_mapped_boxes.refine(tmp_rat);
      }
   }
}


=======
         if (ratio_to_level_zero(id) < 0) {
            coarsen = true;
         }
         tmp_rat(id) = abs(ratio_to_level_zero(id));
      }
      if (coarsen) {
         box_level.coarsenBoxes(box_level, tmp_rat, IntVector::getOne(d_dim));
      } else {
         box_level.refineBoxes(box_level, tmp_rat, IntVector::getOne(d_dim));
      }
   }
}

>>>>>>> e0f1704e
void GridGeometry::computePhysicalDomain(
   BoxSet& domain_mapped_boxes,
   const IntVector& ratio_to_level_zero) const
{
   TBOX_DIM_ASSERT_CHECK_ARGS2(*this, ratio_to_level_zero);

#ifdef DEBUG_CHECK_ASSERTIONS
   /*
    * All components of ratio must be nonzero.  Additionally, all components
    * of ratio not equal to 1 must have the same sign.
    */
   int i;
   for (i = 0; i < d_dim.getValue(); i++) {
      TBOX_ASSERT(ratio_to_level_zero(i) != 0);
   }
   if (d_dim.getValue() > 1) {
      for (i = 0; i < d_dim.getValue(); i++) {
         TBOX_ASSERT((ratio_to_level_zero(i)
                      * ratio_to_level_zero((i + 1) % d_dim.getValue()) > 0)
            || (ratio_to_level_zero(i) == 1)
            || (ratio_to_level_zero((i + 1) % d_dim.getValue()) == 1));
      }
   }
#endif

   for (int nb = 0; nb < d_number_blocks; nb++) {
      BoxSet block_domain_boxes = d_domain_with_images[nb];

      if (ratio_to_level_zero != IntVector::getOne(d_dim)) {
         bool coarsen = false;
         IntVector tmp_rat = ratio_to_level_zero;
         for (int id = 0; id < d_dim.getValue(); id++) {
            if (ratio_to_level_zero(id) < 0) coarsen = true;
            tmp_rat(id) = abs(ratio_to_level_zero(id));
         }
//         BoxSet tmp_mapped_boxes(d_dim);
         if (coarsen) {
            block_domain_boxes.coarsen(tmp_rat);
//            block_domain_boxes.coarsen(tmp_mapped_boxes, tmp_rat);
         } else {
            block_domain_boxes.refine(tmp_rat);
//            block_domain_boxes.refine(tmp_mapped_boxes, tmp_rat);
         }
//         block_domain_boxes.swap(tmp_mapped_boxes);
      }

      for (BoxSet::ConstIterator bi = block_domain_boxes.begin();
           bi != block_domain_boxes.end(); ++bi) {

         domain_mapped_boxes.insert(*bi);

      }
   }
}

void GridGeometry::computePhysicalDomain(
   BoxLevel& box_level,
   const IntVector& ratio_to_level_zero) const
{
   TBOX_DIM_ASSERT_CHECK_ARGS2(*this, ratio_to_level_zero);

#ifdef DEBUG_CHECK_ASSERTIONS
   /*
    * All components of ratio must be nonzero.  Additionally, all components
    * of ratio not equal to 1 must have the same sign.
    */
   int i;
   for (i = 0; i < d_dim.getValue(); i++) {
      TBOX_ASSERT(ratio_to_level_zero(i) != 0);
   }
   if (d_dim.getValue() > 1) {
      for (i = 0; i < d_dim.getValue(); i++) {
         TBOX_ASSERT((ratio_to_level_zero(i)
                      * ratio_to_level_zero((i + 1) % d_dim.getValue()) > 0)
            || (ratio_to_level_zero(i) == 1)
            || (ratio_to_level_zero((i + 1) % d_dim.getValue()) == 1));
      }
   }
#endif

   for (int nb = 0; nb < d_number_blocks; nb++) {
      BoxSet block_domain_boxes = d_domain_mapped_box_sets[nb];

      if (ratio_to_level_zero != IntVector::getOne(d_dim)) {
         bool coarsen = false;
         IntVector tmp_rat = ratio_to_level_zero;
         for (int id = 0; id < d_dim.getValue(); id++) {
            if (ratio_to_level_zero(id) < 0) coarsen = true;
            tmp_rat(id) = abs(ratio_to_level_zero(id));
         }
         BoxSet tmp_mapped_boxes;
         if (coarsen) {
            block_domain_boxes.coarsen(tmp_mapped_boxes, tmp_rat);
         } else {
            block_domain_boxes.refine(tmp_mapped_boxes, tmp_rat);
         }
         block_domain_boxes.swap(tmp_mapped_boxes);
      }

      BoxSet::const_iterator bi;
      for (bi = block_domain_boxes.begin();
           bi != block_domain_boxes.end(); ++bi) {

         box_level.addBoxWithoutUpdate(*bi);

      }
   }
}

/*
 *************************************************************************
 *
 * Set physical domain data member from input box array and determine
 * whether domain is a single box.
 *
 *************************************************************************
 */

void GridGeometry::setPhysicalDomain(
   const tbox::Array<BoxList>& domain)
{
   TBOX_ASSERT(domain.size() > 0);

   int number_blocks = domain.size();

   d_domain_is_single_box.resizeArray(number_blocks);
   d_physical_domain.resizeArray(number_blocks);
   d_domain_tree.resizeArray(number_blocks);
   d_domain_with_images.resizeArray(number_blocks);
   d_number_blocks = number_blocks;

   for (int b = 0; b < number_blocks; b++) {

      BlockId block_id(b);
      BoxList domain_boxes(domain[b]);
      BoxList bounding_box(domain_boxes.getBoundingBox());

      bounding_box.removeIntersections(domain_boxes);
      if (bounding_box.size() == 0) {
         d_domain_is_single_box[b] = true;
         d_physical_domain[b] = BoxList(domain_boxes.getBoundingBox());
      } else {
         d_domain_is_single_box[b] = false;
         d_physical_domain[b] = domain[b];
      }

      resetDomainBoxSet(block_id);

      d_domain_tree[b] = new BoxTree(d_dim,
            d_physical_domain[b],
            BlockId(b));
   }
}

/*
 *************************************************************************
 *
 * Reset the domain BoxSet based on current definition of
 * physical domain and periodic shift.
 *
 *************************************************************************
 */

void GridGeometry::resetDomainBoxSet(const BlockId& block_id)
{
   const int& block_number = block_id.getBlockValue();
   BoxContainer domain_set;
   BoxContainer::Iterator itr(d_physical_domain[block_number]);
   for (LocalId i(0); i < d_physical_domain[block_number].size(); ++i, ++itr) {
      Box mapped_box(*itr, i, 0, BlockId(block_number));
      d_domain_with_images[block_number].insert(mapped_box);
   }
   d_physical_domain[block_number].clear();
   d_physical_domain[block_number] = d_domain_with_images[block_number];

   const IntVector periodic_shift_distances = getPeriodicShift(
         IntVector::getOne(d_dim));
   bool is_periodic = false;
   for (int i = 0; i < d_dim.getValue(); i++) {
      if (periodic_shift_distances(i) != 0) {
         is_periodic = true;
         break;
      }
   }
   if (is_periodic) {

      PeriodicShiftCatalog::initializeShiftsByIndexDirections(d_periodic_shift);
      const PeriodicShiftCatalog* periodic_shift_catalog =
         PeriodicShiftCatalog::getCatalog(d_dim);

      // Add periodic images of the domain d_domain_with_images.
      std::vector<IntVector> shifts;
      const BoxSet& mapped_boxes =
         d_domain_with_images[block_number];
      for (RealBoxConstIterator ni(mapped_boxes); ni.isValid(); ++ni) {
         const Box& mapped_box = *ni;
         computeShiftsForBox(shifts,
            mapped_box,
            *d_domain_tree[block_number],
            periodic_shift_distances);
         for (std::vector<IntVector>::const_iterator si = shifts.begin();
              si != shifts.end(); ++si) {
            PeriodicId shift_number =
               periodic_shift_catalog->shiftDistanceToShiftNumber(*si);
            Box image_mapped_box(
               mapped_box,
               shift_number,
               IntVector::getOne(d_dim));
            d_domain_with_images[block_number].insert(image_mapped_box);
         }
      }
   }
}

/*
 *************************************************************************
 *
 * The argument is an IntVector of length DIM.  It is set to 1
 * for periodic directions and 0 for all other directions.  In the
 * periodic directions, the coarse-level shift is calculated and stored
 * in the IntVector d_periodic_shift. The shift is the number of cells
 * in each periodic direction and is zero in all other directions.
 *
 *************************************************************************
 */

void GridGeometry::initializePeriodicShift(
   const IntVector& directions)
{
   TBOX_DIM_ASSERT_CHECK_ARGS2(*this, directions);

   d_periodic_shift = directions;

   if (d_physical_domain.size() == 1) {

      int id;
      /*
       * Check incoming array and reset values if necessary.
       */
      for (id = 0; id < d_dim.getValue(); id++) {
         d_periodic_shift(id) = ((d_periodic_shift(id) == 0) ? 0 : 1);
      }

      /*
       * Check if the physical domain is valid for the specified
       * periodic conditions.  If so, compute the shift in each
       * dimension based on the the number of cells.
       */
      if (checkPeriodicValidity(d_physical_domain[0])) {

         BoxList domain_box_list(d_physical_domain[0]);
         Box bounding_box = domain_box_list.getBoundingBox();

         for (id = 0; id < d_dim.getValue(); id++) {
            d_periodic_shift(id) *= bounding_box.numberCells(id);
         }

      } else {
         TBOX_ERROR("Error in GridGeometry object with name = "
            << d_object_name << ": in intializePeriodicShift():  "
            << "Domain is not periodic for one (or more) of the dimensions "
            << "specified in the geometry input file!");
      }
   } else {
      TBOX_ASSERT(directions == IntVector::getZero(d_dim));
   }

   for (int b = 0; b < d_physical_domain.size(); b++) {
      resetDomainBoxSet(BlockId(b));
   }
}

/*
 *************************************************************************
 *
 * This returns an IntVector of length d_dim that is set to the width of
 * the domain in periodic directions and 0 in all other directions.
 * the argument contains the refinement ratio relative to the coarsest
 * level, which is multiplied by d_periodic_shift to get the return
 * vector.
 *
 *************************************************************************
 */

IntVector GridGeometry::getPeriodicShift(
   const IntVector& ratio_to_level_zero) const
{
   TBOX_DIM_ASSERT_CHECK_ARGS2(*this, ratio_to_level_zero);

#ifdef DEBUG_CHECK_ASSERTIONS
   /*
    * All components of ratio vector must be nonzero.  Additionally,
    * all components not equal to 1 must have the same sign.
    */
   int k;
   for (k = 0; k < d_dim.getValue(); k++) {
      TBOX_ASSERT(ratio_to_level_zero(k) != 0);
   }
   if (d_dim.getValue() > 1) {
      for (k = 0; k < d_dim.getValue(); k++) {
         TBOX_ASSERT((ratio_to_level_zero(k)
                      * ratio_to_level_zero((k + 1) % d_dim.getValue()) > 0)
            || (ratio_to_level_zero(k) == 1)
            || (ratio_to_level_zero((k + 1) % d_dim.getValue()) == 1));
      }
   }
#endif

   IntVector periodic_shift(d_dim);
   for (int i = 0; i < d_dim.getValue(); i++) {
      if (ratio_to_level_zero(i) > 0) {
         periodic_shift(i) = d_periodic_shift(i) * ratio_to_level_zero(i);
      } else {
         int abs_ratio = abs(ratio_to_level_zero(i));
         periodic_shift(i) = d_periodic_shift(i) / abs_ratio;
      }
   }
   return periodic_shift;
}

/*
 *************************************************************************
 *
 * This checks if the periodic directions given to the constructor are
 * valid for the domain.  Periodic directions are valid if the domain
 * has exactly two physical boundaries normal to the periodic direction.
 *
 *************************************************************************
 */

bool GridGeometry::checkPeriodicValidity(
   const BoxList& domain)
{
   bool is_valid = true;

   IntVector valid_direction(d_dim, 1);
   IntVector grow_direction(d_dim, 1);

   /*
    * Compute the bounding box of a "duplicate" domain + 1
    * cell and set the min and max indices of this grown box.
    */
   BoxList dup_domain(domain);

   Box domain_box = dup_domain.getBoundingBox();
   domain_box.grow(grow_direction);
   int i;
   Index min_index(d_dim, 0), max_index(d_dim, 0);
   for (i = 0; i < d_dim.getValue(); i++) {
      //set min/max of the bounding box
      min_index(i) = domain_box.lower(i);
      max_index(i) = domain_box.upper(i);
   }

   /*
    * Next, for each dimension, grow another "duplicate" domain
    * by 1.  Remove the intersections with the original domain,
    * and loop through the remaining box list, checking if the
    * upper index of the box matches the bounding box max or the
    * lower index of the box matches the bounding box min.  If
    * not, this dimension is not a valid periodic dimension.
    */
   for (i = 0; i < d_dim.getValue(); i++) {
      BoxList dup_domain2(domain);
      IntVector grow_one(d_dim, 0);
      grow_one(i) = 1;
      dup_domain2.grow(grow_one);
      dup_domain2.unorder();
      dup_domain2.removeIntersections(domain);

      BoxContainer::Iterator n(dup_domain2);
      for ( ; n != dup_domain2.end(); ++n) {
         Box this_box = n();
         Index box_lower = this_box.lower();
         Index box_upper = this_box.upper();
         if (d_periodic_shift(i) != 0) {
            if (!((box_lower(i) == min_index(i)) ||
                  (box_upper(i) == max_index(i)))) {
               valid_direction(i) = 0;
            }
         }
      }
   }

   for (i = 0; i < d_dim.getValue(); i++) {
      if ((valid_direction(i) == 0) &&
          (d_periodic_shift(i) != 0)) {
         is_valid = false;
      }
   }

   return is_valid;
}

/*
 *************************************************************************
 *
 * Perform an error check on a recently-constructed boundary box to
 * make sure that it is the proper size, is adjacent to a patch, and is
 * outside the physical domain.
 *
 *************************************************************************
 */

bool GridGeometry::checkBoundaryBox(
   const BoundaryBox& boundary_box,
   const Patch& patch,
   const BoxList& domain,
   const int num_per_dirs,
   const IntVector& max_data_ghost_width) const
{
   TBOX_DIM_ASSERT_CHECK_ARGS4(*this,
      boundary_box,
      patch,
      max_data_ghost_width);

   bool return_val = true;

   const Box& bbox = boundary_box.getBox();

   /*
    * Test to see that the box is of size 1 in at least 1 direction.
    */
   IntVector box_size(d_dim);

   for (int i = 0; i < d_dim.getValue(); i++) {
      box_size(i) = bbox.numberCells(i);
   }

   if (box_size.min() != 1) {
      return_val = false;
   }

   /*
    * Quick and dirty test to see that boundary box is adjacent to patch
    * boundary, or a patch boundary extended through the ghost region.
    */
   Box patch_box = patch.getBox();

   Box grow_patch_box(patch_box);

   grow_patch_box.grow(IntVector::getOne(d_dim));

   if (!grow_patch_box.isSpatiallyEqual((grow_patch_box + bbox))) {
      bool valid_box = false;
      grow_patch_box = patch_box;
      for (int j = 0; j < d_dim.getValue(); j++) {
         if (num_per_dirs == 0) {

            for (int k = 1; k < d_dim.getValue(); k++) {

               grow_patch_box.grow((j + k) % d_dim.getValue(),
                  max_data_ghost_width((j + k) % d_dim.getValue()));

            }

         } else {

            for (int k = 1; k < d_dim.getValue(); k++) {

               grow_patch_box.grow((j + k) % d_dim.getValue(),
                  2 * max_data_ghost_width((j + k) % d_dim.getValue()));

            }

         }
         grow_patch_box.grow(j, 1);
         if (grow_patch_box.isSpatiallyEqual((grow_patch_box + bbox))) {
            valid_box = true;
         }
         grow_patch_box = patch_box;
      }
      if (!valid_box) {
         return_val = false;
      }
   }

   /*
    * check that the boundary box is outside the physical domain.
    */
   BoxList domain_list(domain);
   domain_list.unorder(); 
   BoxList bbox_list(bbox);

   domain_list.intersectBoxes(bbox_list);

   if (domain_list.size()) {
      return_val = false;
   }

   return return_val;
}

/*
 ***************************************************************************
 * Read multiblock metadata from input database
 ***************************************************************************
 */
void GridGeometry::readBlockDataFromInput(
   const tbox::Pointer<tbox::Database>& input_db)
{
   TBOX_ASSERT(!input_db.isNull());

   d_singularity.resizeArray(d_number_blocks);
   d_singularity_indices.resizeArray(d_number_blocks);
   d_reduced_connect.resizeArray(d_number_blocks);
   d_block_neighbors.resizeArray(d_number_blocks);

   std::string sing_name;
   std::string neighbor_name;

   for (int i = 0; i < d_number_blocks; i++) {

      d_reduced_connect[i] = false;

   }

   for (d_number_of_block_singularities = 0; true; ++d_number_of_block_singularities) {

      sing_name = "Singularity" + tbox::Utilities::intToString(d_number_of_block_singularities);

      if (!input_db->keyExists(sing_name)) {
         break;
      }

      tbox::Pointer<tbox::Database> sing_db =
         input_db->getDatabase(sing_name);

      tbox::Array<int> blocks = sing_db->getIntegerArray("blocks");

      for (int i = 0; i < blocks.size(); i++) {

         const int block_number = blocks[i];

         std::string block_box_name = "sing_box_"
            + tbox::Utilities::intToString(block_number);

         Box sing_box(sing_db->getDatabaseBox(block_box_name));

         d_singularity[block_number].pushFront(sing_box);

         d_singularity_indices[block_number].push_back(d_number_of_block_singularities);
      }
   }

   for (int bn = 0; true; bn++) {
      neighbor_name = "BlockNeighbors" + tbox::Utilities::intToString(bn);

      if (!input_db->keyExists(neighbor_name)) {
         break;
      }
      tbox::Pointer<tbox::Database> pair_db =
         input_db->getDatabase(neighbor_name);

      BlockId block_a(pair_db->getInteger("block_a"));
      BlockId block_b(pair_db->getInteger("block_b"));
      Transformation::RotationIdentifier rotation_b_to_a;

      IntVector shift(d_dim, 0);
      if (d_dim.getValue() == 1) {
         rotation_b_to_a = Transformation::NO_ROTATE;
      } else {
         tbox::Array<std::string> rstr =
            pair_db->getStringArray("rotation_b_to_a");
         rotation_b_to_a = Transformation::getRotationIdentifier(rstr, d_dim);

         tbox::Array<int> b_array =
            pair_db->getIntegerArray("point_in_b_space");
         tbox::Array<int> a_array =
            pair_db->getIntegerArray("point_in_a_space");

         Index b_index(d_dim);
         Index a_index(d_dim);

         for (int p = 0; p < d_dim.getValue(); p++) {
            b_index(p) = b_array[p];
            a_index(p) = a_array[p];
         }

         Box b_box(b_index, b_index);
         Box a_box(a_index, a_index);

         b_box.rotate(rotation_b_to_a);
         Index b_rotated_point(b_box.lower());
         Index a_point = (a_box.lower());

         shift = a_point - b_rotated_point;
      }

      bool is_singularity =
         pair_db->getBoolWithDefault("is_singularity", false);

      registerNeighbors(block_a, block_b,
         rotation_b_to_a, shift, is_singularity);

   }

   if (d_number_blocks > 1) {
      for (int b = 0; b < d_number_blocks; b++) {
         BoxList pseudo_domain;
         getDomainOutsideBlock(pseudo_domain, BlockId(b));

         hier::BoxList physical_domain(d_physical_domain[b]);
         pseudo_domain.spliceFront(physical_domain);

         for (BoxContainer::Iterator
              si(d_singularity[b]); si != d_singularity[b].end(); ++si) {
            BoxList test_domain(pseudo_domain);
            test_domain.intersectBoxes(si());
            if (test_domain.size() == 0) {
               d_reduced_connect[b] = true;
               break;
            }
         }
      }
   }
}

/*
 * ************************************************************************
 *
 * Get a BoxList representing all of the domain outside the given block.
 *
 * ************************************************************************
 */

void
GridGeometry::getDomainOutsideBlock(
   BoxList& domain_outside_block,
   const BlockId& block_id) const
{
   for (tbox::List<Neighbor>::Iterator
        nei(d_block_neighbors[block_id.getBlockValue()]); nei; nei++) {
      hier::BoxList transformed_domain(nei().getTransformedDomain()); 
      domain_outside_block.spliceFront(transformed_domain);
   }
}

/*
 * ************************************************************************
 *
 * Register a neighbor relationship between two blocks.
 *
 * ************************************************************************
 */

void GridGeometry::registerNeighbors(
   const BlockId& block_a,
   const BlockId& block_b,
   const Transformation::RotationIdentifier rotation,
   const IntVector& shift,
   const int is_singularity)
{
   TBOX_DIM_ASSERT_CHECK_ARGS2(*this, shift);

   const int& a = block_a.getBlockValue();
   const int& b = block_b.getBlockValue();
   BoxList b_domain_in_a_space(d_physical_domain[b]);
   BoxList a_domain_in_b_space(d_physical_domain[a]);
   b_domain_in_a_space.unorder();
   a_domain_in_b_space.unorder();

   Transformation::RotationIdentifier back_rotation =
      Transformation::getReverseRotationIdentifier(rotation, d_dim);
   IntVector back_shift(d_dim);

   if (d_dim.getValue() == 2 || d_dim.getValue() == 3) {
      Transformation::calculateReverseShift(back_shift, shift, rotation);
   } else {
      TBOX_ERROR("GridGeometry::registerNeighbors error...\n"
         << "  object name = " << d_object_name
         << " Multiblock only works for 2D and 3D" << std::endl);
   }

   bool rotation_needed;
   if (rotation != 0) {
      rotation_needed = true;
   } else {
      rotation_needed = false;
   }

   if (rotation_needed) {
      b_domain_in_a_space.rotate(rotation);
      a_domain_in_b_space.rotate(back_rotation);
   }
   b_domain_in_a_space.shift(shift);
   a_domain_in_b_space.shift(back_shift);

   Transformation transformation(rotation, shift);
   Transformation back_transformation(back_rotation, back_shift);
   Neighbor neighbor_of_b(block_a, a_domain_in_b_space,
                          back_transformation,
                          is_singularity);
   Neighbor neighbor_of_a(block_b, b_domain_in_a_space,
                          transformation,
                          is_singularity);

   d_block_neighbors[a].addItem(neighbor_of_a);
   d_block_neighbors[b].addItem(neighbor_of_b);

   if (is_singularity) {
      d_has_enhanced_connectivity = true;
   }

}

/*
 *************************************************************************
 * Rotate and shift a box according to the rotation and shift that is
 * used to transform the index space of input_block into the
 * index space of base_block.
 *************************************************************************
 */

bool
GridGeometry::transformBox(
   Box& box,
   const IntVector& ratio,
   const BlockId& output_block,
   const BlockId& input_block) const
{
   TBOX_DIM_ASSERT_CHECK_ARGS3(*this, box, ratio);

   for (tbox::List<Neighbor>::Iterator
        ni(d_block_neighbors[output_block.getBlockValue()]); ni; ni++) {
      if (ni().getBlockId() == input_block) {
         IntVector refined_shift = (ni().getShift()) * (ratio);
         box.rotate(ni().getRotationIdentifier());
         box.shift(refined_shift);
         return true;
      }
   }
   return false;
}

/*
 * ************************************************************************
 *
 * Rotate and shift the boxes in the given array according to the
 * rotation and shift that is used to transformed the index space of
 * input_block into the index space of output_block.
 *
 * ************************************************************************
 */

bool
GridGeometry::transformBoxList(
   BoxList& boxes,
   const IntVector& ratio,
   const BlockId& output_block,
   const BlockId& input_block) const
{
   for (tbox::List<Neighbor>::Iterator
        ni(d_block_neighbors[output_block.getBlockValue()]); ni; ni++) {
      if (ni().getBlockId() == input_block) {
         IntVector refined_shift = (ni().getShift()) * (ratio);
         boxes.rotate(ni().getRotationIdentifier());
         boxes.shift(refined_shift);
         return true;
      }
   }
   return false;
}

/*
 * ************************************************************************
 *
 * Set block to be the domain of transformed_block in the index space of
 * base_block.
 *
 * ************************************************************************
 */

void
GridGeometry::getTransformedBlock(
   BoxList& block,
   const BlockId& base_block,
   const BlockId& transformed_block)
{
   for (tbox::List<Neighbor>::Iterator
        ni(d_block_neighbors[base_block.getBlockValue()]); ni; ni++) {
      if (ni().getBlockId() == transformed_block) {
         block = ni().getTransformedDomain();
         break;
      }
   }
}

/*
 * ************************************************************************
 *
 * Adjust all of the boundary boxes on the level so that they are
 * multiblock-aware.
 *
 * ************************************************************************
 */

void GridGeometry::adjustMultiblockPatchLevelBoundaries(
   PatchLevel& patch_level)
{
   TBOX_DIM_ASSERT_CHECK_ARGS2(*this, patch_level);
   TBOX_ASSERT(patch_level.getGridGeometry()->getNumberBlocks() == d_number_blocks);

   if (d_number_blocks > 1) {

      const BoxSet& d_mapped_boxes =
         patch_level.getBoxLevel()->getBoxes();

      IntVector gcw(patch_level.getPatchDescriptor()->getMaxGhostWidth(d_dim));

      for (int nb = 0; nb < d_number_blocks; nb++) {

         const BlockId block_id(nb);

         BoxList singularity(d_singularity[nb]);
         singularity.refine(patch_level.getRatioToLevelZero());

         BoxList pseudo_domain;

         for (tbox::List<GridGeometry::Neighbor>::Iterator
              nei(d_block_neighbors[nb]); nei; nei++) {
            hier::BoxList transformed_domain(nei().getTransformedDomain());
            pseudo_domain.spliceFront(transformed_domain);
         }

         pseudo_domain.refine(patch_level.getRatioToLevelZero());

         hier::BoxList physical_domain(patch_level.getPhysicalDomain(block_id));
         hier::BoxList sing_boxes(singularity); 
         pseudo_domain.spliceFront(physical_domain);
         pseudo_domain.spliceFront(sing_boxes);
         pseudo_domain.coalesce();

         BoxSetSingleBlockIterator mbi(d_mapped_boxes, block_id);

         for ( ; mbi.isValid(); mbi++) {
            const BoxId& mapped_box_id = (*mbi).getId();
            tbox::Pointer<Patch> patch(patch_level.getPatch(mapped_box_id));

            adjustBoundaryBoxesOnPatch(*patch,
               pseudo_domain,
               gcw,
               singularity);
         }
      }
   }
}

/*
 * ************************************************************************
 *
 * Adjust all of the boundary boxes on the patch so that they are
 * multiblock-aware.
 *
 * ************************************************************************
 */

void GridGeometry::adjustBoundaryBoxesOnPatch(
   const Patch& patch,
   const BoxList& pseudo_domain,
   const IntVector& gcw,
   const BoxList& singularity)
{
   TBOX_DIM_ASSERT_CHECK_ARGS3(*this, patch, gcw);

   /*
    * Avoid adjusting boundary boxes for the case where we just use
    * a single block, since this is equivalent to not using multiblocks
    * at all.
    */
   if (d_number_blocks > 1) {
      PatchBoundaries boundaries(d_dim);

      getBoundaryBoxes(boundaries,
         patch.getBox(),
         BoxList(pseudo_domain),
         gcw,
         IntVector::getZero(d_dim));

      tbox::Array<BoundaryBox> codim_boundaries[tbox::Dimension::
                                                MAXIMUM_DIMENSION_VALUE];
      tbox::List<int> boundaries_in_sing[tbox::Dimension::
                                         MAXIMUM_DIMENSION_VALUE];
      for (int codim = 2; codim <= d_dim.getValue(); codim++) {

         codim_boundaries[codim - 1] =
            patch.getPatchGeometry()->getCodimensionBoundaries(codim);

         int num_boxes = codim_boundaries[codim - 1].size();

         for (int n = 0; n < num_boxes; n++) {
            Box border_box(codim_boundaries[codim - 1][n].getBox());
            BoxList sing_test_list(singularity);
            sing_test_list.intersectBoxes(border_box);
            if (sing_test_list.size() != 0) {
               boundaries_in_sing[codim - 1].addItem(n);
            }
         }
      }

      for (int i = 0; i < d_dim.getValue(); i++) {
         if (boundaries_in_sing[i].size() != 0) {
            int old_size = boundaries[i].size();
            boundaries[i].resizeArray(old_size + boundaries_in_sing[i].size(),
               BoundaryBox(d_dim));
            int nb = 0;
            for (tbox::List<int>::Iterator b(boundaries_in_sing[i]); b; b++) {
               boundaries[i][old_size + nb] = codim_boundaries[i][b()];
               boundaries[i][old_size + nb].setIsMultiblockSingularity(true);
               nb++;
            }
         }
         patch.getPatchGeometry()->setCodimensionBoundaries(boundaries[i],
            i + 1);
      }

   }

}

/*
 *************************************************************************
 *
 *************************************************************************
 */
Transformation::RotationIdentifier
GridGeometry::getRotationIdentifier(const BlockId& dst,
                                    const BlockId& src) const
{
   TBOX_ASSERT(areNeighbors(dst, src));

   Transformation::RotationIdentifier rotate = Transformation::NO_ROTATE;
   for (tbox::List<GridGeometry::Neighbor>::Iterator
        ni(d_block_neighbors[dst.getBlockValue()]); ni; ni++) {
      if (ni().getBlockId() == src.getBlockValue()) {
         rotate = ni().getTransformation().getRotation();
         break;
      }
   }

   return rotate;
}

/*
 *************************************************************************
 *
 *************************************************************************
 */
const IntVector&
GridGeometry::getOffset(const BlockId& dst,
                        const BlockId& src) const
{
   TBOX_ASSERT(areNeighbors(dst, src));

   for (tbox::List<GridGeometry::Neighbor>::Iterator
        ni(d_block_neighbors[dst.getBlockValue()]); ni; ni++) {
      if (ni().getBlockId() == src.getBlockValue()) {
         return ni().getTransformation().getOffset();
      }
   }

   return IntVector::getOne(d_dim);
}

/*
 *************************************************************************
 *
 *************************************************************************
 */
bool GridGeometry::areNeighbors(const BlockId& block_a,
                                const BlockId& block_b) const
{
   bool are_neighbors = false;

   for (tbox::List<GridGeometry::Neighbor>::Iterator
        ni(d_block_neighbors[block_a.getBlockValue()]); ni; ni++) {
      if (ni().getBlockId() == block_b.getBlockValue()) {
         are_neighbors = true;
         break;
      }
   }

   return are_neighbors;
}

/*
 *************************************************************************
 *
 *************************************************************************
 */
bool GridGeometry::areSingularityNeighbors(const BlockId& block_a,
                                           const BlockId& block_b) const
{
   bool are_sing_neighbors = false;

   for (tbox::List<GridGeometry::Neighbor>::Iterator
        ni(d_block_neighbors[block_a.getBlockValue()]); ni; ni++) {
      if (ni().getBlockId() == block_b.getBlockValue()) {
         if (ni().isSingularity()) {
            are_sing_neighbors = true;
            break;
         }
      }
   }

   return are_sing_neighbors;
}

/*
 *************************************************************************
 *
 * Add operator to appropriate lookup list.
 *
 *************************************************************************
 */

void GridGeometry::addCoarsenOperator(
   tbox::Pointer<CoarsenOperator> coarsen_op)
{
   d_transfer_operator_registry->addCoarsenOperator(coarsen_op);
}

void GridGeometry::addRefineOperator(
   tbox::Pointer<RefineOperator> refine_op)
{
   d_transfer_operator_registry->addRefineOperator(refine_op);
}

void GridGeometry::addTimeInterpolateOperator(
   tbox::Pointer<TimeInterpolateOperator> time_op)
{
   d_transfer_operator_registry->addTimeInterpolateOperator(time_op);
}

/*
 *************************************************************************
 *
 * Search operator lists for operator matching request.
 *
 *************************************************************************
 */

tbox::Pointer<CoarsenOperator>
GridGeometry::lookupCoarsenOperator(
   const tbox::Pointer<Variable>& var,
   const std::string& op_name)
{
   return d_transfer_operator_registry->lookupCoarsenOperator(
      var, op_name);
}

tbox::Pointer<RefineOperator>
GridGeometry::lookupRefineOperator(
   const tbox::Pointer<Variable>& var,
   const std::string& op_name)
{
   return d_transfer_operator_registry->lookupRefineOperator(
      var, op_name);
}

tbox::Pointer<TimeInterpolateOperator>
GridGeometry::lookupTimeInterpolateOperator(
   const tbox::Pointer<Variable>& var,
   const std::string& op_name)
{
   return d_transfer_operator_registry->lookupTimeInterpolateOperator(
      var, op_name);
}

/*
 *************************************************************************
 * Compute the max operator stencil width from all constructed
 * refine and coarsen operators and the user-specified minimum value.
 *************************************************************************
 */
IntVector
GridGeometry::getMaxTransferOpStencilWidth()
{
   return d_transfer_operator_registry->getMaxTransferOpStencilWidth();
}

/*
 *************************************************************************
 * Set the mininum value to be returned by
 * getMaxTransferOpStencilWidth().
 *************************************************************************
 */

void
GridGeometry::setMinTransferOpStencilWidth(
   const IntVector& min_width)
{
   d_transfer_operator_registry->setMinTransferOpStencilWidth(min_width);
}

/*
 *************************************************************************
 *
 * Print object data to the specified output stream.
 *
 *************************************************************************
 */

void GridGeometry::printClassData(
   std::ostream& stream) const
{

   stream << "\nGridGeometry::printClassData..." << std::endl;
   stream << "GridGeometry: this = "
          << (GridGeometry *)this << std::endl;
   stream << "d_object_name = " << d_object_name << std::endl;

   for (int b = 0; b < d_physical_domain.size(); b++) {
      const int n = d_physical_domain[b].size();
      stream << "Block number " << b << std::endl;
      stream << "Number of boxes describing physical domain = " << n << std::endl;
      stream << "Boxes describing physical domain..." << std::endl;
      d_physical_domain[b].print(stream);
   }

   stream << "\nd_periodic_shift = " << d_periodic_shift << std::endl;

   stream << "d_max_data_ghost_width = " << d_max_data_ghost_width << std::endl;

   stream << "Block neighbor data:\n";

   for (int bn = 0; bn < d_number_blocks; ++bn) {

      stream << "   Block " << bn << '\n';

      const BlockId block_id(bn);
      const tbox::List<Neighbor>& block_neighbors(getNeighbors(block_id));

      const BoxList& singularity_boxlist(getSingularityBoxList(block_id));

      for (tbox::List<Neighbor>::Iterator li(block_neighbors); li; li++) {
         const Neighbor& neighbor(*li);
         stream << "      neighbor block " << neighbor.getBlockId() << ':';
         stream << " singularity = " << neighbor.isSingularity() << '\n';
      }

      stream << "      singularity Boxes (" << singularity_boxlist.size() << ")\n";
      for (BoxContainer::ConstIterator bi(singularity_boxlist);
           bi != singularity_boxlist.end(); ++bi) {
         stream << "         " << *bi << '\n';
      }

   }

}

/*
 * ************************************************************************
 * ************************************************************************
 */

void GridGeometry::initializeCallback()
{
   t_find_patches_touching_boundaries = tbox::TimerManager::getManager()->
      getTimer("hier::GridGeometry::findPatchesTouchingBoundaries()");
   TBOX_ASSERT(!t_find_patches_touching_boundaries.isNull());
   t_touching_boundaries_init = tbox::TimerManager::getManager()->
      getTimer("hier::GridGeometry::...TouchingBoundaries()_init");
   TBOX_ASSERT(!t_touching_boundaries_init.isNull());
   t_touching_boundaries_loop = tbox::TimerManager::getManager()->
      getTimer("hier::GridGeometry::...TouchingBoundaries()_loop");
   TBOX_ASSERT(!t_touching_boundaries_loop.isNull());
   t_set_geometry_on_patches = tbox::TimerManager::getManager()->
      getTimer("hier::GridGeometry::setGeometryOnPatches()");
   TBOX_ASSERT(!t_set_geometry_on_patches.isNull());
   t_set_boundary_boxes = tbox::TimerManager::getManager()->
      getTimer("hier::GridGeometry::setBoundaryBoxes()");
   TBOX_ASSERT(!t_set_boundary_boxes.isNull());
   t_set_geometry_data_on_patches = tbox::TimerManager::getManager()->
      getTimer("hier::GridGeometry::set_geometry_data_on_patches");
   TBOX_ASSERT(!t_set_geometry_data_on_patches.isNull());
   t_compute_boundary_boxes_on_level = tbox::TimerManager::getManager()->
      getTimer("hier::GridGeometry::computeBoundaryBoxesOnLevel()");
   TBOX_ASSERT(!t_compute_boundary_boxes_on_level.isNull());
   t_get_boundary_boxes = tbox::TimerManager::getManager()->
      getTimer("hier::GridGeometry::getBoundaryBoxes()");
   TBOX_ASSERT(!t_get_boundary_boxes.isNull());
}

/*
 *************************************************************************
 *************************************************************************
 */

void GridGeometry::finalizeCallback()
{
   t_find_patches_touching_boundaries.setNull();
   t_touching_boundaries_init.setNull();
   t_touching_boundaries_loop.setNull();
   t_set_geometry_on_patches.setNull();
   t_set_boundary_boxes.setNull();
   t_set_geometry_data_on_patches.setNull();
   t_compute_boundary_boxes_on_level.setNull();
   t_get_boundary_boxes.setNull();
}

}
}

#if !defined(__BGL_FAMILY__) && defined(__xlC__)
/*
 * Suppress XLC warnings
 */
#pragma report(enable, CPPC5334)
#pragma report(enable, CPPC5328)
#endif

#endif<|MERGE_RESOLUTION|>--- conflicted
+++ resolved
@@ -1266,10 +1266,6 @@
    }
 }
 
-<<<<<<< HEAD
-void GridGeometry::computePhysicalDomainWithPeriodicImages(
-   BoxSet& domain_mapped_boxes,
-=======
 /*
  *************************************************************************
  *
@@ -1282,7 +1278,6 @@
 
 void GridGeometry::computePhysicalDomain(
    BoxLevel& box_level,
->>>>>>> e0f1704e
    const IntVector& ratio_to_level_zero,
    const BlockId& block_id) const
 {
@@ -1307,34 +1302,16 @@
    }
 #endif
 
-<<<<<<< HEAD
-   domain_mapped_boxes = d_domain_with_images[block_id.getBlockValue()];
-=======
-   for (BoxSet::const_iterator itr = d_domain_mapped_box_sets[block_id.getBlockValue()].begin();
-        itr != d_domain_mapped_box_sets[block_id.getBlockValue()].end();
+   for (BoxSet::ConstIterator itr = d_domain_with_images[block_id.getBlockValue()].begin();
+        itr != d_domain_with_images[block_id.getBlockValue()].end();
         ++itr) {
       box_level.addBoxWithoutUpdate(*itr);
    }
->>>>>>> e0f1704e
 
    if (ratio_to_level_zero != IntVector::getOne(d_dim)) {
       bool coarsen = false;
       IntVector tmp_rat = ratio_to_level_zero;
       for (int id = 0; id < d_dim.getValue(); id++) {
-<<<<<<< HEAD
-         if (ratio_to_level_zero(id) < 0) coarsen = true;
-         tmp_rat(id) = abs(ratio_to_level_zero(id));
-      }
-      if (coarsen) {
-         domain_mapped_boxes.coarsen(tmp_rat);
-      } else {
-         domain_mapped_boxes.refine(tmp_rat);
-      }
-   }
-}
-
-
-=======
          if (ratio_to_level_zero(id) < 0) {
             coarsen = true;
          }
@@ -1348,7 +1325,6 @@
    }
 }
 
->>>>>>> e0f1704e
 void GridGeometry::computePhysicalDomain(
    BoxSet& domain_mapped_boxes,
    const IntVector& ratio_to_level_zero) const
@@ -1384,15 +1360,11 @@
             if (ratio_to_level_zero(id) < 0) coarsen = true;
             tmp_rat(id) = abs(ratio_to_level_zero(id));
          }
-//         BoxSet tmp_mapped_boxes(d_dim);
          if (coarsen) {
             block_domain_boxes.coarsen(tmp_rat);
-//            block_domain_boxes.coarsen(tmp_mapped_boxes, tmp_rat);
          } else {
             block_domain_boxes.refine(tmp_rat);
-//            block_domain_boxes.refine(tmp_mapped_boxes, tmp_rat);
-         }
-//         block_domain_boxes.swap(tmp_mapped_boxes);
+         }
       }
 
       for (BoxSet::ConstIterator bi = block_domain_boxes.begin();
@@ -1430,7 +1402,7 @@
 #endif
 
    for (int nb = 0; nb < d_number_blocks; nb++) {
-      BoxSet block_domain_boxes = d_domain_mapped_box_sets[nb];
+      BoxSet block_domain_boxes = d_domain_with_images[nb];
 
       if (ratio_to_level_zero != IntVector::getOne(d_dim)) {
          bool coarsen = false;
@@ -1439,17 +1411,14 @@
             if (ratio_to_level_zero(id) < 0) coarsen = true;
             tmp_rat(id) = abs(ratio_to_level_zero(id));
          }
-         BoxSet tmp_mapped_boxes;
          if (coarsen) {
-            block_domain_boxes.coarsen(tmp_mapped_boxes, tmp_rat);
+            block_domain_boxes.coarsen(tmp_rat);
          } else {
-            block_domain_boxes.refine(tmp_mapped_boxes, tmp_rat);
-         }
-         block_domain_boxes.swap(tmp_mapped_boxes);
-      }
-
-      BoxSet::const_iterator bi;
-      for (bi = block_domain_boxes.begin();
+            block_domain_boxes.refine(tmp_rat);
+         }
+      }
+
+      for (BoxSet::ConstIterator bi = block_domain_boxes.begin();
            bi != block_domain_boxes.end(); ++bi) {
 
          box_level.addBoxWithoutUpdate(*bi);
