/*************************************************************************
 *
 * This file is part of the SAMRAI distribution.  For full copyright
 * information, see COPYRIGHT and COPYING.LESSER.
 *
 * Copyright:     (c) 1997-2011 Lawrence Livermore National Security, LLC
 * Description:   Base class for geometry management in AMR hierarchy
 *
 ************************************************************************/

#ifndef included_hier_GridGeometry_C
#define included_hier_GridGeometry_C

#include "SAMRAI/SAMRAI_config.h"

#include "SAMRAI/hier/GridGeometry.h"

#include "SAMRAI/hier/BoundaryLookupTable.h"
#include "SAMRAI/hier/Box.h"
#include "SAMRAI/hier/BoxContainerIterator.h"
#include "SAMRAI/hier/BoxContainerConstIterator.h"
#include "SAMRAI/hier/BoxContainerSingleBlockIterator.h"
#include "SAMRAI/hier/BoxLevel.h"
#include "SAMRAI/hier/BoxTree.h"
#include "SAMRAI/hier/IntVector.h"
#include "SAMRAI/hier/Patch.h"
#include "SAMRAI/hier/PatchDescriptor.h"
#include "SAMRAI/hier/PatchLevel.h"
#include "SAMRAI/hier/PeriodicShiftCatalog.h"
#include "SAMRAI/hier/RealBoxConstIterator.h"
#include "SAMRAI/tbox/SAMRAI_MPI.h"
#include "SAMRAI/tbox/Pointer.h"
#include "SAMRAI/tbox/RestartManager.h"
#include "SAMRAI/tbox/StartupShutdownManager.h"
#include "SAMRAI/tbox/TimerManager.h"
#include "SAMRAI/tbox/Timer.h"
#include "SAMRAI/tbox/Utilities.h"

#include <map>
#include <stdlib.h>

#define HIER_GRID_GEOMETRY_VERSION (3)

#ifndef SAMRAI_INLINE
#include "SAMRAI/hier/GridGeometry.I"
#endif

#if !defined(__BGL_FAMILY__) && defined(__xlC__)
/*
 * Suppress XLC warnings
 */
#pragma report(disable, CPPC5334)
#pragma report(disable, CPPC5328)
#endif

namespace SAMRAI {
namespace hier {

tbox::StartupShutdownManager::Handler
GridGeometry::s_initialize_handler(
   GridGeometry::initializeCallback,
   0,
   0,
   GridGeometry::finalizeCallback,
   tbox::StartupShutdownManager::priorityTimers);

tbox::Pointer<tbox::Timer> GridGeometry::t_find_patches_touching_boundaries;
tbox::Pointer<tbox::Timer> GridGeometry::t_touching_boundaries_init;
tbox::Pointer<tbox::Timer> GridGeometry::t_touching_boundaries_loop;
tbox::Pointer<tbox::Timer> GridGeometry::t_set_geometry_on_patches;
tbox::Pointer<tbox::Timer> GridGeometry::t_set_boundary_boxes;
tbox::Pointer<tbox::Timer> GridGeometry::t_set_geometry_data_on_patches;
tbox::Pointer<tbox::Timer> GridGeometry::t_compute_boundary_boxes_on_level;
tbox::Pointer<tbox::Timer> GridGeometry::t_get_boundary_boxes;

/*
 *************************************************************************
 *
 * Constructors for GridGeometry.  Both set up operator
 * handlers.  However, one initializes data members based on arguments.
 * The other initializes the object based on input database information.
 *
 *************************************************************************
 */
GridGeometry::GridGeometry(
   const tbox::Dimension& dim,
   const std::string& object_name,
   tbox::Pointer<TransferOperatorRegistry> op_reg,
   tbox::Pointer<tbox::Database> input_db,
   bool register_for_restart):
   d_dim(dim),
   d_object_name(object_name),
   d_periodic_shift(IntVector::getZero(d_dim)),
   d_max_data_ghost_width(IntVector(d_dim, -1)),
   d_has_enhanced_connectivity(false),
   d_transfer_operator_registry(op_reg)
{
   TBOX_ASSERT(!object_name.empty());
   TBOX_ASSERT(!input_db.isNull());

   d_registered_for_restart = register_for_restart;

   if (d_registered_for_restart) {
      tbox::RestartManager::getManager()->
      registerRestartItem(getObjectName(), this);
   }

   bool is_from_restart = tbox::RestartManager::getManager()->isFromRestart();
   if (is_from_restart && d_registered_for_restart) {
      getFromRestart();
   }

   getFromInput(input_db, is_from_restart);
}

/*
 *************************************************************************
 *
 * Constructors for GridGeometry.  Both set up operator
 * handlers.  However, one initializes data members based on arguments.
 * The other initializes the object based on input database information.
 *
 *************************************************************************
 */
GridGeometry::GridGeometry(
   const tbox::Dimension& dim,
   const std::string& object_name,
   tbox::Pointer<TransferOperatorRegistry> op_reg):
   d_dim(dim),
   d_object_name(object_name),
   d_periodic_shift(IntVector::getZero(d_dim)),
   d_max_data_ghost_width(IntVector(d_dim, -1)),
   d_number_blocks(1),
   d_number_of_block_singularities(0),
   d_block_neighbors(1),
   d_singularity(1),
   d_singularity_indices(1),
   d_reduced_connect(1),
   d_has_enhanced_connectivity(false),
   d_transfer_operator_registry(op_reg)
{
   TBOX_ASSERT(!object_name.empty());

   d_registered_for_restart = false;

}

GridGeometry::GridGeometry(
   const std::string& object_name,
   const BoxContainer& domain,
   tbox::Pointer<TransferOperatorRegistry> op_reg,
   bool register_for_restart):
   d_dim((*(domain.begin())).getDim()),
   d_object_name(object_name),
   d_physical_domain(domain),
   d_periodic_shift(IntVector::getZero(d_dim)),
   d_max_data_ghost_width(IntVector(d_dim, -1)),
   d_number_of_block_singularities(0),
   d_has_enhanced_connectivity(false),
   d_transfer_operator_registry(op_reg)
{
   TBOX_ASSERT(!object_name.empty());
   TBOX_ASSERT(domain.size() > 0);

   d_registered_for_restart = register_for_restart;
   if (d_registered_for_restart) {
      tbox::RestartManager::getManager()->
      registerRestartItem(getObjectName(), this);
   }

   std::set<int> block_numbers;
   for (BoxContainer::ConstIterator itr = domain.begin(); itr != domain.end();
        ++itr) {
      block_numbers.insert(itr->getBlockId().getBlockValue());
   }
   d_number_blocks = static_cast<int>(block_numbers.size());
   d_reduced_connect.resizeArray(d_number_blocks, false);
   d_block_neighbors.resizeArray(d_number_blocks);

   setPhysicalDomain(domain, d_number_blocks);

}

/*
 *************************************************************************
 *
 * Empty destructor.
 *
 *************************************************************************
 */

GridGeometry::~GridGeometry()
{
   if (d_registered_for_restart) {
      tbox::RestartManager::getManager()->unregisterRestartItem(getObjectName());
   }
}

/*
 *************************************************************************
 *
 * Compute boundary boxes for all patches in patch level.  The domain
 * array describes the interior of the level index space.  Note that
 * boundaries is assumed to be an array of DIM * #patches Arrays of
 * BoundaryBoxes.
 *
 *************************************************************************
 */

void GridGeometry::computeBoundaryBoxesOnLevel(
   std::map<BoxId, PatchBoundaries>& boundaries,
   const PatchLevel& level,
   const IntVector& periodic_shift,
   const IntVector& ghost_width,
   const tbox::Array<BoxContainer>& domain,
   bool do_all_patches) const
{
   TBOX_DIM_ASSERT_CHECK_DIM_ARGS3(d_dim,
      level,
      periodic_shift,
      ghost_width);

   t_compute_boundary_boxes_on_level->start();
#ifdef DEBUG_CHECK_ASSERTIONS
   TBOX_ASSERT(ghost_width >= IntVector::getZero(ghost_width.getDim()));

   int num_per_dirs = 0;
   for (int i = 0; i < d_dim.getValue(); i++) {
      if (periodic_shift(i)) {
         num_per_dirs++;
      }
   }
   if (num_per_dirs > 0) {
      TBOX_ASSERT(domain.size() == 1);
   }
#endif

   for (PatchLevel::Iterator ip(&level); ip; ip++) {
      tbox::Pointer<Patch> patch = *ip;
      const BoxId& patch_id = patch->getBox().getId();
      const int block_num = patch->getBox().getBlockId().getBlockValue();

      if (patch->getPatchGeometry()->getTouchesRegularBoundary() ||
          do_all_patches) {

         const Box& box(patch->getBox());

         /*
          * patch_boundaries is an array of DIM BoxContainers for each patch.
          * patch_boundaries[DIM-1] will store boundary boxes of the
          * mapped_box type. If DIM > 1, patch_boundaries[DIM-2] will store
          * boundary boxes of the edge type, and if DIM > 2,
          * patch_boundaries[DIM-3] will store boundary boxes of the face
          * type.
          */

         /*
          * Create new map element if one does not exist.
          * Note can't use [] as this requires a default ctor which we do
          * not have for PatchBoundaries.
          */
         std::map<BoxId, PatchBoundaries>::iterator iter(
            boundaries.find(patch_id));
         if (iter == boundaries.end()) {
            std::pair<BoxId, PatchBoundaries> new_boundaries(patch_id,
                                                             PatchBoundaries(d_dim));
            iter = boundaries.insert(iter, new_boundaries);
         }
         getBoundaryBoxes((*iter).second, box, domain[block_num],
            ghost_width, periodic_shift);

#ifdef DEBUG_CHECK_ASSERTIONS
         for (int j = 0; j < d_dim.getValue(); j++) {
            iter = (boundaries.find(patch_id));
            TBOX_ASSERT(iter != boundaries.end());
            for (int k = 0; k < ((*iter).second)[j].getSize(); k++) {
               TBOX_ASSERT(checkBoundaryBox(((*iter).second)[j][k], *patch,
                     domain[block_num], num_per_dirs, ghost_width));
            }
         }
#endif
      }
   }
   t_compute_boundary_boxes_on_level->stop();
}

/*
 *************************************************************************
 *
 * For each patch in the level, use box intersection operation to
 * determine what kind of boundaries, if any the patch touches.  Call
 * Patch functions to set flags that store this information once it
 * is found.
 *
 *************************************************************************
 */

void GridGeometry::findPatchesTouchingBoundaries(
   std::map<BoxId, TwoDimBool>& touches_regular_bdry,
   std::map<BoxId, TwoDimBool>& touches_periodic_bdry,
   const PatchLevel& level,
   const IntVector& periodic_shift,
   const tbox::Array<BoxContainer>& domain) const
{
   TBOX_DIM_ASSERT_CHECK_ARGS2(level, periodic_shift);

   tbox::Array<tbox::Pointer<BoxTree> > domain_tree(d_number_blocks);
   for (int nb = 0; nb < d_number_blocks; nb++) {
      domain_tree[nb] = new BoxTree(d_dim, domain[nb], BlockId(nb));
   }
   findPatchesTouchingBoundaries(touches_regular_bdry,
      touches_periodic_bdry,
      level,
      periodic_shift,
      domain_tree);
}

void GridGeometry::findPatchesTouchingBoundaries(
   std::map<BoxId, TwoDimBool>& touches_regular_bdry,
   std::map<BoxId, TwoDimBool>& touches_periodic_bdry,
   const PatchLevel& level,
   const IntVector& periodic_shift,
   const tbox::Array<tbox::Pointer<BoxTree> >& domain_tree) const
{
   TBOX_DIM_ASSERT_CHECK_ARGS2(level, periodic_shift);

   t_find_patches_touching_boundaries->start();

   t_touching_boundaries_init->start();
   touches_regular_bdry.clear();
   touches_periodic_bdry.clear();
   t_touching_boundaries_init->stop();

   t_touching_boundaries_loop->start();
   for (PatchLevel::Iterator ip(&level); ip; ip++) {
      tbox::Pointer<Patch> patch = *ip;
      const Box& box(patch->getBox());
      const int block_number = patch->getBox().getBlockId().getBlockValue();

      std::map<BoxId, TwoDimBool>::iterator iter_touches_regular_bdry(
         touches_regular_bdry.find(ip->getBox().getId()));
      if (iter_touches_regular_bdry == touches_regular_bdry.end()) {
         iter_touches_regular_bdry = touches_regular_bdry.insert(
               iter_touches_regular_bdry,
               std::pair<BoxId, TwoDimBool>(ip->getBox().getId(), TwoDimBool(d_dim)));
      }

      std::map<BoxId, TwoDimBool>::iterator iter_touches_periodic_bdry(
         touches_periodic_bdry.find(ip->getBox().getId()));
      if (iter_touches_periodic_bdry == touches_periodic_bdry.end()) {
         iter_touches_periodic_bdry = touches_periodic_bdry.insert(
               iter_touches_periodic_bdry,
               std::pair<BoxId, TwoDimBool>(ip->getBox().getId(), TwoDimBool(d_dim)));
      }

      computeBoxTouchingBoundaries((*iter_touches_regular_bdry).second,
         (*iter_touches_periodic_bdry).second,
         box,
         periodic_shift,
         *(domain_tree[block_number]));
   }
   t_touching_boundaries_loop->stop();
   t_find_patches_touching_boundaries->stop();
}

void GridGeometry::computeBoxTouchingBoundaries(
   TwoDimBool& touches_regular_bdry,
   TwoDimBool& touches_periodic_bdry,
   const Box& box,
   const IntVector& periodic_shift,
   const BoxTree& domain_tree) const
{
   TBOX_DIM_ASSERT_CHECK_ARGS2(box, periodic_shift);

   /*
    * Create a list of boxes inside a mapped_box_level of one cell outside the
    * patch.  Remove the intersections with the domain's interior, so that only
    * boxes outside the physical domain (if any) remain in the list.
    */
   BoxContainer bdry_list(box);
   bdry_list.grow(IntVector::getOne(d_dim));
   bdry_list.removeIntersections(domain_tree);
   const bool touches_any_boundary = (bdry_list.size() > 0);

   if (!touches_any_boundary) {
      for (int d = 0; d < d_dim.getValue(); ++d) {
         touches_regular_bdry(d, 0) = touches_periodic_bdry(d, 0) =
               touches_regular_bdry(d, 1) = touches_periodic_bdry(d, 1) = false;
      }
   } else {
      bool bdry_located = false;
      for (int nd = 0; nd < d_dim.getValue(); nd++) {
         BoxContainer lower_list(bdry_list);
         BoxContainer upper_list(bdry_list);

         Box test_box(box);

         test_box.growLower(nd, 1);
         lower_list.intersectBoxes(test_box); // performance ok.  lower_list is short.

         test_box = box;
         test_box.growUpper(nd, 1);
         upper_list.intersectBoxes(test_box); // performance ok.  upper_list is short.

         if (lower_list.size()) {
            // Touches regular or periodic bdry on lower side.
            touches_periodic_bdry(nd, 0) = (periodic_shift(nd) != 0);
            touches_regular_bdry(nd, 0) = (periodic_shift(nd) == 0);
            bdry_located = true;
         }

         if (upper_list.size()) {
            // Touches regular or periodic bdry on upper side.
            touches_periodic_bdry(nd, 1) = (periodic_shift(nd) != 0);
            touches_regular_bdry(nd, 1) = (periodic_shift(nd) == 0);
            bdry_located = true;
         }
      }

      /*
       * By this point, bdry_located will have been set to true almost
       * every time whenever touches_any_boundary is true.  The only way
       * it will not be true is if the domain is not a parallelpiped, and
       * the patch touches the boundary only at a location such as the
       * concave corner of an L-shaped domain.
       */
      if (!bdry_located) {
         for (int nd = 0; nd < d_dim.getValue(); nd++) {
            touches_periodic_bdry(nd, 0) = touches_periodic_bdry(nd, 1) = false;

            bool lower_side = false;
            bool upper_side = false;
            for (BoxContainer::Iterator bl(bdry_list); bl != bdry_list.end(); ++bl) {
               if (bl().lower() (nd) < box.lower(nd)) {
                  lower_side = true;
               }
               if (bl().upper() (nd) > box.upper(nd)) {
                  upper_side = true;
               }
               if (lower_side && upper_side) {
                  break;
               }
            }
            touches_regular_bdry(nd, 0) = lower_side;
            touches_regular_bdry(nd, 1) = upper_side;
         }
      }
   }
}

/*
 *************************************************************************
 *
 * Set geometry data for each patch on level.
 *
 *************************************************************************
 */

void GridGeometry::setGeometryOnPatches(
   PatchLevel& level,
   const IntVector& ratio_to_level_zero,
   std::map<BoxId, TwoDimBool>& touches_regular_bdry,
   std::map<BoxId, TwoDimBool>& touches_periodic_bdry,
   bool defer_boundary_box_creation)
{
   TBOX_DIM_ASSERT_CHECK_ARGS3(*this, level, ratio_to_level_zero);

   t_set_geometry_on_patches->start();
#ifdef DEBUG_CHECK_ASSERTIONS
   /*
    * All components of ratio must be nonzero.  Additionally,
    * all components not equal to 1 must have the same sign.
    */
   TBOX_ASSERT(ratio_to_level_zero != IntVector::getZero(d_dim));
   if (d_dim.getValue() > 1) {
      for (int i = 0; i < d_dim.getValue(); i++) {
         TBOX_ASSERT((ratio_to_level_zero(i)
                      * ratio_to_level_zero((i + 1) % d_dim.getValue()) > 0)
            || (ratio_to_level_zero(i) == 1)
            || (ratio_to_level_zero((i + 1) % d_dim.getValue()) == 1));
      }
   }
#endif

   t_set_geometry_data_on_patches->start();
   for (PatchLevel::Iterator ip(&level); ip; ip++) {
      tbox::Pointer<Patch> patch = *ip;
      setGeometryDataOnPatch(*patch, ratio_to_level_zero,
         (*touches_regular_bdry.find(ip->getBox().getId())).second,
         (*touches_periodic_bdry.find(ip->getBox().getId())).second);
   }
   t_set_geometry_data_on_patches->stop();

   if (!defer_boundary_box_creation) {
      setBoundaryBoxes(level);
   }
   t_set_geometry_on_patches->stop();
}

/*
 *************************************************************************
 *
 * Set boundary boxes for each patch on level.
 *
 *************************************************************************
 */

void GridGeometry::setBoundaryBoxes(
   PatchLevel& level)
{
   TBOX_DIM_ASSERT_CHECK_ARGS2(*this, level);

   t_set_boundary_boxes->start();
   std::map<BoxId, PatchBoundaries> boundaries;

   tbox::Array<BoxContainer> domain(level.getPhysicalDomainArray());

   IntVector ghost_width(
      level.getPatchDescriptor()->getMaxGhostWidth(d_dim));

   if (d_max_data_ghost_width != -1 &&
       !(ghost_width <= d_max_data_ghost_width)) {

      TBOX_ERROR("Error in GridGeometry object with name = "
         << d_object_name << ": in computeMaxGhostWidth():  "
         << "Cannot add variables and increase maximum ghost "
         << "width after creating the GridGeometry!");
   }

   d_max_data_ghost_width = ghost_width;

   computeBoundaryBoxesOnLevel(
      boundaries,
      level,
      getPeriodicShift(IntVector::getOne(d_dim)),
      d_max_data_ghost_width,
      domain);

   for (std::map<BoxId, PatchBoundaries>::const_iterator mi = boundaries.begin();
        mi != boundaries.end(); ++mi) {
      tbox::Pointer<Patch> patch = level.getPatch((*mi).first);
      patch->getPatchGeometry()->setBoundaryBoxesOnPatch((*mi).second.getArrays());
   }

   t_set_boundary_boxes->stop();
}

/*
 *************************************************************************
 *
 * Create PatchGeometry geometry object, initializing its
 * boundary and assigning it to the given patch.
 *
 *************************************************************************
 */

void GridGeometry::setGeometryDataOnPatch(
   Patch& patch,
   const IntVector& ratio_to_level_zero,
   const PatchGeometry::TwoDimBool& touches_regular_bdry,
   const PatchGeometry::TwoDimBool& touches_periodic_bdry)
const
{
#ifdef DEBUG_CHECK_ASSERTIONS
   const tbox::Dimension& dim(getDim());

   TBOX_DIM_ASSERT_CHECK_DIM_ARGS4(dim, patch, ratio_to_level_zero,
      touches_regular_bdry, touches_periodic_bdry);

   /*
    * All components of ratio must be nonzero.  Additionally,
    * all components not equal to 1 must have the same sign.
    */
   int i;
   for (i = 0; i < dim.getValue(); i++) {
      TBOX_ASSERT(ratio_to_level_zero(i) != 0);
   }
   if (dim > tbox::Dimension(1)) {
      for (i = 0; i < dim.getValue(); i++) {
         TBOX_ASSERT((ratio_to_level_zero(i)
                      * ratio_to_level_zero((i + 1) % dim.getValue()) > 0)
            || (ratio_to_level_zero(i) == 1)
            || (ratio_to_level_zero((i + 1) % dim.getValue()) == 1));
      }
   }
#endif

   tbox::Pointer<PatchGeometry>
   geometry(new PatchGeometry(ratio_to_level_zero,
               touches_regular_bdry,
               touches_periodic_bdry));

   patch.setPatchGeometry(geometry);

}

/*
 *************************************************************************
 *
 * Create and return pointer to coarsened version of this
 * grid geometry object coarsened by the given ratio.
 *
 *************************************************************************
 */

tbox::Pointer<GridGeometry>
GridGeometry::makeCoarsenedGridGeometry(
   const std::string& coarse_geom_name,
   const IntVector& coarsen_ratio,
   bool register_for_restart) const
{
   const tbox::Dimension& dim(getDim());

   TBOX_ASSERT(!coarse_geom_name.empty());
   TBOX_ASSERT(coarse_geom_name != getObjectName());
   TBOX_DIM_ASSERT_CHECK_DIM_ARGS1(dim, coarsen_ratio);
   TBOX_ASSERT(coarsen_ratio > IntVector::getZero(dim));

   BoxContainer coarse_domain;

   coarse_domain = getPhysicalDomain();
   coarse_domain.coarsen(coarsen_ratio);

   /*
    * Need to check that domain can be coarsened by given ratio.
    */
   const BoxContainer& fine_domain = getPhysicalDomain();
   const int nboxes = fine_domain.size();
   BoxContainer::ConstIterator coarse_domain_itr(coarse_domain);
   BoxContainer::ConstIterator fine_domain_itr(fine_domain);
   for (int ib = 0; ib < nboxes; ib++, ++coarse_domain_itr, ++fine_domain_itr) {
      Box testbox = Box::refine(*coarse_domain_itr, coarsen_ratio);
      if (!testbox.isSpatiallyEqual(*fine_domain_itr)) {
#ifdef DEBUG_CHECK_ASSERTIONS
         tbox::plog
         << "GridGeometry::makeCoarsenedGridGeometry : Box # "
         << ib << std::endl;
         tbox::plog << "   fine box = " << *fine_domain_itr << std::endl;
         tbox::plog << "f   coarse box = " << *coarse_domain_itr << std::endl;
         tbox::plog << "   refined coarse box = " << testbox << std::endl;
#endif
         TBOX_ERROR(
            "GridGeometry::makeCoarsenedGridGeometry() error...\n"
            << "    geometry object with name = " << getObjectName()
            << "\n    Cannot be coarsened by ratio " << coarsen_ratio
            << std::endl);
      }
   }

   GridGeometry* coarse_geometry =
      new GridGeometry(coarse_geom_name,
         coarse_domain,
         d_transfer_operator_registry,
         register_for_restart);

   coarse_geometry->initializePeriodicShift(getPeriodicShift(
         IntVector::getOne(dim)));

   return tbox::Pointer<GridGeometry>(coarse_geometry);
}

/*
 *************************************************************************
 *
 * Create and return pointer to refined version of this
 * grid geometry object refined by the given ratio.
 *
 *************************************************************************
 */

tbox::Pointer<GridGeometry>
GridGeometry::makeRefinedGridGeometry(
   const std::string& fine_geom_name,
   const IntVector& refine_ratio,
   bool register_for_restart) const
{
   const tbox::Dimension& dim(getDim());

   TBOX_ASSERT(!fine_geom_name.empty());
   TBOX_ASSERT(fine_geom_name != getObjectName());
   TBOX_DIM_ASSERT_CHECK_DIM_ARGS1(dim, refine_ratio);
   TBOX_ASSERT(refine_ratio > IntVector::getZero(dim));

   BoxContainer fine_domain(getPhysicalDomain());
   fine_domain.refine(refine_ratio);

   GridGeometry* fine_geometry =
      new GridGeometry(fine_geom_name,
         fine_domain,
         d_transfer_operator_registry,
         register_for_restart);

   fine_geometry->initializePeriodicShift(getPeriodicShift(
         IntVector::getOne(dim)));

   return tbox::Pointer<GridGeometry>(fine_geometry);
}

/*
 *************************************************************************
 * Checks to see if the version number for the class is the same as
 * as the version number of the restart file.
 * If they are equal, then the data from the database are read to local
 * variables and the setPhysicalDomain() method is called.
 *
 *************************************************************************
 */
void GridGeometry::getFromRestart()
{
   const tbox::Dimension dim(getDim());

   tbox::Pointer<tbox::Database> restart_db =
      tbox::RestartManager::getManager()->getRootDatabase();

   tbox::Pointer<tbox::Database> db;

   if (restart_db->isDatabase(getObjectName())) {
      db = restart_db->getDatabase(getObjectName());
   } else {
      TBOX_ERROR("Restart database corresponding to "
         << getObjectName() << " not found in the restart file.");
   }

   int ver = db->getInteger("HIER_GRID_GEOMETRY_VERSION");
   if (ver != HIER_GRID_GEOMETRY_VERSION) {
      TBOX_ERROR(
         getObjectName() << ":  "
                         << "Restart file version is different than class version.");
   }

   d_number_blocks = db->getInteger("d_number_blocks");

   std::string domain_name;
   BoxContainer domain;
   LocalId local_id(0);

   for (int b = 0; b < d_number_blocks; b++) {
      domain_name = "d_physical_domain_" + tbox::Utilities::intToString(b);
      BoxContainer block_domain_boxes;
      if (db->keyExists(domain_name)) {
         block_domain_boxes = db->getDatabaseBoxArray(domain_name);
      } else {
         TBOX_ERROR(
            getObjectName() << ":  "
                            << "No '" << domain_name << "' restart data found for "
                            << "Block " << b << " physical domain. ");
      }

      for (BoxContainer::Iterator itr = block_domain_boxes.begin();
           itr != block_domain_boxes.end(); ++itr) {
         Box box(*itr, local_id++, 0);
         box.setBlockId(BlockId(b));
         domain.pushBack(box);
      }
   }
   setPhysicalDomain(domain, d_number_blocks);

   IntVector periodic_shift(dim);
   int* temp_shift = &periodic_shift[0];
   db->getIntegerArray("d_periodic_shift", temp_shift, dim.getValue());
   initializePeriodicShift(periodic_shift);

   d_has_enhanced_connectivity = db->getBool("d_has_enhanced_connectivity");
}

/*
 *************************************************************************
 *
 * Data is read from input only if the simulation is not from restart.
 * Otherwise, all values specifed in the input database are ignored.
 * In this method data from the database are read to local
 * variables and the setPhysicalDomain() method is called.
 *
 *************************************************************************
 */

void GridGeometry::getFromInput(
   tbox::Pointer<tbox::Database> db,
   bool is_from_restart)
{

   TBOX_ASSERT(!db.isNull());

   const tbox::Dimension dim(getDim());

   if (!is_from_restart) {

      d_number_blocks = db->getIntegerWithDefault("num_blocks", 1);

      std::string domain_name;
      BoxContainer domain;
      LocalId local_id(0);

      for (int b = 0; b < d_number_blocks; b++) {

         domain_name = "domain_boxes_" + tbox::Utilities::intToString(b);

         BoxContainer block_domain_boxes; 
         if (db->keyExists(domain_name)) {
            block_domain_boxes = db->getDatabaseBoxArray(domain_name);
            if (block_domain_boxes.size() == 0) {
               TBOX_ERROR(
                  getObjectName() << ":  "
                                  << "No boxes for " << domain_name
                                  << " array found in input.");
            }
         } else {
            TBOX_ERROR(
               getObjectName() << ":  "
                               << "Key data '" << domain_name << "' not found in input.");
         }

         for (BoxContainer::Iterator itr = block_domain_boxes.begin();
              itr != block_domain_boxes.end(); ++itr) {
            Box box(*itr, local_id++, 0);
            box.setBlockId(BlockId(b));
            domain.pushBack(box);
         }

      }

      int pbc[tbox::Dimension::MAXIMUM_DIMENSION_VALUE];
      hier::IntVector per_bc(dim, 0);
      if (db->keyExists("periodic_dimension")) {
         db->getIntegerArray("periodic_dimension", pbc, dim.getValue());
         for (int i = 0; i < dim.getValue(); i++) {
            per_bc(i) = ((pbc[i] == 0) ? 0 : 1);
         }
      }

      setPhysicalDomain(domain, d_number_blocks);

      initializePeriodicShift(per_bc);
   }

   readBlockDataFromInput(db);
}

/*
 *************************************************************************
 *
 * Writes out version number and data members for the class.
 *
 *************************************************************************
 */

void GridGeometry::putToDatabase(
   tbox::Pointer<tbox::Database> db)
{
   TBOX_ASSERT(!db.isNull());

   const tbox::Dimension dim(getDim());

   db->putInteger("HIER_GRID_GEOMETRY_VERSION",
      HIER_GRID_GEOMETRY_VERSION);

   db->putInteger("d_number_blocks", d_number_blocks);

   std::string domain_name;

   for (int b = 0; b < d_number_blocks; b++) {

      domain_name = "d_physical_domain_" + tbox::Utilities::intToString(b);

      BoxContainer block_phys_domain(getPhysicalDomain(), BlockId(b));
      tbox::Array<tbox::DatabaseBox> temp_box_array = block_phys_domain;

      db->putDatabaseBoxArray(domain_name, temp_box_array);
   }

   IntVector level0_shift(getPeriodicShift(IntVector::getOne(dim)));
   int* temp_shift = &level0_shift[0];
   db->putIntegerArray("d_periodic_shift", temp_shift, dim.getValue());

   db->putBool("d_has_enhanced_connectivity", d_has_enhanced_connectivity);
}

/*
 * ************************************************************************
 *
 * Compute the valid periodic shifts for the given box.
 *
 * ************************************************************************
 */

void GridGeometry::computeShiftsForBox(
   std::vector<IntVector>& shifts,
   const Box& box,
   const BoxTree& domain_search_tree,
   const IntVector& periodic_shift) const
{
   TBOX_DIM_ASSERT_CHECK_ARGS3(*this, box, periodic_shift);

   shifts.clear();

   int num_periodic_dirs = 0;

   for (int i = 0; i < d_dim.getValue(); i++) {
      if (periodic_shift(i) != 0) {
         num_periodic_dirs++;
      }
   }

   if (num_periodic_dirs > 0) {

      const PeriodicShiftCatalog* periodic_shift_catalog =
         PeriodicShiftCatalog::getCatalog(d_dim);

      shifts.reserve(periodic_shift_catalog->getNumberOfShifts());

      BoundaryLookupTable* blut =
         BoundaryLookupTable::getLookupTable(d_dim);

      const tbox::Array<int>& location_index_max =
         blut->getMaxLocationIndices();

      for (int d = 0; d < num_periodic_dirs; d++) {

         const int codim = d + 1;

         for (int loc = 0; loc < location_index_max[d]; loc++) {

            const tbox::Array<int>& dirs = blut->getDirections(loc, codim);

            bool need_to_test = true;
            for (int k = 0; k < dirs.size(); k++) {
               if (periodic_shift(dirs[k]) == 0) {
                  need_to_test = false;
                  break;
               }
            }

            if (need_to_test) {

               Box border(box);
               IntVector border_shift(d_dim, 0);

               tbox::Array<bool> is_upper(codim);
               for (int j = 0; j < codim; j++) {
                  if (blut->isUpper(loc, codim, j)) {
                     border.lower(dirs[j]) = box.upper(dirs[j]);
                     border.upper(dirs[j]) = box.upper(dirs[j]);
                     border_shift(dirs[j]) = 1;
                     is_upper[j] = true;
                  } else {
                     border.lower(dirs[j]) = box.lower(dirs[j]);
                     border.upper(dirs[j]) = box.lower(dirs[j]);
                     border_shift(dirs[j]) = -1;
                     is_upper[j] = false;
                  }
               }

               border.shift(border_shift);
               BoxContainer border_list(border);

               border_list.removeIntersections(domain_search_tree);

               if (border_list.size() > 0) {

                  const Box& domain_bound_box =
                     domain_search_tree.getBoundingBox();

                  if (codim == 1) {

                     IntVector new_shift(d_dim, 0);
                     if (is_upper[0]) {
                        new_shift(dirs[0]) =
                           -domain_bound_box.numberCells(dirs[0]);
                     } else {
                        new_shift(dirs[0]) =
                           domain_bound_box.numberCells(dirs[0]);
                     }
                     // shifts.addItem(new_shift);
                     shifts.insert(shifts.end(), new_shift);

                  } else {

                     bool shift_to_add = true;
                     for (int c = 0; c < codim; c++) {

                        if (is_upper[c]) {
                           if (border.upper(dirs[c]) <=
                               domain_bound_box.upper(dirs[c])) {
                              shift_to_add = false;
                              break;
                           }
                        } else {
                           if (border.lower(dirs[c]) >=
                               domain_bound_box.lower(dirs[c])) {
                              shift_to_add = false;
                              break;
                           }
                        }

                     }

                     if (shift_to_add) {
                        IntVector new_shift(d_dim, 0);
                        for (int b = 0; b < codim; b++) {
                           if (is_upper[b]) {
                              new_shift(dirs[b]) =
                                 -domain_bound_box.numberCells(dirs[b]);
                           } else {
                              new_shift(dirs[b]) =
                                 domain_bound_box.numberCells(dirs[b]);
                           }
                        }
                        // shifts.addItem(new_shift);
                        shifts.insert(shifts.end(), new_shift);
                     }
                  }
               }
            }
         }
      }
   }
}

/*
 *************************************************************************
 *
 * Decompose patch boundary region into pieces depending on spatial dim.
 *
 *************************************************************************
 */

void GridGeometry::getBoundaryBoxes(
   PatchBoundaries& patch_boundaries,
   const Box& box,
   const BoxContainer& domain_boxes,
   const IntVector& ghosts,
   const IntVector& periodic_shift) const
{
   TBOX_DIM_ASSERT_CHECK_ARGS4(*this, box, ghosts, periodic_shift);

   t_get_boundary_boxes->start();

   const Index ifirst = box.lower();
   const Index ilast = box.upper();

   int num_per_dirs = 0;
   for (int d = 0; d < d_dim.getValue(); d++) {
      num_per_dirs += (periodic_shift(d) ? 1 : 0);
   }

   if (num_per_dirs == d_dim.getValue()) {
      for (int k = 0; k < d_dim.getValue(); k++) {
         patch_boundaries[k].resizeArray(0, BoundaryBox(d_dim));
      }

   } else {
      BoundaryLookupTable* blut =
         BoundaryLookupTable::getLookupTable(d_dim);

      const tbox::Array<int>& location_index_max =
         blut->getMaxLocationIndices();
      tbox::Array<BoxContainer> codim_boxlist(d_dim.getValue());

      for (int d = 0; d < d_dim.getValue() - num_per_dirs; d++) {

         int codim = d + 1;

         patch_boundaries[d].resizeArray(location_index_max[d],
            BoundaryBox(d_dim));
         int bdry_array_size = location_index_max[d];
         int num_bboxes = 0;

         for (int loc = 0; loc < location_index_max[d]; loc++) {
            const tbox::Array<int>& dirs = blut->getDirections(loc, codim);

            tbox::Array<bool> periodic_dir(codim);
            bool all_is_per = true;
            for (int p = 0; p < codim; p++) {
               if (periodic_shift(dirs[p]) == 0) {
                  periodic_dir[p] = false;
                  all_is_per = false;
               } else {
                  periodic_dir[p] = true;
               }
            }

            if (!all_is_per) {
               Box border(box);
               IntVector border_shift(d_dim, 0);

               for (int i = 0; i < codim; i++) {
                  if (blut->isUpper(loc, codim, i)) {
                     border.lower(dirs[i]) = box.upper(dirs[i]);
                     border.upper(dirs[i]) = box.upper(dirs[i]);
                     border_shift(dirs[i]) = 1;
                  } else {
                     border.lower(dirs[i]) = box.lower(dirs[i]);
                     border.upper(dirs[i]) = box.lower(dirs[i]);
                     border_shift(dirs[i]) = -1;
                  }
               }

               // grow in non-dirs directions
               for (int j = 0; j < d_dim.getValue(); j++) {
                  bool dir_used = false;
                  for (int du = 0; du < codim; du++) {
                     if (dirs[du] == j) {
                        dir_used = true;
                        break;
                     }
                  }
                  if (!dir_used) {
                     border.upper(j) = ilast(j) + ghosts(j);
                     border.lower(j) = ifirst(j) - ghosts(j);
                  }
               }

               BoxContainer per_domain_boxes;
               if (num_per_dirs != 0) {
                  per_domain_boxes = domain_boxes;
                  per_domain_boxes.grow(periodic_shift);
               }
 
               /*
                * Intersect border_list with domain, then shift so that
                * true boundary boxes are outside domain.  Then remove
                * intersections with the domain.
                */

               BoxContainer border_list(border);
               if (num_per_dirs != 0) {
                  border_list.intersectBoxes(per_domain_boxes); // Should use BoxTree here if possible.
               } else {
                  border_list.intersectBoxes(domain_boxes);
               }
               border_list.shift(border_shift);

               if (num_per_dirs != 0) {
                  border_list.removeIntersections(per_domain_boxes);
               } else {
                  border_list.removeIntersections(domain_boxes);
               }
 
               if (border_list.size() > 0) {
                  for (int bd = 0; bd < d; bd++) {
                     border_list.removeIntersections(codim_boxlist[bd]);

                     if (border_list.size() == 0) {
                        break;
                     }
                  }
               }

               if (border_list.size() > 0) {
                  border_list.coalesce();
                  for (BoxContainer::Iterator bl(border_list);
                       bl != border_list.end(); ++bl) {
                     if (num_bboxes == bdry_array_size) {
                        patch_boundaries[d].resizeArray(
                           bdry_array_size + location_index_max[d],
                           BoundaryBox(d_dim));
                        bdry_array_size = patch_boundaries[d].size();
                     }

                     BoundaryBox boundary_box(bl(), codim, loc);

                     patch_boundaries[d][num_bboxes] = boundary_box;

                     num_bboxes++;
                  }

                  codim_boxlist[d].spliceFront(border_list);
               }
            }

            if (loc + 1 == location_index_max[d]) {
               patch_boundaries[d].resizeArray(num_bboxes,
                  BoundaryBox(d_dim));
            }
         }
      }
   }
   t_get_boundary_boxes->stop();
}

/*
 *************************************************************************
 *
 * Compute physical domain for index space related to reference domain
 * by specified ratio.  If any entry of ratio is negative, the reference
 * domain will be coarsened.  Otherwise, it will be refined.
 *
 *************************************************************************
 */

void GridGeometry::computePhysicalDomain(
   BoxContainer& domain_mapped_boxes,
   const IntVector& ratio_to_level_zero,
   const BlockId& block_id) const
{
   TBOX_DIM_ASSERT_CHECK_ARGS2(*this, ratio_to_level_zero);

#ifdef DEBUG_CHECK_ASSERTIONS
   /*
    * All components of ratio must be nonzero.  Additionally, all components
    * of ratio not equal to 1 must have the same sign.
    */
   int i;
   for (i = 0; i < d_dim.getValue(); i++) {
      TBOX_ASSERT(ratio_to_level_zero(i) != 0);
   }
   if (d_dim.getValue() > 1) {
      for (i = 0; i < d_dim.getValue(); i++) {
         TBOX_ASSERT((ratio_to_level_zero(i)
                      * ratio_to_level_zero((i + 1) % d_dim.getValue()) > 0)
            || (ratio_to_level_zero(i) == 1)
            || (ratio_to_level_zero((i + 1) % d_dim.getValue()) == 1));
      }
   }
#endif

   domain_mapped_boxes.clear();
   for (BoxContainer::ConstIterator itr = d_physical_domain.begin();
        itr != d_physical_domain.end(); ++itr) {
      if (itr->getBlockId() == block_id) {
         domain_mapped_boxes.insert(*itr);
      }
   }

   if (ratio_to_level_zero != IntVector::getOne(d_dim)) {
      bool coarsen = false;
      IntVector tmp_rat = ratio_to_level_zero;
      for (int id = 0; id < d_dim.getValue(); id++) {
         if (ratio_to_level_zero(id) < 0) coarsen = true;
         tmp_rat(id) = abs(ratio_to_level_zero(id));
      }
      if (coarsen) {
         domain_mapped_boxes.coarsen(tmp_rat);
      } else {
         domain_mapped_boxes.refine(tmp_rat);
      }
   }
}

/*
 *************************************************************************
 *
 * Compute physical domain for index space related to reference domain
 * by specified ratio.  If any entry of ratio is negative, the reference
 * domain will be coarsened.  Otherwise, it will be refined.
 *
 *************************************************************************
 */

void GridGeometry::computePhysicalDomain(
   BoxLevel& box_level,
   const IntVector& ratio_to_level_zero,
   const BlockId& block_id) const
{
   TBOX_DIM_ASSERT_CHECK_ARGS2(*this, ratio_to_level_zero);

#ifdef DEBUG_CHECK_ASSERTIONS
   /*
    * All components of ratio must be nonzero.  Additionally, all components
    * of ratio not equal to 1 must have the same sign.
    */
   int i;
   for (i = 0; i < d_dim.getValue(); i++) {
      TBOX_ASSERT(ratio_to_level_zero(i) != 0);
   }
   if (d_dim.getValue() > 1) {
      for (i = 0; i < d_dim.getValue(); i++) {
         TBOX_ASSERT((ratio_to_level_zero(i)
                      * ratio_to_level_zero((i + 1) % d_dim.getValue()) > 0)
            || (ratio_to_level_zero(i) == 1)
            || (ratio_to_level_zero((i + 1) % d_dim.getValue()) == 1));
      }
   }
#endif

   for (BoxContainer::ConstIterator itr = d_domain_with_images.begin();
        itr != d_domain_with_images.end();
        ++itr) {
      if (itr->getBlockId() == block_id) {
         box_level.addBoxWithoutUpdate(*itr);
      }
   }

   if (ratio_to_level_zero != IntVector::getOne(d_dim)) {
      bool coarsen = false;
      IntVector tmp_rat = ratio_to_level_zero;
      for (int id = 0; id < d_dim.getValue(); id++) {
         if (ratio_to_level_zero(id) < 0) {
            coarsen = true;
         }
         tmp_rat(id) = abs(ratio_to_level_zero(id));
      }
      if (coarsen) {
         box_level.coarsenBoxes(box_level, tmp_rat, IntVector::getOne(d_dim));
      } else {
         box_level.refineBoxes(box_level, tmp_rat, IntVector::getOne(d_dim));
      }
   }
}

/*
 *************************************************************************
 *
 * Compute physical domain for index space related to reference domain
 * by specified ratio.  If any entry of ratio is negative, the reference
 * domain will be coarsened.  Otherwise, it will be refined.
 *
 *************************************************************************
 */

void GridGeometry::computePhysicalDomain(
   BoxContainer& domain_mapped_boxes,
   const IntVector& ratio_to_level_zero) const
{
   TBOX_DIM_ASSERT_CHECK_ARGS2(*this, ratio_to_level_zero);

#ifdef DEBUG_CHECK_ASSERTIONS
   /*
    * All components of ratio must be nonzero.  Additionally, all components
    * of ratio not equal to 1 must have the same sign.
    */
   int i;
   for (i = 0; i < d_dim.getValue(); i++) {
      TBOX_ASSERT(ratio_to_level_zero(i) != 0);
   }
   if (d_dim.getValue() > 1) {
      for (i = 0; i < d_dim.getValue(); i++) {
         TBOX_ASSERT((ratio_to_level_zero(i)
                      * ratio_to_level_zero((i + 1) % d_dim.getValue()) > 0)
            || (ratio_to_level_zero(i) == 1)
            || (ratio_to_level_zero((i + 1) % d_dim.getValue()) == 1));
      }
   }
#endif

   domain_mapped_boxes = d_domain_with_images;

   if (ratio_to_level_zero != IntVector::getOne(d_dim)) {
      bool coarsen = false;
      IntVector tmp_rat = ratio_to_level_zero;
      for (int id = 0; id < d_dim.getValue(); id++) {
         if (ratio_to_level_zero(id) < 0) coarsen = true;
         tmp_rat(id) = abs(ratio_to_level_zero(id));
      }
      if (coarsen) {
         domain_mapped_boxes.coarsen(tmp_rat);
      } else {
         domain_mapped_boxes.refine(tmp_rat);
      }
   }

}

void GridGeometry::computePhysicalDomain(
   BoxLevel& box_level,
   const IntVector& ratio_to_level_zero) const
{
   TBOX_DIM_ASSERT_CHECK_ARGS2(*this, ratio_to_level_zero);

#ifdef DEBUG_CHECK_ASSERTIONS
   /*
    * All components of ratio must be nonzero.  Additionally, all components
    * of ratio not equal to 1 must have the same sign.
    */
   int i;
   for (i = 0; i < d_dim.getValue(); i++) {
      TBOX_ASSERT(ratio_to_level_zero(i) != 0);
   }
   if (d_dim.getValue() > 1) {
      for (i = 0; i < d_dim.getValue(); i++) {
         TBOX_ASSERT((ratio_to_level_zero(i)
                      * ratio_to_level_zero((i + 1) % d_dim.getValue()) > 0)
            || (ratio_to_level_zero(i) == 1)
            || (ratio_to_level_zero((i + 1) % d_dim.getValue()) == 1));
      }
   }
#endif

   BoxContainer domain_boxes = d_domain_with_images;

   if (ratio_to_level_zero != IntVector::getOne(d_dim)) {
      bool coarsen = false;
      IntVector tmp_rat = ratio_to_level_zero;
      for (int id = 0; id < d_dim.getValue(); id++) {
         if (ratio_to_level_zero(id) < 0) coarsen = true;
         tmp_rat(id) = abs(ratio_to_level_zero(id));
      }
      if (coarsen) {
         domain_boxes.coarsen(tmp_rat);
      } else {
         domain_boxes.refine(tmp_rat);
      }
   }

   for (BoxContainer::ConstIterator bi = domain_boxes.begin();
        bi != domain_boxes.end(); ++bi) {

      box_level.addBoxWithoutUpdate(*bi);

   }
}

/*
 *************************************************************************
 *
 * Set physical domain data member from input box array and determine
 * whether domain is a single box.
 *
 *************************************************************************
 */

void GridGeometry::setPhysicalDomain(
   const BoxContainer& domain,
   const int number_blocks)
{
#ifdef DEBUG_CHECK_ASSERTIONS
   TBOX_ASSERT(domain.size() > 0);
   for (BoxContainer::ConstIterator itr = domain.begin(); itr != domain.end();
        ++itr) {
      TBOX_ASSERT(itr->getBlockId().isValid());       
      TBOX_ASSERT(itr->getBlockId().getBlockValue() < number_blocks);       
   } 
#endif

   d_domain_is_single_box.resizeArray(number_blocks);
   d_number_blocks = number_blocks;
   LocalId local_id(0);

   for (int b = 0; b < number_blocks; b++) {
      BlockId block_id(b);

      BoxContainer block_domain(domain, block_id);
      Box bounding_box(block_domain.getBoundingBox());
      BoxContainer bounding_cntnr(bounding_box);
      bounding_cntnr.removeIntersections(block_domain);
      if (bounding_cntnr.size() == 0) {
         d_domain_is_single_box[b] = true;
         Box box(bounding_box, local_id++, 0);
         box.setBlockId(block_id);
         d_physical_domain.pushBack(box);
      } else {
         d_domain_is_single_box[b] = false;
         for (BoxContainer::Iterator itr = block_domain.begin();
              itr != block_domain.end(); ++itr) {
            d_physical_domain.pushBack(*itr);
         }
      }
   }

   if (d_physical_domain.size() == 1 &&
       d_periodic_shift != hier::IntVector::getZero(d_dim) ) {

      /*
       * Check incoming array and reset values if necessary.
       */
      for (int id = 0; id < d_dim.getValue(); id++) {
         d_periodic_shift(id) = ((d_periodic_shift(id) == 0) ? 0 : 1);
      }

      if (d_periodic_shift != hier::IntVector::getZero(d_dim)) {
         /*
          * Check if the physical domain is valid for the specified
          * periodic conditions.  If so, compute the shift in each
          * dimension based on the the number of cells.
          */
         if (checkPeriodicValidity(d_physical_domain)) {

            Box bounding_box(d_physical_domain.getBoundingBox());

            for (int id = 0; id < d_dim.getValue(); id++) {
               d_periodic_shift(id) *= bounding_box.numberCells(id);
            }

         } else {
            TBOX_ERROR("Error in GridGeometry object with name = "
               << d_object_name << ": in initializePeriodicShift():  "
               << "Domain is not periodic for one (or more) of the dimensions "
               << "specified in the geometry input file!");
         }
      }
   }

   resetDomainBoxContainer();

}

/*
 *************************************************************************
 *
 * Reset the domain BoxContainer based on current definition of
 * physical domain and periodic shift.
 *
 *************************************************************************
 */

void GridGeometry::resetDomainBoxContainer()
{

   d_domain_search_tree.generateTree(*this, d_physical_domain);

   const bool is_periodic =
      d_periodic_shift != IntVector::getZero(d_periodic_shift.getDim());

   d_domain_with_images = d_physical_domain; // Images added next if is_periodic.

   if (is_periodic) {

      PeriodicShiftCatalog::initializeShiftsByIndexDirections(d_periodic_shift);
      const PeriodicShiftCatalog* periodic_shift_catalog =
         PeriodicShiftCatalog::getCatalog(d_dim);

      const IntVector &one_vector(IntVector::getOne(d_dim));

      for ( BoxContainer::ConstIterator ni(d_physical_domain.begin());
            ni!=d_physical_domain.end(); ++ni ) {

         const Box &real_box = *ni;
         TBOX_ASSERT(real_box.getPeriodicId() == periodic_shift_catalog->getZeroShiftNumber());

         for ( int ishift=1; ishift<periodic_shift_catalog->getNumberOfShifts();
               ++ishift ) {
            const Box image_box( real_box, PeriodicId(ishift), one_vector );
            d_domain_with_images.pushBack(image_box);
         }

      }

      d_domain_search_tree_periodic.generateTree(*this, d_domain_with_images);

   }
   else {
      d_domain_search_tree_periodic = d_domain_search_tree;
   }
}



/*
 *************************************************************************
 *
 * The argument is an IntVector of length DIM.  It is set to 1
 * for periodic directions and 0 for all other directions.  In the
 * periodic directions, the coarse-level shift is calculated and stored
 * in the IntVector d_periodic_shift. The shift is the number of cells
 * in each periodic direction and is zero in all other directions.
 *
 *************************************************************************
 */

void GridGeometry::initializePeriodicShift(
   const IntVector& directions)
{
   TBOX_DIM_ASSERT_CHECK_ARGS2(*this, directions);

   d_periodic_shift = directions;

   if (d_physical_domain.size() == 1) {
      resetDomainBoxContainer();
   }
}

/*
 *************************************************************************
 *
 * This returns an IntVector of length d_dim that is set to the width of
 * the domain in periodic directions and 0 in all other directions.
 * the argument contains the refinement ratio relative to the coarsest
 * level, which is multiplied by d_periodic_shift to get the return
 * vector.
 *
 *************************************************************************
 */

IntVector GridGeometry::getPeriodicShift(
   const IntVector& ratio_to_level_zero) const
{
   TBOX_DIM_ASSERT_CHECK_ARGS2(*this, ratio_to_level_zero);

#ifdef DEBUG_CHECK_ASSERTIONS
   /*
    * All components of ratio vector must be nonzero.  Additionally,
    * all components not equal to 1 must have the same sign.
    */
   int k;
   for (k = 0; k < d_dim.getValue(); k++) {
      TBOX_ASSERT(ratio_to_level_zero(k) != 0);
   }
   if (d_dim.getValue() > 1) {
      for (k = 0; k < d_dim.getValue(); k++) {
         TBOX_ASSERT((ratio_to_level_zero(k)
                      * ratio_to_level_zero((k + 1) % d_dim.getValue()) > 0)
            || (ratio_to_level_zero(k) == 1)
            || (ratio_to_level_zero((k + 1) % d_dim.getValue()) == 1));
      }
   }
#endif

   IntVector periodic_shift(d_dim);
   for (int i = 0; i < d_dim.getValue(); i++) {
      if (ratio_to_level_zero(i) > 0) {
         periodic_shift(i) = d_periodic_shift(i) * ratio_to_level_zero(i);
      } else {
         int abs_ratio = abs(ratio_to_level_zero(i));
         periodic_shift(i) = d_periodic_shift(i) / abs_ratio;
      }
   }
   return periodic_shift;
}

/*
 *************************************************************************
 *
 * This checks if the periodic directions given to the constructor are
 * valid for the domain.  Periodic directions are valid if the domain
 * has exactly two physical boundaries normal to the periodic direction.
 *
 *************************************************************************
 */

bool GridGeometry::checkPeriodicValidity(
   const BoxContainer& domain)
{
   bool is_valid = true;

   IntVector valid_direction(d_dim, 1);
   IntVector grow_direction(d_dim, 1);

   /*
    * Compute the bounding box of a "duplicate" domain + 1
    * cell and set the min and max indices of this grown box.
    */
   BoxContainer dup_domain(domain);

   Box domain_box = dup_domain.getBoundingBox();
   domain_box.grow(grow_direction);
   int i;
   Index min_index(d_dim, 0), max_index(d_dim, 0);
   for (i = 0; i < d_dim.getValue(); i++) {
      //set min/max of the bounding box
      min_index(i) = domain_box.lower(i);
      max_index(i) = domain_box.upper(i);
   }

   /*
    * Next, for each dimension, grow another "duplicate" domain
    * by 1.  Remove the intersections with the original domain,
    * and loop through the remaining box list, checking if the
    * upper index of the box matches the bounding box max or the
    * lower index of the box matches the bounding box min.  If
    * not, this dimension is not a valid periodic dimension.
    */
   for (i = 0; i < d_dim.getValue(); i++) {
      BoxContainer dup_domain2(domain);
      IntVector grow_one(d_dim, 0);
      grow_one(i) = 1;
      dup_domain2.grow(grow_one);
      dup_domain2.unorder();
      dup_domain2.removeIntersections(domain);

      BoxContainer::Iterator n(dup_domain2);
      for ( ; n != dup_domain2.end(); ++n) {
         Box this_box = n();
         Index box_lower = this_box.lower();
         Index box_upper = this_box.upper();
         if (d_periodic_shift(i) != 0) {
            if (!((box_lower(i) == min_index(i)) ||
                  (box_upper(i) == max_index(i)))) {
               valid_direction(i) = 0;
            }
         }
      }
   }

   for (i = 0; i < d_dim.getValue(); i++) {
      if ((valid_direction(i) == 0) &&
          (d_periodic_shift(i) != 0)) {
         is_valid = false;
      }
   }

   return is_valid;
}

/*
 *************************************************************************
 *
 * Perform an error check on a recently-constructed boundary box to
 * make sure that it is the proper size, is adjacent to a patch, and is
 * outside the physical domain.
 *
 *************************************************************************
 */

bool GridGeometry::checkBoundaryBox(
   const BoundaryBox& boundary_box,
   const Patch& patch,
   const BoxContainer& domain,
   const int num_per_dirs,
   const IntVector& max_data_ghost_width) const
{
   TBOX_DIM_ASSERT_CHECK_ARGS4(*this,
      boundary_box,
      patch,
      max_data_ghost_width);

   bool return_val = true;

   const Box& bbox = boundary_box.getBox();

   /*
    * Test to see that the box is of size 1 in at least 1 direction.
    */
   IntVector box_size(d_dim);

   for (int i = 0; i < d_dim.getValue(); i++) {
      box_size(i) = bbox.numberCells(i);
   }

   if (box_size.min() != 1) {
      return_val = false;
   }

   /*
    * Quick and dirty test to see that boundary box is adjacent to patch
    * boundary, or a patch boundary extended through the ghost region.
    */
   Box patch_box = patch.getBox();

   Box grow_patch_box(patch_box);

   grow_patch_box.grow(IntVector::getOne(d_dim));

   if (!grow_patch_box.isSpatiallyEqual((grow_patch_box + bbox))) {
      bool valid_box = false;
      grow_patch_box = patch_box;
      for (int j = 0; j < d_dim.getValue(); j++) {
         if (num_per_dirs == 0) {

            for (int k = 1; k < d_dim.getValue(); k++) {

               grow_patch_box.grow((j + k) % d_dim.getValue(),
                  max_data_ghost_width((j + k) % d_dim.getValue()));

            }

         } else {

            for (int k = 1; k < d_dim.getValue(); k++) {

               grow_patch_box.grow((j + k) % d_dim.getValue(),
                  2 * max_data_ghost_width((j + k) % d_dim.getValue()));

            }

         }
         grow_patch_box.grow(j, 1);
         if (grow_patch_box.isSpatiallyEqual((grow_patch_box + bbox))) {
            valid_box = true;
         }
         grow_patch_box = patch_box;
      }
      if (!valid_box) {
         return_val = false;
      }
   }

   /*
    * check that the boundary box is outside the physical domain.
    */
   BoxContainer bbox_list(bbox);
   bbox_list.intersectBoxes(domain);

   if (bbox_list.size()) {
      return_val = false;
   }

   return return_val;
}

/*
 ***************************************************************************
 * Read multiblock metadata from input database
 ***************************************************************************
 */
void GridGeometry::readBlockDataFromInput(
   const tbox::Pointer<tbox::Database>& input_db)
{
   TBOX_ASSERT(!input_db.isNull());

   d_singularity.resizeArray(d_number_blocks);
   d_singularity_indices.resizeArray(d_number_blocks);
   d_reduced_connect.resizeArray(d_number_blocks);
   d_block_neighbors.resizeArray(d_number_blocks);

   std::string sing_name;
   std::string neighbor_name;

   for (int i = 0; i < d_number_blocks; i++) {

      d_reduced_connect[i] = false;

   }

   for (d_number_of_block_singularities = 0; true; ++d_number_of_block_singularities) {

      sing_name = "Singularity" + tbox::Utilities::intToString(d_number_of_block_singularities);

      if (!input_db->keyExists(sing_name)) {
         break;
      }

      tbox::Pointer<tbox::Database> sing_db =
         input_db->getDatabase(sing_name);

      tbox::Array<int> blocks = sing_db->getIntegerArray("blocks");

      for (int i = 0; i < blocks.size(); i++) {

         const int block_number = blocks[i];

         std::string block_box_name = "sing_box_"
            + tbox::Utilities::intToString(block_number);

         Box sing_box(sing_db->getDatabaseBox(block_box_name));
         sing_box.setBlockId(BlockId(block_number));

         d_singularity[block_number].pushFront(sing_box);

         d_singularity_indices[block_number].push_back(d_number_of_block_singularities);
      }
   }

   for (int bn = 0; true; bn++) {
      neighbor_name = "BlockNeighbors" + tbox::Utilities::intToString(bn);

      if (!input_db->keyExists(neighbor_name)) {
         break;
      }
      tbox::Pointer<tbox::Database> pair_db =
         input_db->getDatabase(neighbor_name);

      BlockId block_a(pair_db->getInteger("block_a"));
      BlockId block_b(pair_db->getInteger("block_b"));
      Transformation::RotationIdentifier rotation_b_to_a;

      IntVector shift(d_dim, 0);
      if (d_dim.getValue() == 1) {
         rotation_b_to_a = Transformation::NO_ROTATE;
      } else {
         tbox::Array<std::string> rstr =
            pair_db->getStringArray("rotation_b_to_a");
         rotation_b_to_a = Transformation::getRotationIdentifier(rstr, d_dim);

         tbox::Array<int> b_array =
            pair_db->getIntegerArray("point_in_b_space");
         tbox::Array<int> a_array =
            pair_db->getIntegerArray("point_in_a_space");

         Index b_index(d_dim);
         Index a_index(d_dim);

         for (int p = 0; p < d_dim.getValue(); p++) {
            b_index(p) = b_array[p];
            a_index(p) = a_array[p];
         }

         Box b_box(b_index, b_index, block_b);
         Box a_box(a_index, a_index, block_a);

         b_box.rotate(rotation_b_to_a);
         Index b_rotated_point(b_box.lower());
         Index a_point = (a_box.lower());

         shift = a_point - b_rotated_point;
      }

      bool is_singularity =
         pair_db->getBoolWithDefault("is_singularity", false);

      registerNeighbors(block_a, block_b,
         rotation_b_to_a, shift, is_singularity);

   }

   if (d_number_blocks > 1) {
      for (int b = 0; b < d_number_blocks; b++) {
         hier::BlockId block_id(b);
         BoxContainer pseudo_domain;
         getDomainOutsideBlock(pseudo_domain, block_id);

         hier::BoxContainer block_domain(d_physical_domain, block_id);
         pseudo_domain.spliceFront(block_domain);

         for (BoxContainer::Iterator
              si(d_singularity[b]); si != d_singularity[b].end(); ++si) {
            BoxContainer test_domain(pseudo_domain);
            test_domain.intersectBoxes(si());
            if (test_domain.size() == 0) {
               d_reduced_connect[b] = true;
               break;
            }
         }
      }
   }
}

/*
 * ************************************************************************
 *
 * Get a BoxContainer representing all of the domain outside the given block.
 *
 * ************************************************************************
 */

void
GridGeometry::getDomainOutsideBlock(
   BoxContainer& domain_outside_block,
   const BlockId& block_id) const
{
   for (tbox::List<Neighbor>::Iterator
        nei(d_block_neighbors[block_id.getBlockValue()]); nei; nei++) {
      hier::BoxContainer transformed_domain(nei().getTransformedDomain()); 
      domain_outside_block.spliceFront(transformed_domain);
   }
}

/*
 * ************************************************************************
 *
 * Register a neighbor relationship between two blocks.
 *
 * ************************************************************************
 */

void GridGeometry::registerNeighbors(
   const BlockId& block_a,
   const BlockId& block_b,
   const Transformation::RotationIdentifier rotation,
   const IntVector& shift,
   const int is_singularity)
{
   TBOX_DIM_ASSERT_CHECK_ARGS2(*this, shift);

   const int& a = block_a.getBlockValue();
   const int& b = block_b.getBlockValue();
   BoxContainer b_domain_in_a_space(d_physical_domain, block_b);
   BoxContainer a_domain_in_b_space(d_physical_domain, block_a);
   b_domain_in_a_space.unorder();
   a_domain_in_b_space.unorder();

   Transformation::RotationIdentifier back_rotation =
      Transformation::getReverseRotationIdentifier(rotation, d_dim);
   IntVector back_shift(d_dim);

   if (d_dim.getValue() == 2 || d_dim.getValue() == 3) {
      Transformation::calculateReverseShift(back_shift, shift, rotation);
   } else {
      TBOX_ERROR("GridGeometry::registerNeighbors error...\n"
         << "  object name = " << d_object_name
         << " Multiblock only works for 2D and 3D" << std::endl);
   }

   bool rotation_needed;
   if (rotation != 0) {
      rotation_needed = true;
   } else {
      rotation_needed = false;
   }

   if (rotation_needed) {
      b_domain_in_a_space.rotate(rotation);
      a_domain_in_b_space.rotate(back_rotation);
   }
   b_domain_in_a_space.shift(shift);
   a_domain_in_b_space.shift(back_shift);

<<<<<<< HEAD
   for (BoxContainer::Iterator itr = b_domain_in_a_space.begin();
        itr != b_domain_in_a_space.end(); ++itr) {
      itr->setBlockId(block_a);
   }
   for (BoxContainer::Iterator itr = a_domain_in_b_space.begin();
        itr != a_domain_in_b_space.end(); ++itr) {
      itr->setBlockId(block_b);
   }

   Transformation transformation(rotation, shift, block_b, block_a);
   Transformation back_transformation(back_rotation, back_shift,
                                      block_a, block_b);
=======
   //TODO:  This needs to be simplfied when there is a setBlockId() method
   for (hier::BoxContainer::Iterator itr = b_domain_in_a_space.begin();
        itr !=  b_domain_in_a_space.end(); ++itr) {
      itr->initialize(*itr, itr->getLocalId(), itr->getOwnerRank(), block_a);
   } 

   for (hier::BoxContainer::Iterator itr = a_domain_in_b_space.begin();
        itr !=  a_domain_in_b_space.end(); ++itr) {
      itr->initialize(*itr, itr->getLocalId(), itr->getOwnerRank(), block_b);
   } 


   Transformation transformation(rotation, shift);
   Transformation back_transformation(back_rotation, back_shift);
>>>>>>> 750bb2f3
   Neighbor neighbor_of_b(block_a, a_domain_in_b_space,
                          back_transformation,
                          is_singularity);
   Neighbor neighbor_of_a(block_b, b_domain_in_a_space,
                          transformation,
                          is_singularity);

   d_block_neighbors[a].addItem(neighbor_of_a);
   d_block_neighbors[b].addItem(neighbor_of_b);

   if (is_singularity) {
      d_has_enhanced_connectivity = true;
   }

}

/*
 *************************************************************************
 * Rotate and shift a box according to the rotation and shift that is
 * used to transform the index space of input_block into the
 * index space of base_block.
 *************************************************************************
 */

bool
GridGeometry::transformBox(
   Box& box,
   const IntVector& ratio,
   const BlockId& output_block,
   const BlockId& input_block) const
{
   TBOX_DIM_ASSERT_CHECK_ARGS3(*this, box, ratio);

   for (tbox::List<Neighbor>::Iterator
        ni(d_block_neighbors[output_block.getBlockValue()]); ni; ni++) {
      if (ni().getBlockId() == input_block) {
         IntVector refined_shift = (ni().getShift()) * (ratio);
         box.rotate(ni().getRotationIdentifier());
         box.shift(refined_shift);
         box.setBlockId(output_block);
         return true;
      }
   }
   return false;
}

/*
 * ************************************************************************
 *
 * Rotate and shift the boxes in the given array according to the
 * rotation and shift that is used to transformed the index space of
 * input_block into the index space of output_block.
 *
 * ************************************************************************
 */

bool
GridGeometry::transformBoxContainer(
   BoxContainer& boxes,
   const IntVector& ratio,
   const BlockId& output_block,
   const BlockId& input_block) const
{
   for (tbox::List<Neighbor>::Iterator
        ni(d_block_neighbors[output_block.getBlockValue()]); ni; ni++) {
      if (ni().getBlockId() == input_block) {
         IntVector refined_shift = (ni().getShift()) * (ratio);
         boxes.rotate(ni().getRotationIdentifier());
         boxes.shift(refined_shift);
         for (BoxContainer::Iterator itr = boxes.begin(); itr != boxes.end();
              ++itr) {
            itr->setBlockId(output_block);
         }
         return true;
      }
   }
   return false;
}

/*
 * ************************************************************************
 *
 * Set block to be the domain of transformed_block in the index space of
 * base_block.
 *
 * ************************************************************************
 */

void
GridGeometry::getTransformedBlock(
   BoxContainer& block,
   const BlockId& base_block,
   const BlockId& transformed_block)
{
   for (tbox::List<Neighbor>::Iterator
        ni(d_block_neighbors[base_block.getBlockValue()]); ni; ni++) {
      if (ni().getBlockId() == transformed_block) {
         block = ni().getTransformedDomain();
         break;
      }
   }
}

/*
 * ************************************************************************
 *
 * Adjust all of the boundary boxes on the level so that they are
 * multiblock-aware.
 *
 * ************************************************************************
 */

void GridGeometry::adjustMultiblockPatchLevelBoundaries(
   PatchLevel& patch_level)
{
   TBOX_DIM_ASSERT_CHECK_ARGS2(*this, patch_level);
   TBOX_ASSERT(patch_level.getGridGeometry()->getNumberBlocks() == d_number_blocks);

   if (d_number_blocks > 1) {

      const BoxContainer& d_mapped_boxes =
         patch_level.getBoxLevel()->getBoxes();

      IntVector gcw(patch_level.getPatchDescriptor()->getMaxGhostWidth(d_dim));

      for (int nb = 0; nb < d_number_blocks; nb++) {

         const BlockId block_id(nb);

         BoxContainer singularity(d_singularity[nb]);
         singularity.refine(patch_level.getRatioToLevelZero());

         BoxContainer pseudo_domain;

         for (tbox::List<GridGeometry::Neighbor>::Iterator
              nei(d_block_neighbors[nb]); nei; nei++) {
            hier::BoxContainer transformed_domain(nei().getTransformedDomain());
            pseudo_domain.spliceFront(transformed_domain);
         }

         pseudo_domain.refine(patch_level.getRatioToLevelZero());

         hier::BoxContainer physical_domain(patch_level.getPhysicalDomain(block_id));
         hier::BoxContainer sing_boxes(singularity); 
         pseudo_domain.spliceFront(physical_domain);
         pseudo_domain.spliceFront(sing_boxes);
         pseudo_domain.coalesce();

         BoxContainerSingleBlockIterator mbi(d_mapped_boxes, block_id);

         for ( ; mbi.isValid(); mbi++) {
            const BoxId& mapped_box_id = (*mbi).getId();
            tbox::Pointer<Patch> patch(patch_level.getPatch(mapped_box_id));

            adjustBoundaryBoxesOnPatch(*patch,
               pseudo_domain,
               gcw,
               singularity);
         }
      }
   }
}

/*
 * ************************************************************************
 *
 * Adjust all of the boundary boxes on the patch so that they are
 * multiblock-aware.
 *
 * ************************************************************************
 */

void GridGeometry::adjustBoundaryBoxesOnPatch(
   const Patch& patch,
   const BoxContainer& pseudo_domain,
   const IntVector& gcw,
   const BoxContainer& singularity)
{
   TBOX_DIM_ASSERT_CHECK_ARGS3(*this, patch, gcw);

   /*
    * Avoid adjusting boundary boxes for the case where we just use
    * a single block, since this is equivalent to not using multiblocks
    * at all.
    */
   if (d_number_blocks > 1) {
      PatchBoundaries boundaries(d_dim);

      getBoundaryBoxes(boundaries,
         patch.getBox(),
         pseudo_domain,
         gcw,
         IntVector::getZero(d_dim));

      tbox::Array<BoundaryBox> codim_boundaries[tbox::Dimension::
                                                MAXIMUM_DIMENSION_VALUE];
      tbox::List<int> boundaries_in_sing[tbox::Dimension::
                                         MAXIMUM_DIMENSION_VALUE];
      for (int codim = 2; codim <= d_dim.getValue(); codim++) {

         codim_boundaries[codim - 1] =
            patch.getPatchGeometry()->getCodimensionBoundaries(codim);

         int num_boxes = codim_boundaries[codim - 1].size();

         for (int n = 0; n < num_boxes; n++) {
            Box border_box(codim_boundaries[codim - 1][n].getBox());
            BoxContainer sing_test_list(singularity);
            sing_test_list.intersectBoxes(border_box);
            if (sing_test_list.size() != 0) {
               boundaries_in_sing[codim - 1].addItem(n);
            }
         }
      }

      for (int i = 0; i < d_dim.getValue(); i++) {
         if (boundaries_in_sing[i].size() != 0) {
            int old_size = boundaries[i].size();
            boundaries[i].resizeArray(old_size + boundaries_in_sing[i].size(),
               BoundaryBox(d_dim));
            int nb = 0;
            for (tbox::List<int>::Iterator b(boundaries_in_sing[i]); b; b++) {
               boundaries[i][old_size + nb] = codim_boundaries[i][b()];
               boundaries[i][old_size + nb].setIsMultiblockSingularity(true);
               nb++;
            }
         }
         patch.getPatchGeometry()->setCodimensionBoundaries(boundaries[i],
            i + 1);
      }

   }

}

/*
 *************************************************************************
 *
 *************************************************************************
 */
Transformation::RotationIdentifier
GridGeometry::getRotationIdentifier(const BlockId& dst,
                                    const BlockId& src) const
{
   TBOX_ASSERT(areNeighbors(dst, src));

   Transformation::RotationIdentifier rotate = Transformation::NO_ROTATE;
   for (tbox::List<GridGeometry::Neighbor>::Iterator
        ni(d_block_neighbors[dst.getBlockValue()]); ni; ni++) {
      if (ni().getBlockId() == src.getBlockValue()) {
         rotate = ni().getTransformation().getRotation();
         break;
      }
   }

   return rotate;
}

/*
 *************************************************************************
 *
 *************************************************************************
 */
const IntVector&
GridGeometry::getOffset(const BlockId& dst,
                        const BlockId& src) const
{
   TBOX_ASSERT(areNeighbors(dst, src));

   for (tbox::List<GridGeometry::Neighbor>::Iterator
        ni(d_block_neighbors[dst.getBlockValue()]); ni; ni++) {
      if (ni().getBlockId() == src.getBlockValue()) {
         return ni().getTransformation().getOffset();
      }
   }

   return IntVector::getOne(d_dim);
}

/*
 *************************************************************************
 *
 *************************************************************************
 */
bool GridGeometry::areNeighbors(const BlockId& block_a,
                                const BlockId& block_b) const
{
   bool are_neighbors = false;

   for (tbox::List<GridGeometry::Neighbor>::Iterator
        ni(d_block_neighbors[block_a.getBlockValue()]); ni; ni++) {
      if (ni().getBlockId() == block_b.getBlockValue()) {
         are_neighbors = true;
         break;
      }
   }

   return are_neighbors;
}

/*
 *************************************************************************
 *
 *************************************************************************
 */
bool GridGeometry::areSingularityNeighbors(const BlockId& block_a,
                                           const BlockId& block_b) const
{
   bool are_sing_neighbors = false;

   for (tbox::List<GridGeometry::Neighbor>::Iterator
        ni(d_block_neighbors[block_a.getBlockValue()]); ni; ni++) {
      if (ni().getBlockId() == block_b.getBlockValue()) {
         if (ni().isSingularity()) {
            are_sing_neighbors = true;
            break;
         }
      }
   }

   return are_sing_neighbors;
}

/*
 *************************************************************************
 *
 * Add operator to appropriate lookup list.
 *
 *************************************************************************
 */

void GridGeometry::addCoarsenOperator(
   tbox::Pointer<CoarsenOperator> coarsen_op)
{
   d_transfer_operator_registry->addCoarsenOperator(coarsen_op);
}

void GridGeometry::addRefineOperator(
   tbox::Pointer<RefineOperator> refine_op)
{
   d_transfer_operator_registry->addRefineOperator(refine_op);
}

void GridGeometry::addTimeInterpolateOperator(
   tbox::Pointer<TimeInterpolateOperator> time_op)
{
   d_transfer_operator_registry->addTimeInterpolateOperator(time_op);
}

/*
 *************************************************************************
 *
 * Search operator lists for operator matching request.
 *
 *************************************************************************
 */

tbox::Pointer<CoarsenOperator>
GridGeometry::lookupCoarsenOperator(
   const tbox::Pointer<Variable>& var,
   const std::string& op_name)
{
   return d_transfer_operator_registry->lookupCoarsenOperator(
      var, op_name);
}

tbox::Pointer<RefineOperator>
GridGeometry::lookupRefineOperator(
   const tbox::Pointer<Variable>& var,
   const std::string& op_name)
{
   return d_transfer_operator_registry->lookupRefineOperator(
      var, op_name);
}

tbox::Pointer<TimeInterpolateOperator>
GridGeometry::lookupTimeInterpolateOperator(
   const tbox::Pointer<Variable>& var,
   const std::string& op_name)
{
   return d_transfer_operator_registry->lookupTimeInterpolateOperator(
      var, op_name);
}

/*
 *************************************************************************
 * Compute the max operator stencil width from all constructed
 * refine and coarsen operators and the user-specified minimum value.
 *************************************************************************
 */
IntVector
GridGeometry::getMaxTransferOpStencilWidth()
{
   return d_transfer_operator_registry->getMaxTransferOpStencilWidth();
}

/*
 *************************************************************************
 * Set the mininum value to be returned by
 * getMaxTransferOpStencilWidth().
 *************************************************************************
 */

void
GridGeometry::setMinTransferOpStencilWidth(
   const IntVector& min_width)
{
   d_transfer_operator_registry->setMinTransferOpStencilWidth(min_width);
}

/*
 *************************************************************************
 *
 * Print object data to the specified output stream.
 *
 *************************************************************************
 */

void GridGeometry::printClassData(
   std::ostream& stream) const
{

   stream << "\nGridGeometry::printClassData..." << std::endl;
   stream << "GridGeometry: this = "
          << (GridGeometry *)this << std::endl;
   stream << "d_object_name = " << d_object_name << std::endl;

   const int n = d_physical_domain.size();
   stream << "Number of boxes describing physical domain = " << n << std::endl;
   stream << "Boxes describing physical domain..." << std::endl;
   d_physical_domain.print(stream);

   stream << "\nd_periodic_shift = " << d_periodic_shift << std::endl;

   stream << "d_max_data_ghost_width = " << d_max_data_ghost_width << std::endl;

   stream << "Block neighbor data:\n";

   for (int bn = 0; bn < d_number_blocks; ++bn) {

      stream << "   Block " << bn << '\n';

      const BlockId block_id(bn);
      const tbox::List<Neighbor>& block_neighbors(getNeighbors(block_id));

      const BoxContainer& singularity_boxlist(getSingularityBoxContainer(block_id));

      for (tbox::List<Neighbor>::Iterator li(block_neighbors); li; li++) {
         const Neighbor& neighbor(*li);
         stream << "      neighbor block " << neighbor.getBlockId() << ':';
         stream << " singularity = " << neighbor.isSingularity() << '\n';
      }

      stream << "      singularity Boxes (" << singularity_boxlist.size() << ")\n";
      for (BoxContainer::ConstIterator bi(singularity_boxlist);
           bi != singularity_boxlist.end(); ++bi) {
         stream << "         " << *bi << '\n';
      }

   }

}

/*
 * ************************************************************************
 * ************************************************************************
 */

void GridGeometry::initializeCallback()
{
   t_find_patches_touching_boundaries = tbox::TimerManager::getManager()->
      getTimer("hier::GridGeometry::findPatchesTouchingBoundaries()");
   TBOX_ASSERT(!t_find_patches_touching_boundaries.isNull());
   t_touching_boundaries_init = tbox::TimerManager::getManager()->
      getTimer("hier::GridGeometry::...TouchingBoundaries()_init");
   TBOX_ASSERT(!t_touching_boundaries_init.isNull());
   t_touching_boundaries_loop = tbox::TimerManager::getManager()->
      getTimer("hier::GridGeometry::...TouchingBoundaries()_loop");
   TBOX_ASSERT(!t_touching_boundaries_loop.isNull());
   t_set_geometry_on_patches = tbox::TimerManager::getManager()->
      getTimer("hier::GridGeometry::setGeometryOnPatches()");
   TBOX_ASSERT(!t_set_geometry_on_patches.isNull());
   t_set_boundary_boxes = tbox::TimerManager::getManager()->
      getTimer("hier::GridGeometry::setBoundaryBoxes()");
   TBOX_ASSERT(!t_set_boundary_boxes.isNull());
   t_set_geometry_data_on_patches = tbox::TimerManager::getManager()->
      getTimer("hier::GridGeometry::set_geometry_data_on_patches");
   TBOX_ASSERT(!t_set_geometry_data_on_patches.isNull());
   t_compute_boundary_boxes_on_level = tbox::TimerManager::getManager()->
      getTimer("hier::GridGeometry::computeBoundaryBoxesOnLevel()");
   TBOX_ASSERT(!t_compute_boundary_boxes_on_level.isNull());
   t_get_boundary_boxes = tbox::TimerManager::getManager()->
      getTimer("hier::GridGeometry::getBoundaryBoxes()");
   TBOX_ASSERT(!t_get_boundary_boxes.isNull());
}

/*
 *************************************************************************
 *************************************************************************
 */

void GridGeometry::finalizeCallback()
{
   t_find_patches_touching_boundaries.setNull();
   t_touching_boundaries_init.setNull();
   t_touching_boundaries_loop.setNull();
   t_set_geometry_on_patches.setNull();
   t_set_boundary_boxes.setNull();
   t_set_geometry_data_on_patches.setNull();
   t_compute_boundary_boxes_on_level.setNull();
   t_get_boundary_boxes.setNull();
}

}
}

#if !defined(__BGL_FAMILY__) && defined(__xlC__)
/*
 * Suppress XLC warnings
 */
#pragma report(enable, CPPC5334)
#pragma report(enable, CPPC5328)
#endif

#endif<|MERGE_RESOLUTION|>--- conflicted
+++ resolved
@@ -1974,7 +1974,6 @@
    b_domain_in_a_space.shift(shift);
    a_domain_in_b_space.shift(back_shift);
 
-<<<<<<< HEAD
    for (BoxContainer::Iterator itr = b_domain_in_a_space.begin();
         itr != b_domain_in_a_space.end(); ++itr) {
       itr->setBlockId(block_a);
@@ -1987,22 +1986,7 @@
    Transformation transformation(rotation, shift, block_b, block_a);
    Transformation back_transformation(back_rotation, back_shift,
                                       block_a, block_b);
-=======
-   //TODO:  This needs to be simplfied when there is a setBlockId() method
-   for (hier::BoxContainer::Iterator itr = b_domain_in_a_space.begin();
-        itr !=  b_domain_in_a_space.end(); ++itr) {
-      itr->initialize(*itr, itr->getLocalId(), itr->getOwnerRank(), block_a);
-   } 
-
-   for (hier::BoxContainer::Iterator itr = a_domain_in_b_space.begin();
-        itr !=  a_domain_in_b_space.end(); ++itr) {
-      itr->initialize(*itr, itr->getLocalId(), itr->getOwnerRank(), block_b);
-   } 
-
-
-   Transformation transformation(rotation, shift);
-   Transformation back_transformation(back_rotation, back_shift);
->>>>>>> 750bb2f3
+
    Neighbor neighbor_of_b(block_a, a_domain_in_b_space,
                           back_transformation,
                           is_singularity);
