/*************************************************************************
 *
 * This file is part of the SAMRAI distribution.  For full copyright
 * information, see COPYRIGHT and COPYING.LESSER.
 *
 * Copyright:     (c) 1997-2011 Lawrence Livermore National Security, LLC
 * Description:   Base class for geometry management in AMR hierarchy
 *
 ************************************************************************/

#ifndef included_hier_GridGeometry_C
#define included_hier_GridGeometry_C

#include "SAMRAI/SAMRAI_config.h"

#include "SAMRAI/hier/GridGeometry.h"

#include "SAMRAI/hier/BoundaryLookupTable.h"
#include "SAMRAI/hier/Box.h"
#include "SAMRAI/hier/BoxContainerIterator.h"
#include "SAMRAI/hier/BoxContainerConstIterator.h"
#include "SAMRAI/hier/BoxContainerSingleBlockIterator.h"
#include "SAMRAI/hier/BoxLevel.h"
#include "SAMRAI/hier/BoxTree.h"
#include "SAMRAI/hier/IntVector.h"
#include "SAMRAI/hier/Patch.h"
#include "SAMRAI/hier/PatchDescriptor.h"
#include "SAMRAI/hier/PatchLevel.h"
#include "SAMRAI/hier/PeriodicShiftCatalog.h"
#include "SAMRAI/hier/RealBoxConstIterator.h"
#include "SAMRAI/tbox/SAMRAI_MPI.h"
#include "SAMRAI/tbox/Pointer.h"
#include "SAMRAI/tbox/RestartManager.h"
#include "SAMRAI/tbox/StartupShutdownManager.h"
#include "SAMRAI/tbox/TimerManager.h"
#include "SAMRAI/tbox/Timer.h"
#include "SAMRAI/tbox/Utilities.h"

#include <map>
#include <stdlib.h>

#define HIER_GRID_GEOMETRY_VERSION (3)

#ifndef SAMRAI_INLINE
#include "SAMRAI/hier/GridGeometry.I"
#endif

#if !defined(__BGL_FAMILY__) && defined(__xlC__)
/*
 * Suppress XLC warnings
 */
#pragma report(disable, CPPC5334)
#pragma report(disable, CPPC5328)
#endif

namespace SAMRAI {
namespace hier {

tbox::StartupShutdownManager::Handler
GridGeometry::s_initialize_handler(
   GridGeometry::initializeCallback,
   0,
   0,
   GridGeometry::finalizeCallback,
   tbox::StartupShutdownManager::priorityTimers);

tbox::Pointer<tbox::Timer> GridGeometry::t_find_patches_touching_boundaries;
tbox::Pointer<tbox::Timer> GridGeometry::t_touching_boundaries_init;
tbox::Pointer<tbox::Timer> GridGeometry::t_touching_boundaries_loop;
tbox::Pointer<tbox::Timer> GridGeometry::t_set_geometry_on_patches;
tbox::Pointer<tbox::Timer> GridGeometry::t_set_boundary_boxes;
tbox::Pointer<tbox::Timer> GridGeometry::t_set_geometry_data_on_patches;
tbox::Pointer<tbox::Timer> GridGeometry::t_compute_boundary_boxes_on_level;
tbox::Pointer<tbox::Timer> GridGeometry::t_get_boundary_boxes;

/*
 *************************************************************************
 *
 * Constructors for GridGeometry.  Both set up operator
 * handlers.  However, one initializes data members based on arguments.
 * The other initializes the object based on input database information.
 *
 *************************************************************************
 */
GridGeometry::GridGeometry(
   const tbox::Dimension& dim,
   const std::string& object_name,
   tbox::Pointer<TransferOperatorRegistry> op_reg,
   tbox::Pointer<tbox::Database> input_db,
   bool register_for_restart):
   d_dim(dim),
   d_object_name(object_name),
   d_periodic_shift(IntVector::getZero(d_dim)),
   d_max_data_ghost_width(IntVector(d_dim, -1)),
   d_has_enhanced_connectivity(false),
   d_transfer_operator_registry(op_reg)
{
   TBOX_ASSERT(!object_name.empty());
   TBOX_ASSERT(input_db);

   d_registered_for_restart = register_for_restart;

   if (d_registered_for_restart) {
      tbox::RestartManager::getManager()->
      registerRestartItem(getObjectName(), this);
   }

   bool is_from_restart = tbox::RestartManager::getManager()->isFromRestart();
   if (is_from_restart && d_registered_for_restart) {
      getFromRestart();
   }

   getFromInput(input_db, is_from_restart);
}

/*
 *************************************************************************
 *
 * Constructors for GridGeometry.  Both set up operator
 * handlers.  However, one initializes data members based on arguments.
 * The other initializes the object based on input database information.
 *
 *************************************************************************
 */
GridGeometry::GridGeometry(
   const tbox::Dimension& dim,
   const std::string& object_name,
   tbox::Pointer<TransferOperatorRegistry> op_reg):
   d_dim(dim),
   d_object_name(object_name),
   d_periodic_shift(IntVector::getZero(d_dim)),
   d_max_data_ghost_width(IntVector(d_dim, -1)),
   d_number_blocks(1),
   d_number_of_block_singularities(0),
   d_block_neighbors(1),
   d_singularity(1),
   d_singularity_indices(1),
   d_reduced_connect(1),
   d_has_enhanced_connectivity(false),
   d_transfer_operator_registry(op_reg)
{
   TBOX_ASSERT(!object_name.empty());

   d_registered_for_restart = false;

}

GridGeometry::GridGeometry(
   const std::string& object_name,
   const BoxContainer& domain,
   tbox::Pointer<TransferOperatorRegistry> op_reg,
   bool register_for_restart):
   d_dim((*(domain.begin())).getDim()),
   d_object_name(object_name),
   d_physical_domain(domain),
   d_periodic_shift(IntVector::getZero(d_dim)),
   d_max_data_ghost_width(IntVector(d_dim, -1)),
   d_number_of_block_singularities(0),
   d_has_enhanced_connectivity(false),
   d_transfer_operator_registry(op_reg)
{
   TBOX_ASSERT(!object_name.empty());
   TBOX_ASSERT(domain.size() > 0);

   d_registered_for_restart = register_for_restart;
   if (d_registered_for_restart) {
      tbox::RestartManager::getManager()->
      registerRestartItem(getObjectName(), this);
   }

   std::set<int> block_numbers;
   for (BoxContainer::ConstIterator itr = domain.begin(); itr != domain.end();
        ++itr) {
      block_numbers.insert(itr->getBlockId().getBlockValue());
   }
   d_number_blocks = static_cast<int>(block_numbers.size());
   d_reduced_connect.resizeArray(d_number_blocks, false);
   d_block_neighbors.resizeArray(d_number_blocks);

   setPhysicalDomain(domain, d_number_blocks);

}

/*
 *************************************************************************
 *
 * Empty destructor.
 *
 *************************************************************************
 */

GridGeometry::~GridGeometry()
{
   if (d_registered_for_restart) {
      tbox::RestartManager::getManager()->unregisterRestartItem(getObjectName());
   }
}

/*
 *************************************************************************
 *
 * Compute boundary boxes for all patches in patch level.  The domain
 * array describes the interior of the level index space.  Note that
 * boundaries is assumed to be an array of DIM * #patches Arrays of
 * BoundaryBoxes.
 *
 *************************************************************************
 */

void GridGeometry::computeBoundaryBoxesOnLevel(
   std::map<BoxId, PatchBoundaries>& boundaries,
   const PatchLevel& level,
   const IntVector& periodic_shift,
   const IntVector& ghost_width,
   const tbox::Array<BoxContainer>& domain,
   bool do_all_patches) const
{
   TBOX_DIM_ASSERT_CHECK_DIM_ARGS3(d_dim,
      level,
      periodic_shift,
      ghost_width);

   t_compute_boundary_boxes_on_level->start();
#ifdef DEBUG_CHECK_ASSERTIONS
   TBOX_ASSERT(ghost_width >= IntVector::getZero(ghost_width.getDim()));

   int num_per_dirs = 0;
   for (int i = 0; i < d_dim.getValue(); i++) {
      if (periodic_shift(i)) {
         num_per_dirs++;
      }
   }
   if (num_per_dirs > 0) {
      TBOX_ASSERT(domain.size() == 1);
   }
#endif

   for (PatchLevel::Iterator ip(&level); ip; ip++) {
      tbox::Pointer<Patch> patch = *ip;
      const BoxId& patch_id = patch->getBox().getId();
      const int block_num = patch->getBox().getBlockId().getBlockValue();

      if (patch->getPatchGeometry()->getTouchesRegularBoundary() ||
          do_all_patches) {

         const Box& box(patch->getBox());

         /*
          * patch_boundaries is an array of DIM BoxContainers for each patch.
          * patch_boundaries[DIM-1] will store boundary boxes of the
          * mapped_box type. If DIM > 1, patch_boundaries[DIM-2] will store
          * boundary boxes of the edge type, and if DIM > 2,
          * patch_boundaries[DIM-3] will store boundary boxes of the face
          * type.
          */

         /*
          * Create new map element if one does not exist.
          * Note can't use [] as this requires a default ctor which we do
          * not have for PatchBoundaries.
          */
         std::map<BoxId, PatchBoundaries>::iterator iter(
            boundaries.find(patch_id));
         if (iter == boundaries.end()) {
            std::pair<BoxId, PatchBoundaries> new_boundaries(patch_id,
                                                             PatchBoundaries(d_dim));
            iter = boundaries.insert(iter, new_boundaries);
         }
         getBoundaryBoxes((*iter).second, box, domain[block_num],
            ghost_width, periodic_shift);

#ifdef DEBUG_CHECK_ASSERTIONS
         for (int j = 0; j < d_dim.getValue(); j++) {
            iter = (boundaries.find(patch_id));
            TBOX_ASSERT(iter != boundaries.end());
            for (int k = 0; k < ((*iter).second)[j].getSize(); k++) {
               TBOX_ASSERT(checkBoundaryBox(((*iter).second)[j][k], *patch,
                     domain[block_num], num_per_dirs, ghost_width));
            }
         }
#endif
      }
   }
   t_compute_boundary_boxes_on_level->stop();
}

/*
 *************************************************************************
 *
 * For each patch in the level, use box intersection operation to
 * determine what kind of boundaries, if any the patch touches.  Call
 * Patch functions to set flags that store this information once it
 * is found.
 *
 *************************************************************************
 */

void GridGeometry::findPatchesTouchingBoundaries(
   std::map<BoxId, TwoDimBool>& touches_regular_bdry,
   std::map<BoxId, TwoDimBool>& touches_periodic_bdry,
   const PatchLevel& level) const
{
<<<<<<< HEAD
   TBOX_DIM_ASSERT_CHECK_ARGS2(level, periodic_shift);

   tbox::Array<tbox::Pointer<BoxContainer> > domain_tree(d_number_blocks);
   for (int nb = 0; nb < d_number_blocks; nb++) {
      domain_tree[nb] = new BoxContainer(domain[nb]);
      domain_tree[nb]->makeTree();
   }
   findPatchesTouchingBoundaries(touches_regular_bdry,
      touches_periodic_bdry,
      level,
      periodic_shift,
      domain_tree);
}

void GridGeometry::findPatchesTouchingBoundaries(
   std::map<BoxId, TwoDimBool>& touches_regular_bdry,
   std::map<BoxId, TwoDimBool>& touches_periodic_bdry,
   const PatchLevel& level,
   const IntVector& periodic_shift,
   const tbox::Array<tbox::Pointer<BoxContainer> >& domain_tree) const
{
   TBOX_DIM_ASSERT_CHECK_ARGS2(level, periodic_shift);

=======
>>>>>>> 16946995
   t_find_patches_touching_boundaries->start();

   t_touching_boundaries_init->start();
   touches_regular_bdry.clear();
   touches_periodic_bdry.clear();
   t_touching_boundaries_init->stop();

   tbox::Pointer<MultiblockBoxTree> tmp_refined_periodic_domain_tree;
   if ( level.getRatioToLevelZero() != hier::IntVector::getZero(level.getDim()) ) {
      tmp_refined_periodic_domain_tree = d_domain_search_tree_periodic.createRefinedTree(
         level.getRatioToLevelZero());
   }

   t_touching_boundaries_loop->start();
   for (PatchLevel::Iterator ip(&level); ip; ip++) {
      tbox::Pointer<Patch> patch = *ip;
      const Box& box(patch->getBox());

      std::map<BoxId, TwoDimBool>::iterator iter_touches_regular_bdry(
         touches_regular_bdry.find(ip->getBox().getId()));
      if (iter_touches_regular_bdry == touches_regular_bdry.end()) {
         iter_touches_regular_bdry = touches_regular_bdry.insert(
               iter_touches_regular_bdry,
               std::pair<BoxId, TwoDimBool>(ip->getBox().getId(), TwoDimBool(d_dim)));
      }

      std::map<BoxId, TwoDimBool>::iterator iter_touches_periodic_bdry(
         touches_periodic_bdry.find(ip->getBox().getId()));
      if (iter_touches_periodic_bdry == touches_periodic_bdry.end()) {
         iter_touches_periodic_bdry = touches_periodic_bdry.insert(
               iter_touches_periodic_bdry,
               std::pair<BoxId, TwoDimBool>(ip->getBox().getId(), TwoDimBool(d_dim)));
      }

      computeBoxTouchingBoundaries(
         (*iter_touches_regular_bdry).second,
         (*iter_touches_periodic_bdry).second,
         box,
         level.getRatioToLevelZero(),
         !tmp_refined_periodic_domain_tree ?
         d_domain_search_tree :
         *tmp_refined_periodic_domain_tree );
   }
   t_touching_boundaries_loop->stop();
   t_find_patches_touching_boundaries->stop();
}

void GridGeometry::computeBoxTouchingBoundaries(
   TwoDimBool& touches_regular_bdry,
   TwoDimBool& touches_periodic_bdry,
   const Box& box,
<<<<<<< HEAD
   const IntVector& periodic_shift,
   const BoxContainer& domain_tree) const
=======
   const hier::IntVector &refinement_ratio,
   const MultiblockBoxTree& refined_periodic_domain_tree) const
>>>>>>> 16946995
{

   /*
    * Create a list of boxes inside a mapped_box_level of one cell outside the
    * patch.  Remove the intersections with the domain's interior, so that only
    * boxes outside the physical domain (if any) remain in the list.
    */
   BoxContainer bdry_list(box);
   bdry_list.grow(IntVector::getOne(d_dim));
   bdry_list.removeIntersections(refinement_ratio, refined_periodic_domain_tree);
   const bool touches_any_boundary = (bdry_list.size() > 0);

   if (!touches_any_boundary) {
      for (int d = 0; d < d_dim.getValue(); ++d) {
         touches_regular_bdry(d, 0) = touches_periodic_bdry(d, 0) =
               touches_regular_bdry(d, 1) = touches_periodic_bdry(d, 1) = false;
      }
   } else {
      bool bdry_located = false;
      for (int nd = 0; nd < d_dim.getValue(); nd++) {
         BoxContainer lower_list(bdry_list);
         BoxContainer upper_list(bdry_list);

         Box test_box(box);

         test_box.growLower(nd, 1);
         lower_list.intersectBoxes(test_box); // performance ok.  lower_list is short.

         test_box = box;
         test_box.growUpper(nd, 1);
         upper_list.intersectBoxes(test_box); // performance ok.  upper_list is short.

         if (lower_list.size()) {
            // Touches regular or periodic bdry on lower side.
            touches_periodic_bdry(nd, 0) = (d_periodic_shift(nd) != 0);
            touches_regular_bdry(nd, 0) = (d_periodic_shift(nd) == 0);
            bdry_located = true;
         }

         if (upper_list.size()) {
            // Touches regular or periodic bdry on upper side.
            touches_periodic_bdry(nd, 1) = (d_periodic_shift(nd) != 0);
            touches_regular_bdry(nd, 1) = (d_periodic_shift(nd) == 0);
            bdry_located = true;
         }
      }

      /*
       * By this point, bdry_located will have been set to true almost
       * every time whenever touches_any_boundary is true.  The only way
       * it will not be true is if the domain is not a parallelpiped, and
       * the patch touches the boundary only at a location such as the
       * concave corner of an L-shaped domain.
       */
      if (!bdry_located) {
         for (int nd = 0; nd < d_dim.getValue(); nd++) {
            touches_periodic_bdry(nd, 0) = touches_periodic_bdry(nd, 1) = false;

            bool lower_side = false;
            bool upper_side = false;
            for (BoxContainer::Iterator bl(bdry_list); bl != bdry_list.end(); ++bl) {
               if (bl().lower() (nd) < box.lower(nd)) {
                  lower_side = true;
               }
               if (bl().upper() (nd) > box.upper(nd)) {
                  upper_side = true;
               }
               if (lower_side && upper_side) {
                  break;
               }
            }
            touches_regular_bdry(nd, 0) = lower_side;
            touches_regular_bdry(nd, 1) = upper_side;
         }
      }
   }
}

/*
 *************************************************************************
 *
 * Set geometry data for each patch on level.
 *
 *************************************************************************
 */

void GridGeometry::setGeometryOnPatches(
   PatchLevel& level,
   const IntVector& ratio_to_level_zero,
   std::map<BoxId, TwoDimBool>& touches_regular_bdry,
   std::map<BoxId, TwoDimBool>& touches_periodic_bdry,
   bool defer_boundary_box_creation)
{
   TBOX_DIM_ASSERT_CHECK_ARGS3(*this, level, ratio_to_level_zero);

   t_set_geometry_on_patches->start();
#ifdef DEBUG_CHECK_ASSERTIONS
   /*
    * All components of ratio must be nonzero.  Additionally,
    * all components not equal to 1 must have the same sign.
    */
   TBOX_ASSERT(ratio_to_level_zero != IntVector::getZero(d_dim));
   if (d_dim.getValue() > 1) {
      for (int i = 0; i < d_dim.getValue(); i++) {
         TBOX_ASSERT((ratio_to_level_zero(i)
                      * ratio_to_level_zero((i + 1) % d_dim.getValue()) > 0)
            || (ratio_to_level_zero(i) == 1)
            || (ratio_to_level_zero((i + 1) % d_dim.getValue()) == 1));
      }
   }
#endif

   t_set_geometry_data_on_patches->start();
   for (PatchLevel::Iterator ip(&level); ip; ip++) {
      tbox::Pointer<Patch> patch = *ip;
      setGeometryDataOnPatch(*patch, ratio_to_level_zero,
         (*touches_regular_bdry.find(ip->getBox().getId())).second,
         (*touches_periodic_bdry.find(ip->getBox().getId())).second);
   }
   t_set_geometry_data_on_patches->stop();

   if (!defer_boundary_box_creation) {
      setBoundaryBoxes(level);
   }
   t_set_geometry_on_patches->stop();
}

/*
 *************************************************************************
 *
 * Set boundary boxes for each patch on level.
 *
 *************************************************************************
 */

void GridGeometry::setBoundaryBoxes(
   PatchLevel& level)
{
   TBOX_DIM_ASSERT_CHECK_ARGS2(*this, level);

   t_set_boundary_boxes->start();
   std::map<BoxId, PatchBoundaries> boundaries;

   tbox::Array<BoxContainer> domain(level.getPhysicalDomainArray());

   IntVector ghost_width(
      level.getPatchDescriptor()->getMaxGhostWidth(d_dim));

   if (d_max_data_ghost_width != -1 &&
       !(ghost_width <= d_max_data_ghost_width)) {

      TBOX_ERROR("Error in GridGeometry object with name = "
         << d_object_name << ": in computeMaxGhostWidth():  "
         << "Cannot add variables and increase maximum ghost "
         << "width after creating the GridGeometry!");
   }

   d_max_data_ghost_width = ghost_width;

   computeBoundaryBoxesOnLevel(
      boundaries,
      level,
      getPeriodicShift(IntVector::getOne(d_dim)),
      d_max_data_ghost_width,
      domain);

   for (std::map<BoxId, PatchBoundaries>::const_iterator mi = boundaries.begin();
        mi != boundaries.end(); ++mi) {
      tbox::Pointer<Patch> patch = level.getPatch((*mi).first);
      patch->getPatchGeometry()->setBoundaryBoxesOnPatch((*mi).second.getArrays());
   }

   t_set_boundary_boxes->stop();
}

/*
 *************************************************************************
 *
 * Create PatchGeometry geometry object, initializing its
 * boundary and assigning it to the given patch.
 *
 *************************************************************************
 */

void GridGeometry::setGeometryDataOnPatch(
   Patch& patch,
   const IntVector& ratio_to_level_zero,
   const PatchGeometry::TwoDimBool& touches_regular_bdry,
   const PatchGeometry::TwoDimBool& touches_periodic_bdry)
const
{
#ifdef DEBUG_CHECK_ASSERTIONS
   const tbox::Dimension& dim(getDim());

   TBOX_DIM_ASSERT_CHECK_DIM_ARGS4(dim, patch, ratio_to_level_zero,
      touches_regular_bdry, touches_periodic_bdry);

   /*
    * All components of ratio must be nonzero.  Additionally,
    * all components not equal to 1 must have the same sign.
    */
   int i;
   for (i = 0; i < dim.getValue(); i++) {
      TBOX_ASSERT(ratio_to_level_zero(i) != 0);
   }
   if (dim > tbox::Dimension(1)) {
      for (i = 0; i < dim.getValue(); i++) {
         TBOX_ASSERT((ratio_to_level_zero(i)
                      * ratio_to_level_zero((i + 1) % dim.getValue()) > 0)
            || (ratio_to_level_zero(i) == 1)
            || (ratio_to_level_zero((i + 1) % dim.getValue()) == 1));
      }
   }
#endif

   tbox::Pointer<PatchGeometry>
   geometry(new PatchGeometry(ratio_to_level_zero,
               touches_regular_bdry,
               touches_periodic_bdry));

   patch.setPatchGeometry(geometry);

}

/*
 *************************************************************************
 *
 * Create and return pointer to coarsened version of this
 * grid geometry object coarsened by the given ratio.
 *
 *************************************************************************
 */

tbox::Pointer<GridGeometry>
GridGeometry::makeCoarsenedGridGeometry(
   const std::string& coarse_geom_name,
   const IntVector& coarsen_ratio,
   bool register_for_restart) const
{
   const tbox::Dimension& dim(getDim());

   TBOX_ASSERT(!coarse_geom_name.empty());
   TBOX_ASSERT(coarse_geom_name != getObjectName());
   TBOX_DIM_ASSERT_CHECK_DIM_ARGS1(dim, coarsen_ratio);
   TBOX_ASSERT(coarsen_ratio > IntVector::getZero(dim));

   BoxContainer coarse_domain;

   coarse_domain = getPhysicalDomain();
   coarse_domain.coarsen(coarsen_ratio);

   /*
    * Need to check that domain can be coarsened by given ratio.
    */
   const BoxContainer& fine_domain = getPhysicalDomain();
   const int nboxes = fine_domain.size();
   BoxContainer::ConstIterator coarse_domain_itr(coarse_domain);
   BoxContainer::ConstIterator fine_domain_itr(fine_domain);
   for (int ib = 0; ib < nboxes; ib++, ++coarse_domain_itr, ++fine_domain_itr) {
      Box testbox = Box::refine(*coarse_domain_itr, coarsen_ratio);
      if (!testbox.isSpatiallyEqual(*fine_domain_itr)) {
#ifdef DEBUG_CHECK_ASSERTIONS
         tbox::plog
         << "GridGeometry::makeCoarsenedGridGeometry : Box # "
         << ib << std::endl;
         tbox::plog << "   fine box = " << *fine_domain_itr << std::endl;
         tbox::plog << "f   coarse box = " << *coarse_domain_itr << std::endl;
         tbox::plog << "   refined coarse box = " << testbox << std::endl;
#endif
         TBOX_ERROR(
            "GridGeometry::makeCoarsenedGridGeometry() error...\n"
            << "    geometry object with name = " << getObjectName()
            << "\n    Cannot be coarsened by ratio " << coarsen_ratio
            << std::endl);
      }
   }

   GridGeometry* coarse_geometry =
      new GridGeometry(coarse_geom_name,
         coarse_domain,
         d_transfer_operator_registry,
         register_for_restart);

   coarse_geometry->initializePeriodicShift(getPeriodicShift(
         IntVector::getOne(dim)));

   return tbox::Pointer<GridGeometry>(coarse_geometry);
}

/*
 *************************************************************************
 *
 * Create and return pointer to refined version of this
 * grid geometry object refined by the given ratio.
 *
 *************************************************************************
 */

tbox::Pointer<GridGeometry>
GridGeometry::makeRefinedGridGeometry(
   const std::string& fine_geom_name,
   const IntVector& refine_ratio,
   bool register_for_restart) const
{
   const tbox::Dimension& dim(getDim());

   TBOX_ASSERT(!fine_geom_name.empty());
   TBOX_ASSERT(fine_geom_name != getObjectName());
   TBOX_DIM_ASSERT_CHECK_DIM_ARGS1(dim, refine_ratio);
   TBOX_ASSERT(refine_ratio > IntVector::getZero(dim));

   BoxContainer fine_domain(getPhysicalDomain());
   fine_domain.refine(refine_ratio);

   GridGeometry* fine_geometry =
      new GridGeometry(fine_geom_name,
         fine_domain,
         d_transfer_operator_registry,
         register_for_restart);

   fine_geometry->initializePeriodicShift(getPeriodicShift(
         IntVector::getOne(dim)));

   return tbox::Pointer<GridGeometry>(fine_geometry);
}

/*
 *************************************************************************
 * Checks to see if the version number for the class is the same as
 * as the version number of the restart file.
 * If they are equal, then the data from the database are read to local
 * variables and the setPhysicalDomain() method is called.
 *
 *************************************************************************
 */
void GridGeometry::getFromRestart()
{
   const tbox::Dimension dim(getDim());

   tbox::Pointer<tbox::Database> restart_db =
      tbox::RestartManager::getManager()->getRootDatabase();

   tbox::Pointer<tbox::Database> db;

   if (restart_db->isDatabase(getObjectName())) {
      db = restart_db->getDatabase(getObjectName());
   } else {
      TBOX_ERROR("Restart database corresponding to "
         << getObjectName() << " not found in the restart file.");
   }

   int ver = db->getInteger("HIER_GRID_GEOMETRY_VERSION");
   if (ver != HIER_GRID_GEOMETRY_VERSION) {
      TBOX_ERROR(
         getObjectName() << ":  "
                         << "Restart file version is different than class version.");
   }

   d_number_blocks = db->getInteger("d_number_blocks");

   std::string domain_name;
   BoxContainer domain;
   LocalId local_id(0);

   for (int b = 0; b < d_number_blocks; b++) {
      domain_name = "d_physical_domain_" + tbox::Utilities::intToString(b);
      BoxContainer block_domain_boxes;
      if (db->keyExists(domain_name)) {
         block_domain_boxes = db->getDatabaseBoxArray(domain_name);
      } else {
         TBOX_ERROR(
            getObjectName() << ":  "
                            << "No '" << domain_name << "' restart data found for "
                            << "Block " << b << " physical domain. ");
      }

      for (BoxContainer::Iterator itr = block_domain_boxes.begin();
           itr != block_domain_boxes.end(); ++itr) {
         Box box(*itr, local_id++, 0);
         box.setBlockId(BlockId(b));
         domain.pushBack(box);
      }
   }
   setPhysicalDomain(domain, d_number_blocks);

   IntVector periodic_shift(dim);
   int* temp_shift = &periodic_shift[0];
   db->getIntegerArray("d_periodic_shift", temp_shift, dim.getValue());
   initializePeriodicShift(periodic_shift);

   d_has_enhanced_connectivity = db->getBool("d_has_enhanced_connectivity");
}

/*
 *************************************************************************
 *
 * Data is read from input only if the simulation is not from restart.
 * Otherwise, all values specifed in the input database are ignored.
 * In this method data from the database are read to local
 * variables and the setPhysicalDomain() method is called.
 *
 *************************************************************************
 */

void GridGeometry::getFromInput(
   tbox::Pointer<tbox::Database> db,
   bool is_from_restart)
{

   TBOX_ASSERT(db);

   const tbox::Dimension dim(getDim());

   if (!is_from_restart) {

      d_number_blocks = db->getIntegerWithDefault("num_blocks", 1);

      std::string domain_name;
      BoxContainer domain;
      LocalId local_id(0);

      for (int b = 0; b < d_number_blocks; b++) {

         domain_name = "domain_boxes_" + tbox::Utilities::intToString(b);

         BoxContainer block_domain_boxes; 
         if (db->keyExists(domain_name)) {
            block_domain_boxes = db->getDatabaseBoxArray(domain_name);
            if (block_domain_boxes.size() == 0) {
               TBOX_ERROR(
                  getObjectName() << ":  "
                                  << "No boxes for " << domain_name
                                  << " array found in input.");
            }
         } else {
            TBOX_ERROR(
               getObjectName() << ":  "
                               << "Key data '" << domain_name << "' not found in input.");
         }

         for (BoxContainer::Iterator itr = block_domain_boxes.begin();
              itr != block_domain_boxes.end(); ++itr) {
            Box box(*itr, local_id++, 0);
            box.setBlockId(BlockId(b));
            domain.pushBack(box);
         }

      }

      int pbc[tbox::Dimension::MAXIMUM_DIMENSION_VALUE];
      hier::IntVector per_bc(dim, 0);
      if (db->keyExists("periodic_dimension")) {
         db->getIntegerArray("periodic_dimension", pbc, dim.getValue());
         for (int i = 0; i < dim.getValue(); i++) {
            per_bc(i) = ((pbc[i] == 0) ? 0 : 1);
         }
      }

      setPhysicalDomain(domain, d_number_blocks);

      initializePeriodicShift(per_bc);
   }

   readBlockDataFromInput(db);
}

/*
 *************************************************************************
 *
 * Writes out version number and data members for the class.
 *
 *************************************************************************
 */

void GridGeometry::putToDatabase(
   tbox::Pointer<tbox::Database> db)
{
   TBOX_ASSERT(db);

   const tbox::Dimension dim(getDim());

   db->putInteger("HIER_GRID_GEOMETRY_VERSION",
      HIER_GRID_GEOMETRY_VERSION);

   db->putInteger("d_number_blocks", d_number_blocks);

   std::string domain_name;

   for (int b = 0; b < d_number_blocks; b++) {

      domain_name = "d_physical_domain_" + tbox::Utilities::intToString(b);

      BoxContainer block_phys_domain(getPhysicalDomain(), BlockId(b));
      tbox::Array<tbox::DatabaseBox> temp_box_array = block_phys_domain;

      db->putDatabaseBoxArray(domain_name, temp_box_array);
   }

   IntVector level0_shift(getPeriodicShift(IntVector::getOne(dim)));
   int* temp_shift = &level0_shift[0];
   db->putIntegerArray("d_periodic_shift", temp_shift, dim.getValue());

   db->putBool("d_has_enhanced_connectivity", d_has_enhanced_connectivity);
}

/*
 * ************************************************************************
 *
 * Compute the valid periodic shifts for the given box.
 *
 * ************************************************************************
 */

void GridGeometry::computeShiftsForBox(
   std::vector<IntVector>& shifts,
   const Box& box,
   const BoxContainer& domain_search_tree,
   const IntVector& periodic_shift) const
{
   TBOX_DIM_ASSERT_CHECK_ARGS3(*this, box, periodic_shift);

   shifts.clear();

   int num_periodic_dirs = 0;

   for (int i = 0; i < d_dim.getValue(); i++) {
      if (periodic_shift(i) != 0) {
         num_periodic_dirs++;
      }
   }

   if (num_periodic_dirs > 0) {

      const PeriodicShiftCatalog* periodic_shift_catalog =
         PeriodicShiftCatalog::getCatalog(d_dim);

      shifts.reserve(periodic_shift_catalog->getNumberOfShifts());

      BoundaryLookupTable* blut =
         BoundaryLookupTable::getLookupTable(d_dim);

      const tbox::Array<int>& location_index_max =
         blut->getMaxLocationIndices();

      for (int d = 0; d < num_periodic_dirs; d++) {

         const int codim = d + 1;

         for (int loc = 0; loc < location_index_max[d]; loc++) {

            const tbox::Array<int>& dirs = blut->getDirections(loc, codim);

            bool need_to_test = true;
            for (int k = 0; k < dirs.size(); k++) {
               if (periodic_shift(dirs[k]) == 0) {
                  need_to_test = false;
                  break;
               }
            }

            if (need_to_test) {

               Box border(box);
               IntVector border_shift(d_dim, 0);

               tbox::Array<bool> is_upper(codim);
               for (int j = 0; j < codim; j++) {
                  if (blut->isUpper(loc, codim, j)) {
                     border.lower(dirs[j]) = box.upper(dirs[j]);
                     border.upper(dirs[j]) = box.upper(dirs[j]);
                     border_shift(dirs[j]) = 1;
                     is_upper[j] = true;
                  } else {
                     border.lower(dirs[j]) = box.lower(dirs[j]);
                     border.upper(dirs[j]) = box.lower(dirs[j]);
                     border_shift(dirs[j]) = -1;
                     is_upper[j] = false;
                  }
               }

               border.shift(border_shift);
               BoxContainer border_list(border);

               border_list.removeIntersections(domain_search_tree);

               if (border_list.size() > 0) {

                  const Box& domain_bound_box =
                     domain_search_tree.getBoundingBox();

                  if (codim == 1) {

                     IntVector new_shift(d_dim, 0);
                     if (is_upper[0]) {
                        new_shift(dirs[0]) =
                           -domain_bound_box.numberCells(dirs[0]);
                     } else {
                        new_shift(dirs[0]) =
                           domain_bound_box.numberCells(dirs[0]);
                     }
                     // shifts.addItem(new_shift);
                     shifts.insert(shifts.end(), new_shift);

                  } else {

                     bool shift_to_add = true;
                     for (int c = 0; c < codim; c++) {

                        if (is_upper[c]) {
                           if (border.upper(dirs[c]) <=
                               domain_bound_box.upper(dirs[c])) {
                              shift_to_add = false;
                              break;
                           }
                        } else {
                           if (border.lower(dirs[c]) >=
                               domain_bound_box.lower(dirs[c])) {
                              shift_to_add = false;
                              break;
                           }
                        }

                     }

                     if (shift_to_add) {
                        IntVector new_shift(d_dim, 0);
                        for (int b = 0; b < codim; b++) {
                           if (is_upper[b]) {
                              new_shift(dirs[b]) =
                                 -domain_bound_box.numberCells(dirs[b]);
                           } else {
                              new_shift(dirs[b]) =
                                 domain_bound_box.numberCells(dirs[b]);
                           }
                        }
                        // shifts.addItem(new_shift);
                        shifts.insert(shifts.end(), new_shift);
                     }
                  }
               }
            }
         }
      }
   }
}

/*
 *************************************************************************
 *
 * Decompose patch boundary region into pieces depending on spatial dim.
 *
 *************************************************************************
 */

void GridGeometry::getBoundaryBoxes(
   PatchBoundaries& patch_boundaries,
   const Box& box,
   const BoxContainer& domain_boxes,
   const IntVector& ghosts,
   const IntVector& periodic_shift) const
{
   TBOX_DIM_ASSERT_CHECK_ARGS4(*this, box, ghosts, periodic_shift);

   t_get_boundary_boxes->start();

   const Index ifirst = box.lower();
   const Index ilast = box.upper();

   int num_per_dirs = 0;
   for (int d = 0; d < d_dim.getValue(); d++) {
      num_per_dirs += (periodic_shift(d) ? 1 : 0);
   }

   if (num_per_dirs == d_dim.getValue()) {
      for (int k = 0; k < d_dim.getValue(); k++) {
         patch_boundaries[k].resizeArray(0, BoundaryBox(d_dim));
      }

   } else {
      BoundaryLookupTable* blut =
         BoundaryLookupTable::getLookupTable(d_dim);

      const tbox::Array<int>& location_index_max =
         blut->getMaxLocationIndices();
      tbox::Array<BoxContainer> codim_boxlist(d_dim.getValue());

      for (int d = 0; d < d_dim.getValue() - num_per_dirs; d++) {

         int codim = d + 1;

         patch_boundaries[d].resizeArray(location_index_max[d],
            BoundaryBox(d_dim));
         int bdry_array_size = location_index_max[d];
         int num_bboxes = 0;

         for (int loc = 0; loc < location_index_max[d]; loc++) {
            const tbox::Array<int>& dirs = blut->getDirections(loc, codim);

            tbox::Array<bool> periodic_dir(codim);
            bool all_is_per = true;
            for (int p = 0; p < codim; p++) {
               if (periodic_shift(dirs[p]) == 0) {
                  periodic_dir[p] = false;
                  all_is_per = false;
               } else {
                  periodic_dir[p] = true;
               }
            }

            if (!all_is_per) {
               Box border(box);
               IntVector border_shift(d_dim, 0);

               for (int i = 0; i < codim; i++) {
                  if (blut->isUpper(loc, codim, i)) {
                     border.lower(dirs[i]) = box.upper(dirs[i]);
                     border.upper(dirs[i]) = box.upper(dirs[i]);
                     border_shift(dirs[i]) = 1;
                  } else {
                     border.lower(dirs[i]) = box.lower(dirs[i]);
                     border.upper(dirs[i]) = box.lower(dirs[i]);
                     border_shift(dirs[i]) = -1;
                  }
               }

               // grow in non-dirs directions
               for (int j = 0; j < d_dim.getValue(); j++) {
                  bool dir_used = false;
                  for (int du = 0; du < codim; du++) {
                     if (dirs[du] == j) {
                        dir_used = true;
                        break;
                     }
                  }
                  if (!dir_used) {
                     border.upper(j) = ilast(j) + ghosts(j);
                     border.lower(j) = ifirst(j) - ghosts(j);
                  }
               }

               BoxContainer per_domain_boxes;
               if (num_per_dirs != 0) {
                  per_domain_boxes = domain_boxes;
                  per_domain_boxes.grow(periodic_shift);
               }
 
               /*
                * Intersect border_list with domain, then shift so that
                * true boundary boxes are outside domain.  Then remove
                * intersections with the domain.
                */

               BoxContainer border_list(border);
               if (num_per_dirs != 0) {
                  border_list.intersectBoxes(per_domain_boxes); // Should use BoxTree here if possible.
               } else {
                  border_list.intersectBoxes(domain_boxes);
               }
               border_list.shift(border_shift);

               if (num_per_dirs != 0) {
                  border_list.removeIntersections(per_domain_boxes);
               } else {
                  border_list.removeIntersections(domain_boxes);
               }
 
               if (border_list.size() > 0) {
                  for (int bd = 0; bd < d; bd++) {
                     border_list.removeIntersections(codim_boxlist[bd]);

                     if (border_list.size() == 0) {
                        break;
                     }
                  }
               }

               if (border_list.size() > 0) {
                  border_list.coalesce();
                  for (BoxContainer::Iterator bl(border_list);
                       bl != border_list.end(); ++bl) {
                     if (num_bboxes == bdry_array_size) {
                        patch_boundaries[d].resizeArray(
                           bdry_array_size + location_index_max[d],
                           BoundaryBox(d_dim));
                        bdry_array_size = patch_boundaries[d].size();
                     }

                     BoundaryBox boundary_box(bl(), codim, loc);

                     patch_boundaries[d][num_bboxes] = boundary_box;

                     num_bboxes++;
                  }

                  codim_boxlist[d].spliceFront(border_list);
               }
            }

            if (loc + 1 == location_index_max[d]) {
               patch_boundaries[d].resizeArray(num_bboxes,
                  BoundaryBox(d_dim));
            }
         }
      }
   }
   t_get_boundary_boxes->stop();
}

/*
 *************************************************************************
 *
 * Compute physical domain for index space related to reference domain
 * by specified ratio.  If any entry of ratio is negative, the reference
 * domain will be coarsened.  Otherwise, it will be refined.
 *
 *************************************************************************
 */

void GridGeometry::computePhysicalDomain(
   BoxContainer& domain_mapped_boxes,
   const IntVector& ratio_to_level_zero,
   const BlockId& block_id) const
{
   TBOX_DIM_ASSERT_CHECK_ARGS2(*this, ratio_to_level_zero);

#ifdef DEBUG_CHECK_ASSERTIONS
   /*
    * All components of ratio must be nonzero.  Additionally, all components
    * of ratio not equal to 1 must have the same sign.
    */
   int i;
   for (i = 0; i < d_dim.getValue(); i++) {
      TBOX_ASSERT(ratio_to_level_zero(i) != 0);
   }
   if (d_dim.getValue() > 1) {
      for (i = 0; i < d_dim.getValue(); i++) {
         TBOX_ASSERT((ratio_to_level_zero(i)
                      * ratio_to_level_zero((i + 1) % d_dim.getValue()) > 0)
            || (ratio_to_level_zero(i) == 1)
            || (ratio_to_level_zero((i + 1) % d_dim.getValue()) == 1));
      }
   }
#endif

   domain_mapped_boxes.clear();
   for (BoxContainer::ConstIterator itr = d_physical_domain.begin();
        itr != d_physical_domain.end(); ++itr) {
      if (itr->getBlockId() == block_id) {
         domain_mapped_boxes.insert(*itr);
      }
   }

   if (ratio_to_level_zero != IntVector::getOne(d_dim)) {
      bool coarsen = false;
      IntVector tmp_rat = ratio_to_level_zero;
      for (int id = 0; id < d_dim.getValue(); id++) {
         if (ratio_to_level_zero(id) < 0) coarsen = true;
         tmp_rat(id) = abs(ratio_to_level_zero(id));
      }
      if (coarsen) {
         domain_mapped_boxes.coarsen(tmp_rat);
      } else {
         domain_mapped_boxes.refine(tmp_rat);
      }
   }
}

/*
 *************************************************************************
 *
 * Compute physical domain for index space related to reference domain
 * by specified ratio.  If any entry of ratio is negative, the reference
 * domain will be coarsened.  Otherwise, it will be refined.
 *
 *************************************************************************
 */

void GridGeometry::computePhysicalDomain(
   BoxLevel& box_level,
   const IntVector& ratio_to_level_zero,
   const BlockId& block_id) const
{
   TBOX_DIM_ASSERT_CHECK_ARGS2(*this, ratio_to_level_zero);

#ifdef DEBUG_CHECK_ASSERTIONS
   /*
    * All components of ratio must be nonzero.  Additionally, all components
    * of ratio not equal to 1 must have the same sign.
    */
   int i;
   for (i = 0; i < d_dim.getValue(); i++) {
      TBOX_ASSERT(ratio_to_level_zero(i) != 0);
   }
   if (d_dim.getValue() > 1) {
      for (i = 0; i < d_dim.getValue(); i++) {
         TBOX_ASSERT((ratio_to_level_zero(i)
                      * ratio_to_level_zero((i + 1) % d_dim.getValue()) > 0)
            || (ratio_to_level_zero(i) == 1)
            || (ratio_to_level_zero((i + 1) % d_dim.getValue()) == 1));
      }
   }
#endif

   for (BoxContainer::ConstIterator itr = d_domain_with_images.begin();
        itr != d_domain_with_images.end();
        ++itr) {
      if (itr->getBlockId() == block_id) {
         box_level.addBoxWithoutUpdate(*itr);
      }
   }

   if (ratio_to_level_zero != IntVector::getOne(d_dim)) {
      bool coarsen = false;
      IntVector tmp_rat = ratio_to_level_zero;
      for (int id = 0; id < d_dim.getValue(); id++) {
         if (ratio_to_level_zero(id) < 0) {
            coarsen = true;
         }
         tmp_rat(id) = abs(ratio_to_level_zero(id));
      }
      if (coarsen) {
         box_level.coarsenBoxes(box_level, tmp_rat, IntVector::getOne(d_dim));
      } else {
         box_level.refineBoxes(box_level, tmp_rat, IntVector::getOne(d_dim));
      }
   }
}

/*
 *************************************************************************
 *
 * Compute physical domain for index space related to reference domain
 * by specified ratio.  If any entry of ratio is negative, the reference
 * domain will be coarsened.  Otherwise, it will be refined.
 *
 *************************************************************************
 */

void GridGeometry::computePhysicalDomain(
   BoxContainer& domain_mapped_boxes,
   const IntVector& ratio_to_level_zero) const
{
   TBOX_DIM_ASSERT_CHECK_ARGS2(*this, ratio_to_level_zero);

#ifdef DEBUG_CHECK_ASSERTIONS
   /*
    * All components of ratio must be nonzero.  Additionally, all components
    * of ratio not equal to 1 must have the same sign.
    */
   int i;
   for (i = 0; i < d_dim.getValue(); i++) {
      TBOX_ASSERT(ratio_to_level_zero(i) != 0);
   }
   if (d_dim.getValue() > 1) {
      for (i = 0; i < d_dim.getValue(); i++) {
         TBOX_ASSERT((ratio_to_level_zero(i)
                      * ratio_to_level_zero((i + 1) % d_dim.getValue()) > 0)
            || (ratio_to_level_zero(i) == 1)
            || (ratio_to_level_zero((i + 1) % d_dim.getValue()) == 1));
      }
   }
#endif

   domain_mapped_boxes = d_domain_with_images;

   if (ratio_to_level_zero != IntVector::getOne(d_dim)) {
      bool coarsen = false;
      IntVector tmp_rat = ratio_to_level_zero;
      for (int id = 0; id < d_dim.getValue(); id++) {
         if (ratio_to_level_zero(id) < 0) coarsen = true;
         tmp_rat(id) = abs(ratio_to_level_zero(id));
      }
      if (coarsen) {
         domain_mapped_boxes.coarsen(tmp_rat);
      } else {
         domain_mapped_boxes.refine(tmp_rat);
      }
   }

}

void GridGeometry::computePhysicalDomain(
   BoxLevel& box_level,
   const IntVector& ratio_to_level_zero) const
{
   TBOX_DIM_ASSERT_CHECK_ARGS2(*this, ratio_to_level_zero);

#ifdef DEBUG_CHECK_ASSERTIONS
   /*
    * All components of ratio must be nonzero.  Additionally, all components
    * of ratio not equal to 1 must have the same sign.
    */
   int i;
   for (i = 0; i < d_dim.getValue(); i++) {
      TBOX_ASSERT(ratio_to_level_zero(i) != 0);
   }
   if (d_dim.getValue() > 1) {
      for (i = 0; i < d_dim.getValue(); i++) {
         TBOX_ASSERT((ratio_to_level_zero(i)
                      * ratio_to_level_zero((i + 1) % d_dim.getValue()) > 0)
            || (ratio_to_level_zero(i) == 1)
            || (ratio_to_level_zero((i + 1) % d_dim.getValue()) == 1));
      }
   }
#endif

   BoxContainer domain_boxes = d_domain_with_images;

   if (ratio_to_level_zero != IntVector::getOne(d_dim)) {
      bool coarsen = false;
      IntVector tmp_rat = ratio_to_level_zero;
      for (int id = 0; id < d_dim.getValue(); id++) {
         if (ratio_to_level_zero(id) < 0) coarsen = true;
         tmp_rat(id) = abs(ratio_to_level_zero(id));
      }
      if (coarsen) {
         domain_boxes.coarsen(tmp_rat);
      } else {
         domain_boxes.refine(tmp_rat);
      }
   }

   for (BoxContainer::ConstIterator bi = domain_boxes.begin();
        bi != domain_boxes.end(); ++bi) {

      box_level.addBoxWithoutUpdate(*bi);

   }
}

/*
 *************************************************************************
 *
 * Set physical domain data member from input box array and determine
 * whether domain is a single box.
 *
 *************************************************************************
 */

void GridGeometry::setPhysicalDomain(
   const BoxContainer& domain,
   const int number_blocks)
{
#ifdef DEBUG_CHECK_ASSERTIONS
   TBOX_ASSERT(domain.size() > 0);
   for (BoxContainer::ConstIterator itr = domain.begin(); itr != domain.end();
        ++itr) {
      TBOX_ASSERT(itr->getBlockId().isValid());       
      TBOX_ASSERT(itr->getBlockId().getBlockValue() < number_blocks);       
   } 
#endif

   d_domain_is_single_box.resizeArray(number_blocks);
   d_number_blocks = number_blocks;
   LocalId local_id(0);

   for (int b = 0; b < number_blocks; b++) {
      BlockId block_id(b);

      BoxContainer block_domain(domain, block_id);
      Box bounding_box(block_domain.getBoundingBox());
      BoxContainer bounding_cntnr(bounding_box);
      bounding_cntnr.removeIntersections(block_domain);
      if (bounding_cntnr.size() == 0) {
         d_domain_is_single_box[b] = true;
         Box box(bounding_box, local_id++, 0);
         box.setBlockId(block_id);
         d_physical_domain.pushBack(box);
<<<<<<< HEAD

         d_domain_tree[b] = new BoxContainer(box);
         d_domain_tree[b]->order();
         d_domain_tree[b]->makeTree();
=======
>>>>>>> 16946995
      } else {
         d_domain_is_single_box[b] = false;
         d_domain_tree[b] = new BoxContainer(true);
         for (BoxContainer::Iterator itr = block_domain.begin();
              itr != block_domain.end(); ++itr) {
            Box box(*itr, local_id++, 0, block_id);
            d_domain_tree[b]->insert(d_domain_tree[b]->end(), box);
            d_physical_domain.pushBack(box);
         }
<<<<<<< HEAD
         d_domain_tree[b]->makeTree();
=======
      }
   }

   if (d_physical_domain.size() == 1 &&
       d_periodic_shift != hier::IntVector::getZero(d_dim) ) {

      /*
       * Check incoming array and reset values if necessary.
       */
      for (int id = 0; id < d_dim.getValue(); id++) {
         d_periodic_shift(id) = ((d_periodic_shift(id) == 0) ? 0 : 1);
      }

      if (d_periodic_shift != hier::IntVector::getZero(d_dim)) {
         /*
          * Check if the physical domain is valid for the specified
          * periodic conditions.  If so, compute the shift in each
          * dimension based on the the number of cells.
          */
         if (checkPeriodicValidity(d_physical_domain)) {

            Box bounding_box(d_physical_domain.getBoundingBox());

            for (int id = 0; id < d_dim.getValue(); id++) {
               d_periodic_shift(id) *= bounding_box.numberCells(id);
            }

         } else {
            TBOX_ERROR("Error in GridGeometry object with name = "
               << d_object_name << ": in initializePeriodicShift():  "
               << "Domain is not periodic for one (or more) of the dimensions "
               << "specified in the geometry input file!");
         }
>>>>>>> 16946995
      }
   }

   resetDomainBoxContainer();

}

/*
 *************************************************************************
 *
 * Reset the domain BoxContainer based on current definition of
 * physical domain and periodic shift.
 *
 *************************************************************************
 */

void GridGeometry::resetDomainBoxContainer()
{

   d_domain_search_tree.generateTree(*this, d_physical_domain);

   const bool is_periodic =
      d_periodic_shift != IntVector::getZero(d_periodic_shift.getDim());

   d_domain_with_images = d_physical_domain; // Images added next if is_periodic.

   if (is_periodic) {

      PeriodicShiftCatalog::initializeShiftsByIndexDirections(d_periodic_shift);
      const PeriodicShiftCatalog* periodic_shift_catalog =
         PeriodicShiftCatalog::getCatalog(d_dim);

      const IntVector &one_vector(IntVector::getOne(d_dim));

      for ( BoxContainer::ConstIterator ni(d_physical_domain.begin());
            ni!=d_physical_domain.end(); ++ni ) {

         const Box &real_box = *ni;
         TBOX_ASSERT(real_box.getPeriodicId() == periodic_shift_catalog->getZeroShiftNumber());

         for ( int ishift=1; ishift<periodic_shift_catalog->getNumberOfShifts();
               ++ishift ) {
            const Box image_box( real_box, PeriodicId(ishift), one_vector );
            d_domain_with_images.pushBack(image_box);
         }

      }

      d_domain_search_tree_periodic.generateTree(*this, d_domain_with_images);

   }
   else {
      d_domain_search_tree_periodic = d_domain_search_tree;
   }
}



/*
 *************************************************************************
 *
 * The argument is an IntVector of length DIM.  It is set to 1
 * for periodic directions and 0 for all other directions.  In the
 * periodic directions, the coarse-level shift is calculated and stored
 * in the IntVector d_periodic_shift. The shift is the number of cells
 * in each periodic direction and is zero in all other directions.
 *
 *************************************************************************
 */

void GridGeometry::initializePeriodicShift(
   const IntVector& directions)
{
   TBOX_DIM_ASSERT_CHECK_ARGS2(*this, directions);

   d_periodic_shift = directions;

   if (d_physical_domain.size() == 1) {
      resetDomainBoxContainer();
   }
}

/*
 *************************************************************************
 *
 * This returns an IntVector of length d_dim that is set to the width of
 * the domain in periodic directions and 0 in all other directions.
 * the argument contains the refinement ratio relative to the coarsest
 * level, which is multiplied by d_periodic_shift to get the return
 * vector.
 *
 *************************************************************************
 */

IntVector GridGeometry::getPeriodicShift(
   const IntVector& ratio_to_level_zero) const
{
   TBOX_DIM_ASSERT_CHECK_ARGS2(*this, ratio_to_level_zero);

#ifdef DEBUG_CHECK_ASSERTIONS
   /*
    * All components of ratio vector must be nonzero.  Additionally,
    * all components not equal to 1 must have the same sign.
    */
   int k;
   for (k = 0; k < d_dim.getValue(); k++) {
      TBOX_ASSERT(ratio_to_level_zero(k) != 0);
   }
   if (d_dim.getValue() > 1) {
      for (k = 0; k < d_dim.getValue(); k++) {
         TBOX_ASSERT((ratio_to_level_zero(k)
                      * ratio_to_level_zero((k + 1) % d_dim.getValue()) > 0)
            || (ratio_to_level_zero(k) == 1)
            || (ratio_to_level_zero((k + 1) % d_dim.getValue()) == 1));
      }
   }
#endif

   IntVector periodic_shift(d_dim);
   for (int i = 0; i < d_dim.getValue(); i++) {
      if (ratio_to_level_zero(i) > 0) {
         periodic_shift(i) = d_periodic_shift(i) * ratio_to_level_zero(i);
      } else {
         int abs_ratio = abs(ratio_to_level_zero(i));
         periodic_shift(i) = d_periodic_shift(i) / abs_ratio;
      }
   }
   return periodic_shift;
}

/*
 *************************************************************************
 *
 * This checks if the periodic directions given to the constructor are
 * valid for the domain.  Periodic directions are valid if the domain
 * has exactly two physical boundaries normal to the periodic direction.
 *
 *************************************************************************
 */

bool GridGeometry::checkPeriodicValidity(
   const BoxContainer& domain)
{
   bool is_valid = true;

   IntVector valid_direction(d_dim, 1);
   IntVector grow_direction(d_dim, 1);

   /*
    * Compute the bounding box of a "duplicate" domain + 1
    * cell and set the min and max indices of this grown box.
    */
   BoxContainer dup_domain(domain);

   Box domain_box = dup_domain.getBoundingBox();
   domain_box.grow(grow_direction);
   int i;
   Index min_index(d_dim, 0), max_index(d_dim, 0);
   for (i = 0; i < d_dim.getValue(); i++) {
      //set min/max of the bounding box
      min_index(i) = domain_box.lower(i);
      max_index(i) = domain_box.upper(i);
   }

   /*
    * Next, for each dimension, grow another "duplicate" domain
    * by 1.  Remove the intersections with the original domain,
    * and loop through the remaining box list, checking if the
    * upper index of the box matches the bounding box max or the
    * lower index of the box matches the bounding box min.  If
    * not, this dimension is not a valid periodic dimension.
    */
   for (i = 0; i < d_dim.getValue(); i++) {
      BoxContainer dup_domain2(domain);
      IntVector grow_one(d_dim, 0);
      grow_one(i) = 1;
      dup_domain2.grow(grow_one);
      dup_domain2.unorder();
      dup_domain2.removeIntersections(domain);

      BoxContainer::Iterator n(dup_domain2);
      for ( ; n != dup_domain2.end(); ++n) {
         Box this_box = n();
         Index box_lower = this_box.lower();
         Index box_upper = this_box.upper();
         if (d_periodic_shift(i) != 0) {
            if (!((box_lower(i) == min_index(i)) ||
                  (box_upper(i) == max_index(i)))) {
               valid_direction(i) = 0;
            }
         }
      }
   }

   for (i = 0; i < d_dim.getValue(); i++) {
      if ((valid_direction(i) == 0) &&
          (d_periodic_shift(i) != 0)) {
         is_valid = false;
      }
   }

   return is_valid;
}

/*
 *************************************************************************
 *
 * Perform an error check on a recently-constructed boundary box to
 * make sure that it is the proper size, is adjacent to a patch, and is
 * outside the physical domain.
 *
 *************************************************************************
 */

bool GridGeometry::checkBoundaryBox(
   const BoundaryBox& boundary_box,
   const Patch& patch,
   const BoxContainer& domain,
   const int num_per_dirs,
   const IntVector& max_data_ghost_width) const
{
   TBOX_DIM_ASSERT_CHECK_ARGS4(*this,
      boundary_box,
      patch,
      max_data_ghost_width);

   bool return_val = true;

   const Box& bbox = boundary_box.getBox();

   /*
    * Test to see that the box is of size 1 in at least 1 direction.
    */
   IntVector box_size(d_dim);

   for (int i = 0; i < d_dim.getValue(); i++) {
      box_size(i) = bbox.numberCells(i);
   }

   if (box_size.min() != 1) {
      return_val = false;
   }

   /*
    * Quick and dirty test to see that boundary box is adjacent to patch
    * boundary, or a patch boundary extended through the ghost region.
    */
   Box patch_box = patch.getBox();

   Box grow_patch_box(patch_box);

   grow_patch_box.grow(IntVector::getOne(d_dim));

   if (!grow_patch_box.isSpatiallyEqual((grow_patch_box + bbox))) {
      bool valid_box = false;
      grow_patch_box = patch_box;
      for (int j = 0; j < d_dim.getValue(); j++) {
         if (num_per_dirs == 0) {

            for (int k = 1; k < d_dim.getValue(); k++) {

               grow_patch_box.grow((j + k) % d_dim.getValue(),
                  max_data_ghost_width((j + k) % d_dim.getValue()));

            }

         } else {

            for (int k = 1; k < d_dim.getValue(); k++) {

               grow_patch_box.grow((j + k) % d_dim.getValue(),
                  2 * max_data_ghost_width((j + k) % d_dim.getValue()));

            }

         }
         grow_patch_box.grow(j, 1);
         if (grow_patch_box.isSpatiallyEqual((grow_patch_box + bbox))) {
            valid_box = true;
         }
         grow_patch_box = patch_box;
      }
      if (!valid_box) {
         return_val = false;
      }
   }

   /*
    * check that the boundary box is outside the physical domain.
    */
   BoxContainer bbox_list(bbox);
   bbox_list.intersectBoxes(domain);

   if (bbox_list.size()) {
      return_val = false;
   }

   return return_val;
}

/*
 ***************************************************************************
 * Read multiblock metadata from input database
 ***************************************************************************
 */
void GridGeometry::readBlockDataFromInput(
   const tbox::Pointer<tbox::Database>& input_db)
{
   TBOX_ASSERT(input_db);

   d_singularity.resizeArray(d_number_blocks);
   d_singularity_indices.resizeArray(d_number_blocks);
   d_reduced_connect.resizeArray(d_number_blocks);
   d_block_neighbors.resizeArray(d_number_blocks);

   std::string sing_name;
   std::string neighbor_name;

   for (int i = 0; i < d_number_blocks; i++) {

      d_reduced_connect[i] = false;

   }

   for (d_number_of_block_singularities = 0; true; ++d_number_of_block_singularities) {

      sing_name = "Singularity" + tbox::Utilities::intToString(d_number_of_block_singularities);

      if (!input_db->keyExists(sing_name)) {
         break;
      }

      tbox::Pointer<tbox::Database> sing_db =
         input_db->getDatabase(sing_name);

      tbox::Array<int> blocks = sing_db->getIntegerArray("blocks");

      for (int i = 0; i < blocks.size(); i++) {

         const int block_number = blocks[i];

         std::string block_box_name = "sing_box_"
            + tbox::Utilities::intToString(block_number);

         Box sing_box(sing_db->getDatabaseBox(block_box_name));
         sing_box.setBlockId(BlockId(block_number));

         d_singularity[block_number].pushFront(sing_box);

         d_singularity_indices[block_number].push_back(d_number_of_block_singularities);
      }
   }

   for (int bn = 0; true; bn++) {
      neighbor_name = "BlockNeighbors" + tbox::Utilities::intToString(bn);

      if (!input_db->keyExists(neighbor_name)) {
         break;
      }
      tbox::Pointer<tbox::Database> pair_db =
         input_db->getDatabase(neighbor_name);

      BlockId block_a(pair_db->getInteger("block_a"));
      BlockId block_b(pair_db->getInteger("block_b"));
      Transformation::RotationIdentifier rotation_b_to_a;

      IntVector shift(d_dim, 0);
      if (d_dim.getValue() == 1) {
         rotation_b_to_a = Transformation::NO_ROTATE;
      } else {
         tbox::Array<std::string> rstr =
            pair_db->getStringArray("rotation_b_to_a");
         rotation_b_to_a = Transformation::getRotationIdentifier(rstr, d_dim);

         tbox::Array<int> b_array =
            pair_db->getIntegerArray("point_in_b_space");
         tbox::Array<int> a_array =
            pair_db->getIntegerArray("point_in_a_space");

         Index b_index(d_dim);
         Index a_index(d_dim);

         for (int p = 0; p < d_dim.getValue(); p++) {
            b_index(p) = b_array[p];
            a_index(p) = a_array[p];
         }

         Box b_box(b_index, b_index, block_b);
         Box a_box(a_index, a_index, block_a);

         b_box.rotate(rotation_b_to_a);
         Index b_rotated_point(b_box.lower());
         Index a_point = (a_box.lower());

         shift = a_point - b_rotated_point;
      }

      bool is_singularity =
         pair_db->getBoolWithDefault("is_singularity", false);

      registerNeighbors(block_a, block_b,
         rotation_b_to_a, shift, is_singularity);

   }

   if (d_number_blocks > 1) {
      for (int b = 0; b < d_number_blocks; b++) {
         hier::BlockId block_id(b);
         BoxContainer pseudo_domain;
         getDomainOutsideBlock(pseudo_domain, block_id);

         hier::BoxContainer block_domain(d_physical_domain, block_id);
         pseudo_domain.spliceFront(block_domain);

         for (BoxContainer::Iterator
              si(d_singularity[b]); si != d_singularity[b].end(); ++si) {
            BoxContainer test_domain(pseudo_domain);
            test_domain.intersectBoxes(si());
            if (test_domain.size() == 0) {
               d_reduced_connect[b] = true;
               break;
            }
         }
      }
   }
}

/*
 * ************************************************************************
 *
 * Get a BoxContainer representing all of the domain outside the given block.
 *
 * ************************************************************************
 */

void
GridGeometry::getDomainOutsideBlock(
   BoxContainer& domain_outside_block,
   const BlockId& block_id) const
{
   for (tbox::List<Neighbor>::Iterator
        nei(d_block_neighbors[block_id.getBlockValue()]); nei; nei++) {
      hier::BoxContainer transformed_domain(nei().getTransformedDomain()); 
      domain_outside_block.spliceFront(transformed_domain);
   }
}

/*
 * ************************************************************************
 *
 * Register a neighbor relationship between two blocks.
 *
 * ************************************************************************
 */

void GridGeometry::registerNeighbors(
   const BlockId& block_a,
   const BlockId& block_b,
   const Transformation::RotationIdentifier rotation,
   const IntVector& shift,
   const int is_singularity)
{
   TBOX_DIM_ASSERT_CHECK_ARGS2(*this, shift);

   const int& a = block_a.getBlockValue();
   const int& b = block_b.getBlockValue();
   BoxContainer b_domain_in_a_space(d_physical_domain, block_b);
   BoxContainer a_domain_in_b_space(d_physical_domain, block_a);
   b_domain_in_a_space.unorder();
   a_domain_in_b_space.unorder();

   Transformation::RotationIdentifier back_rotation =
      Transformation::getReverseRotationIdentifier(rotation, d_dim);
   IntVector back_shift(d_dim);

   if (d_dim.getValue() == 2 || d_dim.getValue() == 3) {
      Transformation::calculateReverseShift(back_shift, shift, rotation);
   } else {
      TBOX_ERROR("GridGeometry::registerNeighbors error...\n"
         << "  object name = " << d_object_name
         << " Multiblock only works for 2D and 3D" << std::endl);
   }

   bool rotation_needed;
   if (rotation != 0) {
      rotation_needed = true;
   } else {
      rotation_needed = false;
   }

   if (rotation_needed) {
      b_domain_in_a_space.rotate(rotation);
      a_domain_in_b_space.rotate(back_rotation);
   }
   b_domain_in_a_space.shift(shift);
   a_domain_in_b_space.shift(back_shift);

   for (BoxContainer::Iterator itr = b_domain_in_a_space.begin();
        itr != b_domain_in_a_space.end(); ++itr) {
      itr->setBlockId(block_a);
   }
   for (BoxContainer::Iterator itr = a_domain_in_b_space.begin();
        itr != a_domain_in_b_space.end(); ++itr) {
      itr->setBlockId(block_b);
   }

   Transformation transformation(rotation, shift, block_b, block_a);
   Transformation back_transformation(back_rotation, back_shift,
                                      block_a, block_b);

   Neighbor neighbor_of_b(block_a, a_domain_in_b_space,
                          back_transformation,
                          is_singularity);
   Neighbor neighbor_of_a(block_b, b_domain_in_a_space,
                          transformation,
                          is_singularity);

   d_block_neighbors[a].addItem(neighbor_of_a);
   d_block_neighbors[b].addItem(neighbor_of_b);

   if (is_singularity) {
      d_has_enhanced_connectivity = true;
   }

}

/*
 *************************************************************************
 * Rotate and shift a box according to the rotation and shift that is
 * used to transform the index space of input_block into the
 * index space of base_block.
 *************************************************************************
 */

bool
GridGeometry::transformBox(
   Box& box,
   const IntVector& ratio,
   const BlockId& output_block,
   const BlockId& input_block) const
{
   TBOX_DIM_ASSERT_CHECK_ARGS3(*this, box, ratio);

   for (tbox::List<Neighbor>::Iterator
        ni(d_block_neighbors[output_block.getBlockValue()]); ni; ni++) {
      if (ni().getBlockId() == input_block) {
         IntVector refined_shift = (ni().getShift()) * (ratio);
         box.rotate(ni().getRotationIdentifier());
         box.shift(refined_shift);
         box.setBlockId(output_block);
         return true;
      }
   }
   return false;
}

/*
 * ************************************************************************
 *
 * Rotate and shift the boxes in the given array according to the
 * rotation and shift that is used to transformed the index space of
 * input_block into the index space of output_block.
 *
 * ************************************************************************
 */

bool
GridGeometry::transformBoxContainer(
   BoxContainer& boxes,
   const IntVector& ratio,
   const BlockId& output_block,
   const BlockId& input_block) const
{
   for (tbox::List<Neighbor>::Iterator
        ni(d_block_neighbors[output_block.getBlockValue()]); ni; ni++) {
      if (ni().getBlockId() == input_block) {
         IntVector refined_shift = (ni().getShift()) * (ratio);
         boxes.rotate(ni().getRotationIdentifier());
         boxes.shift(refined_shift);
         for (BoxContainer::Iterator itr = boxes.begin(); itr != boxes.end();
              ++itr) {
            itr->setBlockId(output_block);
         }
         return true;
      }
   }
   return false;
}

/*
 * ************************************************************************
 *
 * Set block to be the domain of transformed_block in the index space of
 * base_block.
 *
 * ************************************************************************
 */

void
GridGeometry::getTransformedBlock(
   BoxContainer& block,
   const BlockId& base_block,
   const BlockId& transformed_block)
{
   for (tbox::List<Neighbor>::Iterator
        ni(d_block_neighbors[base_block.getBlockValue()]); ni; ni++) {
      if (ni().getBlockId() == transformed_block) {
         block = ni().getTransformedDomain();
         break;
      }
   }
}

/*
 * ************************************************************************
 *
 * Adjust all of the boundary boxes on the level so that they are
 * multiblock-aware.
 *
 * ************************************************************************
 */

void GridGeometry::adjustMultiblockPatchLevelBoundaries(
   PatchLevel& patch_level)
{
   TBOX_DIM_ASSERT_CHECK_ARGS2(*this, patch_level);
   TBOX_ASSERT(patch_level.getGridGeometry()->getNumberBlocks() == d_number_blocks);

   if (d_number_blocks > 1) {

      const BoxContainer& d_mapped_boxes =
         patch_level.getBoxLevel()->getBoxes();

      IntVector gcw(patch_level.getPatchDescriptor()->getMaxGhostWidth(d_dim));

      for (int nb = 0; nb < d_number_blocks; nb++) {

         const BlockId block_id(nb);

         BoxContainer singularity(d_singularity[nb]);
         singularity.refine(patch_level.getRatioToLevelZero());

         BoxContainer pseudo_domain;

         for (tbox::List<GridGeometry::Neighbor>::Iterator
              nei(d_block_neighbors[nb]); nei; nei++) {
            hier::BoxContainer transformed_domain(nei().getTransformedDomain());
            pseudo_domain.spliceFront(transformed_domain);
         }

         pseudo_domain.refine(patch_level.getRatioToLevelZero());

         hier::BoxContainer physical_domain(patch_level.getPhysicalDomain(block_id));
         hier::BoxContainer sing_boxes(singularity); 
         pseudo_domain.spliceFront(physical_domain);
         pseudo_domain.spliceFront(sing_boxes);
         pseudo_domain.coalesce();

         BoxContainerSingleBlockIterator mbi(d_mapped_boxes, block_id);

         for ( ; mbi.isValid(); mbi++) {
            const BoxId& mapped_box_id = (*mbi).getId();
            tbox::Pointer<Patch> patch(patch_level.getPatch(mapped_box_id));

            adjustBoundaryBoxesOnPatch(*patch,
               pseudo_domain,
               gcw,
               singularity);
         }
      }
   }
}

/*
 * ************************************************************************
 *
 * Adjust all of the boundary boxes on the patch so that they are
 * multiblock-aware.
 *
 * ************************************************************************
 */

void GridGeometry::adjustBoundaryBoxesOnPatch(
   const Patch& patch,
   const BoxContainer& pseudo_domain,
   const IntVector& gcw,
   const BoxContainer& singularity)
{
   TBOX_DIM_ASSERT_CHECK_ARGS3(*this, patch, gcw);

   /*
    * Avoid adjusting boundary boxes for the case where we just use
    * a single block, since this is equivalent to not using multiblocks
    * at all.
    */
   if (d_number_blocks > 1) {
      PatchBoundaries boundaries(d_dim);

      getBoundaryBoxes(boundaries,
         patch.getBox(),
         pseudo_domain,
         gcw,
         IntVector::getZero(d_dim));

      tbox::Array<BoundaryBox> codim_boundaries[tbox::Dimension::
                                                MAXIMUM_DIMENSION_VALUE];
      tbox::List<int> boundaries_in_sing[tbox::Dimension::
                                         MAXIMUM_DIMENSION_VALUE];
      for (int codim = 2; codim <= d_dim.getValue(); codim++) {

         codim_boundaries[codim - 1] =
            patch.getPatchGeometry()->getCodimensionBoundaries(codim);

         int num_boxes = codim_boundaries[codim - 1].size();

         for (int n = 0; n < num_boxes; n++) {
            Box border_box(codim_boundaries[codim - 1][n].getBox());
            BoxContainer sing_test_list(singularity);
            sing_test_list.intersectBoxes(border_box);
            if (sing_test_list.size() != 0) {
               boundaries_in_sing[codim - 1].addItem(n);
            }
         }
      }

      for (int i = 0; i < d_dim.getValue(); i++) {
         if (boundaries_in_sing[i].size() != 0) {
            int old_size = boundaries[i].size();
            boundaries[i].resizeArray(old_size + boundaries_in_sing[i].size(),
               BoundaryBox(d_dim));
            int nb = 0;
            for (tbox::List<int>::Iterator b(boundaries_in_sing[i]); b; b++) {
               boundaries[i][old_size + nb] = codim_boundaries[i][b()];
               boundaries[i][old_size + nb].setIsMultiblockSingularity(true);
               nb++;
            }
         }
         patch.getPatchGeometry()->setCodimensionBoundaries(boundaries[i],
            i + 1);
      }

   }

}

/*
 *************************************************************************
 *
 *************************************************************************
 */
Transformation::RotationIdentifier
GridGeometry::getRotationIdentifier(const BlockId& dst,
                                    const BlockId& src) const
{
   TBOX_ASSERT(areNeighbors(dst, src));

   Transformation::RotationIdentifier rotate = Transformation::NO_ROTATE;
   for (tbox::List<GridGeometry::Neighbor>::Iterator
        ni(d_block_neighbors[dst.getBlockValue()]); ni; ni++) {
      if (ni().getBlockId() == src.getBlockValue()) {
         rotate = ni().getTransformation().getRotation();
         break;
      }
   }

   return rotate;
}

/*
 *************************************************************************
 *
 *************************************************************************
 */
const IntVector&
GridGeometry::getOffset(const BlockId& dst,
                        const BlockId& src) const
{
   TBOX_ASSERT(areNeighbors(dst, src));

   for (tbox::List<GridGeometry::Neighbor>::Iterator
        ni(d_block_neighbors[dst.getBlockValue()]); ni; ni++) {
      if (ni().getBlockId() == src.getBlockValue()) {
         return ni().getTransformation().getOffset();
      }
   }

   return IntVector::getOne(d_dim);
}

/*
 *************************************************************************
 *
 *************************************************************************
 */
bool GridGeometry::areNeighbors(const BlockId& block_a,
                                const BlockId& block_b) const
{
   bool are_neighbors = false;

   for (tbox::List<GridGeometry::Neighbor>::Iterator
        ni(d_block_neighbors[block_a.getBlockValue()]); ni; ni++) {
      if (ni().getBlockId() == block_b.getBlockValue()) {
         are_neighbors = true;
         break;
      }
   }

   return are_neighbors;
}

/*
 *************************************************************************
 *
 *************************************************************************
 */
bool GridGeometry::areSingularityNeighbors(const BlockId& block_a,
                                           const BlockId& block_b) const
{
   bool are_sing_neighbors = false;

   for (tbox::List<GridGeometry::Neighbor>::Iterator
        ni(d_block_neighbors[block_a.getBlockValue()]); ni; ni++) {
      if (ni().getBlockId() == block_b.getBlockValue()) {
         if (ni().isSingularity()) {
            are_sing_neighbors = true;
            break;
         }
      }
   }

   return are_sing_neighbors;
}

/*
 *************************************************************************
 *
 * Add operator to appropriate lookup list.
 *
 *************************************************************************
 */

void GridGeometry::addCoarsenOperator(
   tbox::Pointer<CoarsenOperator> coarsen_op)
{
   d_transfer_operator_registry->addCoarsenOperator(coarsen_op);
}

void GridGeometry::addRefineOperator(
   tbox::Pointer<RefineOperator> refine_op)
{
   d_transfer_operator_registry->addRefineOperator(refine_op);
}

void GridGeometry::addTimeInterpolateOperator(
   tbox::Pointer<TimeInterpolateOperator> time_op)
{
   d_transfer_operator_registry->addTimeInterpolateOperator(time_op);
}

/*
 *************************************************************************
 *
 * Search operator lists for operator matching request.
 *
 *************************************************************************
 */

tbox::Pointer<CoarsenOperator>
GridGeometry::lookupCoarsenOperator(
   const tbox::Pointer<Variable>& var,
   const std::string& op_name)
{
   return d_transfer_operator_registry->lookupCoarsenOperator(
      var, op_name);
}

tbox::Pointer<RefineOperator>
GridGeometry::lookupRefineOperator(
   const tbox::Pointer<Variable>& var,
   const std::string& op_name)
{
   return d_transfer_operator_registry->lookupRefineOperator(
      var, op_name);
}

tbox::Pointer<TimeInterpolateOperator>
GridGeometry::lookupTimeInterpolateOperator(
   const tbox::Pointer<Variable>& var,
   const std::string& op_name)
{
   return d_transfer_operator_registry->lookupTimeInterpolateOperator(
      var, op_name);
}

/*
 *************************************************************************
 * Compute the max operator stencil width from all constructed
 * refine and coarsen operators and the user-specified minimum value.
 *************************************************************************
 */
IntVector
GridGeometry::getMaxTransferOpStencilWidth()
{
   return d_transfer_operator_registry->getMaxTransferOpStencilWidth();
}

/*
 *************************************************************************
 * Set the mininum value to be returned by
 * getMaxTransferOpStencilWidth().
 *************************************************************************
 */

void
GridGeometry::setMinTransferOpStencilWidth(
   const IntVector& min_width)
{
   d_transfer_operator_registry->setMinTransferOpStencilWidth(min_width);
}

/*
 *************************************************************************
 *
 * Print object data to the specified output stream.
 *
 *************************************************************************
 */

void GridGeometry::printClassData(
   std::ostream& stream) const
{

   stream << "\nGridGeometry::printClassData..." << std::endl;
   stream << "GridGeometry: this = "
          << (GridGeometry *)this << std::endl;
   stream << "d_object_name = " << d_object_name << std::endl;

   const int n = d_physical_domain.size();
   stream << "Number of boxes describing physical domain = " << n << std::endl;
   stream << "Boxes describing physical domain..." << std::endl;
   d_physical_domain.print(stream);

   stream << "\nd_periodic_shift = " << d_periodic_shift << std::endl;

   stream << "d_max_data_ghost_width = " << d_max_data_ghost_width << std::endl;

   stream << "Block neighbor data:\n";

   for (int bn = 0; bn < d_number_blocks; ++bn) {

      stream << "   Block " << bn << '\n';

      const BlockId block_id(bn);
      const tbox::List<Neighbor>& block_neighbors(getNeighbors(block_id));

      const BoxContainer& singularity_boxlist(getSingularityBoxContainer(block_id));

      for (tbox::List<Neighbor>::Iterator li(block_neighbors); li; li++) {
         const Neighbor& neighbor(*li);
         stream << "      neighbor block " << neighbor.getBlockId() << ':';
         stream << " singularity = " << neighbor.isSingularity() << '\n';
      }

      stream << "      singularity Boxes (" << singularity_boxlist.size() << ")\n";
      for (BoxContainer::ConstIterator bi(singularity_boxlist);
           bi != singularity_boxlist.end(); ++bi) {
         stream << "         " << *bi << '\n';
      }

   }

}

/*
 * ************************************************************************
 * ************************************************************************
 */

void GridGeometry::initializeCallback()
{
   t_find_patches_touching_boundaries = tbox::TimerManager::getManager()->
      getTimer("hier::GridGeometry::findPatchesTouchingBoundaries()");
   TBOX_ASSERT(t_find_patches_touching_boundaries);
   t_touching_boundaries_init = tbox::TimerManager::getManager()->
      getTimer("hier::GridGeometry::...TouchingBoundaries()_init");
   TBOX_ASSERT(t_touching_boundaries_init);
   t_touching_boundaries_loop = tbox::TimerManager::getManager()->
      getTimer("hier::GridGeometry::...TouchingBoundaries()_loop");
   TBOX_ASSERT(t_touching_boundaries_loop);
   t_set_geometry_on_patches = tbox::TimerManager::getManager()->
      getTimer("hier::GridGeometry::setGeometryOnPatches()");
   TBOX_ASSERT(t_set_geometry_on_patches);
   t_set_boundary_boxes = tbox::TimerManager::getManager()->
      getTimer("hier::GridGeometry::setBoundaryBoxes()");
   TBOX_ASSERT(t_set_boundary_boxes);
   t_set_geometry_data_on_patches = tbox::TimerManager::getManager()->
      getTimer("hier::GridGeometry::set_geometry_data_on_patches");
   TBOX_ASSERT(t_set_geometry_data_on_patches);
   t_compute_boundary_boxes_on_level = tbox::TimerManager::getManager()->
      getTimer("hier::GridGeometry::computeBoundaryBoxesOnLevel()");
   TBOX_ASSERT(t_compute_boundary_boxes_on_level);
   t_get_boundary_boxes = tbox::TimerManager::getManager()->
      getTimer("hier::GridGeometry::getBoundaryBoxes()");
   TBOX_ASSERT(t_get_boundary_boxes);
}

/*
 *************************************************************************
 *************************************************************************
 */

void GridGeometry::finalizeCallback()
{
   t_find_patches_touching_boundaries.reset();
   t_touching_boundaries_init.reset();
   t_touching_boundaries_loop.reset();
   t_set_geometry_on_patches.reset();
   t_set_boundary_boxes.reset();
   t_set_geometry_data_on_patches.reset();
   t_compute_boundary_boxes_on_level.reset();
   t_get_boundary_boxes.reset();
}

}
}

#if !defined(__BGL_FAMILY__) && defined(__xlC__)
/*
 * Suppress XLC warnings
 */
#pragma report(enable, CPPC5334)
#pragma report(enable, CPPC5328)
#endif

#endif<|MERGE_RESOLUTION|>--- conflicted
+++ resolved
@@ -300,32 +300,6 @@
    std::map<BoxId, TwoDimBool>& touches_periodic_bdry,
    const PatchLevel& level) const
 {
-<<<<<<< HEAD
-   TBOX_DIM_ASSERT_CHECK_ARGS2(level, periodic_shift);
-
-   tbox::Array<tbox::Pointer<BoxContainer> > domain_tree(d_number_blocks);
-   for (int nb = 0; nb < d_number_blocks; nb++) {
-      domain_tree[nb] = new BoxContainer(domain[nb]);
-      domain_tree[nb]->makeTree();
-   }
-   findPatchesTouchingBoundaries(touches_regular_bdry,
-      touches_periodic_bdry,
-      level,
-      periodic_shift,
-      domain_tree);
-}
-
-void GridGeometry::findPatchesTouchingBoundaries(
-   std::map<BoxId, TwoDimBool>& touches_regular_bdry,
-   std::map<BoxId, TwoDimBool>& touches_periodic_bdry,
-   const PatchLevel& level,
-   const IntVector& periodic_shift,
-   const tbox::Array<tbox::Pointer<BoxContainer> >& domain_tree) const
-{
-   TBOX_DIM_ASSERT_CHECK_ARGS2(level, periodic_shift);
-
-=======
->>>>>>> 16946995
    t_find_patches_touching_boundaries->start();
 
    t_touching_boundaries_init->start();
@@ -377,13 +351,8 @@
    TwoDimBool& touches_regular_bdry,
    TwoDimBool& touches_periodic_bdry,
    const Box& box,
-<<<<<<< HEAD
-   const IntVector& periodic_shift,
-   const BoxContainer& domain_tree) const
-=======
    const hier::IntVector &refinement_ratio,
    const MultiblockBoxTree& refined_periodic_domain_tree) const
->>>>>>> 16946995
 {
 
    /*
@@ -1452,25 +1421,13 @@
          Box box(bounding_box, local_id++, 0);
          box.setBlockId(block_id);
          d_physical_domain.pushBack(box);
-<<<<<<< HEAD
-
-         d_domain_tree[b] = new BoxContainer(box);
-         d_domain_tree[b]->order();
-         d_domain_tree[b]->makeTree();
-=======
->>>>>>> 16946995
       } else {
          d_domain_is_single_box[b] = false;
-         d_domain_tree[b] = new BoxContainer(true);
          for (BoxContainer::Iterator itr = block_domain.begin();
               itr != block_domain.end(); ++itr) {
-            Box box(*itr, local_id++, 0, block_id);
-            d_domain_tree[b]->insert(d_domain_tree[b]->end(), box);
+            Box box(*itr, local_id++, 0);
             d_physical_domain.pushBack(box);
          }
-<<<<<<< HEAD
-         d_domain_tree[b]->makeTree();
-=======
       }
    }
 
@@ -1504,7 +1461,6 @@
                << "Domain is not periodic for one (or more) of the dimensions "
                << "specified in the geometry input file!");
          }
->>>>>>> 16946995
       }
    }
 
