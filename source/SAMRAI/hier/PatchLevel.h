--- conflicted
+++ resolved
@@ -378,15 +378,11 @@
     */
    const boost::shared_ptr<Patch> &getPatch( size_t index ) const
       {
-<<<<<<< HEAD
-         TBOX_ASSERT( index < d_patch_vector.size() );
-=======
          if ( index >= d_patch_vector.size() ) {
             TBOX_ERROR("PatchLevel::getPatch error: index "
                        << index << " is too big.\n"
                        << "There are only " << d_patch_vector.size() << " patches.");
          }
->>>>>>> 58d997a3
          return d_patch_vector[index];
       }
 
