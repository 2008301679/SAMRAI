/*************************************************************************
 *
 * This file is part of the SAMRAI distribution.  For full copyright
 * information, see COPYRIGHT and COPYING.LESSER.
 *
 * Copyright:     (c) 1997-2014 Lawrence Livermore National Security, LLC
 * Description:   Routines for processing boxes within a domain of index space.
 *
 ************************************************************************/
#include "SAMRAI/hier/BoxUtilities.h"

#include "SAMRAI/hier/BoxContainer.h"
#include "SAMRAI/tbox/SAMRAI_MPI.h"
#include "SAMRAI/tbox/PIO.h"
#include "SAMRAI/tbox/MathUtilities.h"
#include "SAMRAI/tbox/Utilities.h"
#include "SAMRAI/tbox/MathUtilities.h"

#include <vector>

namespace SAMRAI {
namespace hier {

/*
 *************************************************************************
 *
 * This static private member function is called by findBadCutPoints(),
 * and the findBadCutPointsForDirection() member functions.  It sets bad
 * cut points near the lower and upper ends of the border box in the
 * given coordinate direction.
 *
 *************************************************************************
 */

void
BoxUtilities::findBadCutPointsForBorderAndDirection(
   const tbox::Dimension::dir_t id,
   std::vector<bool>& bad_cuts,
   const Box& box,
   const Box& border,
   const int bad_interval)
{
   TBOX_ASSERT_OBJDIM_EQUALITY2(box, border);

   TBOX_ASSERT((id < box.getDim().getValue()));
   TBOX_ASSERT(static_cast<int>(bad_cuts.size()) == box.numberCells(id));
   TBOX_ASSERT(bad_interval >= 0);

   if (bad_interval > 0) {

      const int ilo = box.lower(id);
      const int ihi = box.upper(id);

      int iclo, ichi, ic;

      /*
       * Set bad cut points near lower end of border box.
       */
      int mark = border.lower(id);
      if (mark > (ilo - bad_interval)) {

         iclo =
            tbox::MathUtilities<int>::Max(ilo, (mark - bad_interval + 1)) - ilo;
         ichi =
            tbox::MathUtilities<int>::Min(ihi, (mark - 1)) - ilo + 1;
         for (ic = iclo; ic < ichi; ++ic) bad_cuts[ic] = true;

         iclo =
            tbox::MathUtilities<int>::Max(ilo, (mark + 1)) - ilo;
         ichi =
            tbox::MathUtilities<int>::Min(ihi,
               (mark + bad_interval - 1)) - ilo + 1;
         for (ic = iclo; ic < ichi; ++ic) bad_cuts[ic] = true;

      }

      /*
       * Set bad cut points near upper end of border box.
       */
      mark = border.upper(id) + 1;
      if (mark < (ihi + bad_interval + 1)) {

         iclo =
            tbox::MathUtilities<int>::Max(ilo, (mark - bad_interval + 1)) - ilo;
         ichi =
            tbox::MathUtilities<int>::Min(ihi, (mark - 1)) - ilo + 1;
         for (ic = iclo; ic < ichi; ++ic) bad_cuts[ic] = true;

         iclo =
            tbox::MathUtilities<int>::Max(ilo, (mark + 1)) - ilo;
         ichi =
            tbox::MathUtilities<int>::Min(ihi,
               (mark + bad_interval - 1)) - ilo + 1;
         for (ic = iclo; ic < ichi; ++ic) bad_cuts[ic] = true;

      }

   }
}

/*
 *************************************************************************
 *
 * Check min size, cut factor, and physical domain constraints for
 * given box.  If a patch is generated from a box that violates any
 * of these constraints, then some other routine (e.g., ghost cell
 * filling, or inter-patch communication) may fail.  Thus, an error
 * message will be generated describing the violation and the program
 * will abort.
 *
 *************************************************************************
 */

void
BoxUtilities::checkBoxConstraints(
   const Box& box,
   const IntVector& min_size,
   const IntVector& cut_factor,
   const IntVector& bad_interval,
   const BoxContainer& physical_boxes)
{

   TBOX_ASSERT_OBJDIM_EQUALITY3(min_size, cut_factor, bad_interval);

   TBOX_ASSERT(min_size > IntVector::getZero(min_size.getDim()));
   TBOX_ASSERT(cut_factor > IntVector::getZero(min_size.getDim()));
   TBOX_ASSERT(bad_interval >= IntVector::getZero(min_size.getDim()));
   int b = box.getBlockId().getBlockValue();

   const tbox::Dimension& dim(box.getDim());

   tbox::Dimension::dir_t id;

   /*
    * Test box against minimum size constraint.
    */
   std::vector<bool> min_is_bad(dim.getValue());
   bool min_violation = false;
   for (id = 0; id < dim.getValue(); ++id) {
      if (box.numberCells(id) < min_size(id)) {
         min_is_bad[id] = true;
         min_violation = true;
      } else {
         min_is_bad[id] = false;
      }
   }

   if (min_violation) {
      tbox::perr << "\nBox = " << box << " -- minimum size = " << min_size
                 << std::endl;
      for (id = 0; id < dim.getValue(); ++id) {
         if (min_is_bad[id]) {
            tbox::perr << "min size violated in direction " << id << std::endl;
         }
      }
      TBOX_ERROR("BoxUtilities::checkBoxConstraints() error:\n"
         << "  Box violates minimum size restriction" << std::endl);
   }

   /*
    * Test box against cut factor constraint.
    */
   std::vector<bool> factor_is_bad(dim.getValue());
   bool factor_violation = false;
   IntVector block_cut_factor(cut_factor.getBlockVector(box.getBlockId()));
   for (id = 0; id < dim.getValue(); ++id) {
      if ((box.numberCells(id) % block_cut_factor(id)) != 0) {
         factor_is_bad[id] = true;
         factor_violation = true;
      } else {
         factor_is_bad[id] = false;
      }
   }

   if (factor_violation) {
      tbox::perr << "\nBox = " << box << " -- cut factor = " << block_cut_factor
                 << std::endl;
      for (id = 0; id < dim.getValue(); ++id) {
         if (factor_is_bad[id]) {
            tbox::perr << "factor bad in direction " << id << std::endl;
         }
      }
      TBOX_ERROR("BoxUtilities::checkBoxConstraints() error:\n"
         << "  Box violates cut factor restriction" << std::endl);
   }

   if (!physical_boxes.isEmpty()) {

      std::vector<bool> cut_is_bad(dim.getValue());
      for (id = 0; id < dim.getValue(); ++id) {
         cut_is_bad[id] = false;
      }

      bool bad_cut_violation = false;

      /*
       * Test box for bad cut point violation.
       */

      Box test_border = box;
      test_border.grow(bad_interval);

      BoxContainer border_boxes(test_border);
      border_boxes.removeIntersections(physical_boxes);

      if (!border_boxes.isEmpty()) {

         /*
          * Test individual box faces in each direction for bad cuts.
          */

         id = 0;
         while ((id < dim.getValue()) && !bad_cut_violation) {

            int blo = box.lower(id);
            int bhi = box.upper(id);
            int bad = bad_interval(b,id);

            /*
             * Test lower box face in single direction.
             */

            Box test_box = box;
            test_box.grow(bad_interval);

            test_box.setUpper(id, box.lower(id) - 1);

            BoxContainer test_boxes(test_box);
            test_boxes.intersectBoxes(border_boxes);
            test_boxes.simplify();

            BoxContainer::iterator tb = test_boxes.begin();
            while (!bad_cut_violation && tb != test_boxes.end()) {
               if ((tb->lower(id) > (blo - bad))
                   || (tb->upper(id) < (blo - 1))) {
                  bad_cut_violation = true;
                  cut_is_bad[id] = true;
               }
               ++tb;
            }

            if (!bad_cut_violation) {

               /*
                * Test upper box face in single direction.
                */

               test_box = box;
               test_box.grow(bad_interval);

               test_box.setLower(id, box.upper(id) + 1);

               test_boxes = BoxContainer(test_box);
               test_boxes.intersectBoxes(border_boxes);
               test_boxes.simplify();

               tb = test_boxes.begin();
               while (!bad_cut_violation && tb != test_boxes.end()) {
                  if ((tb->lower(id) > (bhi + 1))
                      || (tb->upper(id) < (bhi + bad))) {
                     bad_cut_violation = true;
                     cut_is_bad[id] = true;
                  }
                  ++tb;
               }

            }

            ++id;
         }

      }

      if (bad_cut_violation) {

         tbox::perr << "Box violates bad cut restriction in directions...";
         for (id = 0; id < dim.getValue(); ++id) {
            if (cut_is_bad[id]) tbox::perr << "\n" << id;
         }
         tbox::perr << "\nBox = " << box << " -- bad cut interval = "
                    << bad_interval << std::endl;
         tbox::perr << "Physical domain boxes ... " << std::endl;
         int ib = 0;
         for (BoxContainer::const_iterator itr = physical_boxes.begin();
              itr != physical_boxes.end(); ++itr, ++ib) {
            tbox::perr << "Box # " << ib << " -- " << *itr << std::endl;
         }
         TBOX_ERROR("BoxUtilities::checkBoxConstraints() error:\n"
            << "  Box violates bad cut restriction" << std::endl);
      }

   }
}

/*
 *************************************************************************
 *
 * Replace each box in the list that is too large with a list of
 * nonoverlapping smaller boxes whose union covers the same region of
 * index space as the original box.  The resulting boxes will obey the
 * minimum size, and cut factor restrictions if the original box does.
 * However, the maximum size restriction may be sacrified if the box
 * cannot be chopped at appropriate points.
 *
 * For each box in the list, we perform the following operations
 *
 *    (1) Determine a set of cut points for each coordinate direction.
 *        The ideal cuts satisfy all min, max, and factor restrictions
 *        assuming the box does too.
 *
 *    (2) If step (1) finds that the box may be chopped, we determine
 *        the bad cut points for the box and adjust the original cut
 *        points if necessary.  Note that this operation uses the
 *        physical domain and the bad interval information.
 *
 *    (3) The box is chopped if this is still possible after (1) and (2).
 *
 *    (4) If the box is chopped, set the box list to the resulting
 *        boxes.  Otherwise, put the original box on the list.
 *
 *************************************************************************
 */

void
BoxUtilities::chopBoxes(
   BoxContainer& boxes,
   const IntVector& max_size,
   const IntVector& min_size,
   const IntVector& cut_factor,
   const IntVector& bad_interval,
   const BoxContainer& physical_boxes)
{
   TBOX_ASSERT_OBJDIM_EQUALITY4(max_size, min_size, cut_factor, bad_interval);

   TBOX_ASSERT(min_size > IntVector::getZero(min_size.getDim()));
   TBOX_ASSERT(max_size >= min_size);
   TBOX_ASSERT(cut_factor > IntVector::getZero(min_size.getDim()));
   TBOX_ASSERT(bad_interval >= IntVector::getZero(min_size.getDim()));
   TBOX_ASSERT(!physical_boxes.isEmpty());
   TBOX_ASSERT(!boxes.isOrdered());

   const tbox::Dimension& dim(max_size.getDim());

   BoxContainer in_boxes(boxes);
   boxes.clear();

   while (!in_boxes.isEmpty()) {

      Box box = in_boxes.front();
      in_boxes.popFront();

      BoxContainer tmp_boxes;

      std::vector<std::list<int> > cut_points(dim.getValue());
      bool chop_box = findBestCutPointsGivenMax(cut_points,
            box,
            max_size,
            min_size,
            cut_factor);

      if (chop_box) {
         IntVector block_cut_factor(
            cut_factor.getBlockVector(box.getBlockId()));
         TBOX_ASSERT(box.getBlockId().isValid());
         BoxContainer phys_block_boxes(physical_boxes, box.getBlockId());

         for (tbox::Dimension::dir_t id = 0; id < dim.getValue(); ++id) {

            if (!cut_points[id].empty()) {

               std::vector<bool> bad_cut_points;

               findBadCutPointsForDirection(id,
                  bad_cut_points,
                  box,
                  phys_block_boxes,
                  bad_interval);
               fixBadCutPointsForDirection(id,
                  cut_points[id],
                  bad_cut_points,
                  box,
                  min_size(id),
                  block_cut_factor(id));

            }

         }

         chopBox(tmp_boxes,
            box,
            cut_points);

         boxes.spliceBack(tmp_boxes);

      } else {

         boxes.pushBack(box);

      }

   }

}

/*
 *************************************************************************
 *
 * Chop given box into a collection of boxes according to the collection
 * of cut points specified along each coordinate direction.   This box
 * list is formed from the resulting boxes.
 *
 *************************************************************************
 */

void
BoxUtilities::chopBox(
   BoxContainer& boxes,
   const Box& box,
   const std::vector<std::list<int> >& cut_points)
{
   const tbox::Dimension& dim(box.getDim());

   TBOX_ASSERT(static_cast<int>(cut_points.size()) == dim.getValue());

   if (!box.empty()) {

      boxes.clear();
      boxes.pushBack(box);

      BoxContainer tmp_boxes;
      for (tbox::Dimension::dir_t id = 0; id < dim.getValue(); ++id) {

         tmp_boxes.clear();

         while (!boxes.isEmpty()) {

            Box chop_box = boxes.front();
            boxes.popFront();

            TBOX_ASSERT_DIM_OBJDIM_EQUALITY1(dim, chop_box);

            if (!cut_points[id].empty()) {

               Index ilo = chop_box.lower();
               Index ihi = chop_box.upper();
               Index boxhi = chop_box.upper();

               const std::list<int>& cut_points_list = cut_points[id];
               std::list<int>::const_iterator cut = cut_points_list.begin();
#ifdef DEBUG_CHECK_ASSERTIONS
               int last_cut = tbox::MathUtilities<int>::getMin();
#endif
               while (cut != cut_points_list.end()) {
                  int cut_val = *cut;
                  TBOX_ASSERT(last_cut <= cut_val);
#ifdef DEBUG_CHECK_ASSERTIONS
                  last_cut = cut_val;
#endif
                  ihi(id) = cut_val - 1;
                  if ((ilo(id) < cut_val) && (ihi(id) <= boxhi(id))) {
                     Box new_box(ilo, ihi, box.getBlockId());
                     tmp_boxes.pushBack(new_box);
                     ilo(id) = cut_val;
                  }
                  ++cut;
               }

               ihi(id) = chop_box.upper(id);
               Box last_box(ilo, ihi, box.getBlockId());
               tmp_boxes.pushBack(last_box);

            } else {
               tmp_boxes.pushBack(chop_box);
            }

         }

         boxes = tmp_boxes;

      }

   }
}

/*
 *************************************************************************
 *
 * Test each box in this box list for its intersection with the physical
 * domain boundary when it is grown by the given ghost width.  If the
 * ghost box lies entirely within the domain, or if all of its ghost
 * cells intersect the domain boundary appropriately, then the box will
 * not be changed.  Otherwise, the box is removed from the list and is
 * replaced by a new box formed by growing the original box to boundary.
 * This process eliminates domain boundary intersections which are
 * deemed unacceptable.  Intersections that are disallowed are those in
 * which a portion of the domain boundary is parallel to a box face and
 * lies strictly in the interior of the ghost cell box_level adjacent to
 * that face.  In other words, we eliminate ghost cell regions residing
 * outside of the domain and which are narrower than the ghost width.
 *
 *************************************************************************
 */

bool
BoxUtilities::extendBoxesToDomainBoundary(
   BoxContainer& boxes,
   const BoxContainer& domain,
   const IntVector& ext_ghosts)
{
   TBOX_ASSERT(!domain.isEmpty());
   TBOX_ASSERT(ext_ghosts >= IntVector::getZero(ext_ghosts.getDim()));

   bool out_val = false;

   BoxContainer out_boxes;

   while (!boxes.isEmpty()) {

      Box try_box = boxes.front();
      boxes.popFront();

      out_val = extendBoxToDomainBoundary(try_box, domain, ext_ghosts) ||
         out_val;

      out_boxes.pushBack(try_box);

   }

   boxes = out_boxes;

   return out_val;
}

bool
BoxUtilities::extendBoxToDomainBoundary(
   Box& box,
   const BoxContainer& domain,
   const IntVector& ext_ghosts)
{

   TBOX_ASSERT(!domain.isEmpty());
   TBOX_ASSERT(ext_ghosts >= IntVector::getZero(ext_ghosts.getDim()));

   const tbox::Dimension& dim(box.getDim());

   tbox::Dimension::dir_t id;
   bool out_val = false;

   if (!box.empty()) {

      Box test_ghost_box = box;
      test_ghost_box.grow(ext_ghosts);

      BoxContainer outside_domain(test_ghost_box);
      outside_domain.removeIntersections(domain);

      if (!outside_domain.isEmpty()) {

         for (id = 0; id < dim.getValue(); ++id) {
            BoxContainer outside_boxes;

            // Test whether lower end of ghost box extends outside domain
            Box test_region = test_ghost_box;
            test_region.setUpper(id, box.lower(id) - 1);

            outside_boxes = outside_domain;
            outside_boxes.intersectBoxes(test_region);

            int box_lo = box.lower(id);
            BoxContainer::iterator lb = outside_boxes.begin();
            for ( ; lb != outside_boxes.end(); ++lb) {
               box_lo = tbox::MathUtilities<int>::Min(box_lo, lb->upper(
                        id) + 1);
            }

            // Test whether upper end of ghost box extends outside domain
            test_region = test_ghost_box;
            test_region.setLower(id, box.upper(id) + 1);

            outside_boxes = outside_domain;
            outside_boxes.intersectBoxes(test_region);

            int box_hi = box.upper(id);
            for (lb = outside_boxes.begin(); lb != outside_boxes.end(); ++lb) {
               box_hi = tbox::MathUtilities<int>::Max(box_hi, lb->lower(
                        id) - 1);
            }

            if (!out_val) {
               out_val = ((box.lower(id) != box_lo) ||
                          (box.upper(id) != box_hi));
            }

            // Adjust box sizes as necessary
            box.setLower(id, box_lo);
            box.setUpper(id, box_hi);

         }

      }

   }

   return out_val;
}

/*
 *************************************************************************
 *
 * Grow each box in the list that is smaller than the specified minimum
 * size.  Each box that is grown must remain within the union of the
 * boxes of the given domain.  If the specified domain is an empty box
 * list, then each box will be grown to be as large as the minimum size
 * with no particular restrictions applied.  Note that this operation
 * may produce overlap regions among boxes on the list in either case.
 *
 *************************************************************************
 */

void
BoxUtilities::growBoxesWithinDomain(
   BoxContainer& boxes,
   const BoxContainer& domain,
   const IntVector& min_size)
{
   const tbox::Dimension& dim(min_size.getDim());

   tbox::Dimension::dir_t id;

   TBOX_ASSERT(min_size > IntVector::getZero(dim));

   if (!boxes.isEmpty()) {

      BoxContainer out_boxes;

      BoxContainer outside_domain;
      if (domain.isEmpty()) {
         Box big_box(boxes.getBoundingBox());
         big_box.grow(min_size);
         outside_domain.pushBack(big_box);
         outside_domain.grow(IntVector::getOne(dim));
         outside_domain.removeIntersections(big_box);
      } else {
         outside_domain = domain;
         outside_domain.unorder();
         outside_domain.grow(IntVector::getOne(dim));
         outside_domain.removeIntersections(domain);
      }

      while (!boxes.isEmpty()) {

         Box try_box = boxes.front();
         boxes.popFront();

         for (id = 0; id < dim.getValue(); ++id) {

            int grow = min_size(id) - try_box.numberCells(id);

            if (grow > 0) {

               BoxContainer outside_boxes;
               Box test_region(dim);

               // How far may box be grown within domain in lower direction?
               test_region = try_box;
               test_region.setLower(id, test_region.lower(id) - grow);
               test_region.setUpper(id, try_box.lower(id) - 1);

               outside_boxes = outside_domain;
               outside_boxes.intersectBoxes(test_region);

               int grow_lo = try_box.lower(id) - grow;
               BoxContainer::iterator lb = outside_boxes.begin();
               for ( ; lb != outside_boxes.end(); ++lb) {
                  grow_lo =
                     tbox::MathUtilities<int>::Max(grow_lo, lb->upper(id) + 1);
               }

               // How far may box be grown within domain in upper direction?
               test_region = try_box;
               test_region.setUpper(id, test_region.upper(id) + grow);
               test_region.setLower(id, try_box.upper(id) + 1);

               outside_boxes = outside_domain;
               outside_boxes.intersectBoxes(test_region);

               int grow_up = try_box.upper(id) + grow;
               for (lb = outside_boxes.begin(); lb != outside_boxes.end(); ++lb) {
                  grow_up =
                     tbox::MathUtilities<int>::Min(grow_up, lb->lower(id) - 1);
               }

               // Adjust box sizes as necessary
               if ((grow_up - grow_lo + 1) < min_size(id)) {
                  try_box.setLower(id, grow_lo);
                  try_box.setUpper(id, grow_up);
               } else {
                  int left = try_box.lower(id) - grow_lo;
                  int right = grow_up - try_box.upper(id);
                  int grow_half = grow / 2;

                  if (left < right) {
                     try_box.setLower(id,
                        try_box.lower(id) - ((left < grow_half) ? left : grow_half));
                     try_box.setUpper(id,
                        try_box.lower(id) + min_size(id) - 1);
                  } else {
                     try_box.setUpper(id,
                        try_box.upper(id) + ((right < grow_half) ? right : grow_half));
                     try_box.setLower(id,
                        try_box.upper(id) - min_size(id) + 1);
                  }
               }

            }

         }

         out_boxes.pushBack(try_box);

      }

      boxes = out_boxes;

   }
}

/*
 *************************************************************************
 *
 * Grow each box in the list that is smaller than the specified minimum
 * size.  Each box that is grown must remain within the union of the
 * boxes of the given domain.  The domain is specified by the complement
 * of the local portion of the domain.
 *
 *************************************************************************
 */

void
BoxUtilities::growBoxWithinDomain(
   Box& box,
   const BoxContainer& local_domain_complement,
   const IntVector& min_size)
{
   const tbox::Dimension& dim(min_size.getDim());
   tbox::Dimension::dir_t id;

   TBOX_ASSERT(min_size > IntVector::getZero(dim));

   Box try_box = box;

   for (id = 0; id < dim.getValue(); ++id) {

      int grow = min_size(id) - try_box.numberCells(id);

      if (grow > 0) {

         BoxContainer outside_boxes;
         Box test_region(dim);

         // How far may box be grown within domain in lower direction?
         test_region = try_box;
         test_region.setLower(id, test_region.lower(id) - grow);
         test_region.setUpper(id, try_box.lower(id) - 1);

         outside_boxes = local_domain_complement;
         outside_boxes.unorder();
         outside_boxes.intersectBoxes(test_region);

         BoxContainer::iterator lb = outside_boxes.begin();
         int grow_lo = try_box.lower(id) - grow;
         for ( ; lb != outside_boxes.end(); ++lb) {
            grow_lo =
               tbox::MathUtilities<int>::Max(grow_lo, lb->upper(id) + 1);
         }

         // How far may box be grown within domain in upper direction?
         test_region = try_box;
         test_region.setUpper(id, test_region.upper(id) + grow);
         test_region.setLower(id, try_box.upper(id) + 1);

         outside_boxes = local_domain_complement;
         outside_boxes.unorder();
         outside_boxes.intersectBoxes(test_region);

         int grow_up = try_box.upper(id) + grow;
         for (lb = outside_boxes.begin(); lb != outside_boxes.end(); ++lb) {
            grow_up =
               tbox::MathUtilities<int>::Min(grow_up, lb->lower(id) - 1);
         }

         // Adjust box sizes as necessary
         if ((grow_up - grow_lo + 1) < min_size(id)) {
            try_box.setLower(id, grow_lo);
            try_box.setUpper(id, grow_up);
         } else {
            int left = try_box.lower(id) - grow_lo;
            int right = grow_up - try_box.upper(id);
            int grow_half = grow / 2;

            if (left < right) {
               try_box.setLower(id,
                  try_box.lower(id) - ((left < grow_half) ? left : grow_half));
               try_box.setUpper(id, try_box.lower(id) + min_size(id) - 1);
            } else {
               try_box.setUpper(id,
                  try_box.upper(id) + (right < grow_half) ? right : grow_half);
               try_box.setLower(id, try_box.upper(id) - min_size(id) + 1);
            }
         }

      }

   }

   box = try_box;
}

/*
 *************************************************************************
 *
 * Determine whether this box can be chopped according to specified
 * max, min, and factor constraints.  If the box may be chopped along
 * any face, true is returned.  Otherwise, false is returned.  For those
 * directions along which the box may be chopped, the cut points are
 * computed.  The procedure is as follows:
 *
 *    (1) Determine which directions chopping is allowed.
 *    (2) For each direction to chop, determine list of cut points.
 *
 * Important note: By convention, each integer cut point that is
 * computed corresponds to the cell index to the right of cut point.
 *
 *************************************************************************
 */

bool
BoxUtilities::findBestCutPointsGivenMax(
   std::vector<std::list<int> >& cut_points,
   const Box& box,
   const IntVector& max_size,
   const IntVector& min_size,
   const IntVector& cut_factor)
{
   const tbox::Dimension& dim(max_size.getDim());

   TBOX_ASSERT_OBJDIM_EQUALITY3(max_size, min_size, cut_factor);

   TBOX_ASSERT(min_size > IntVector::getZero(dim));
   TBOX_ASSERT(min_size <= max_size);
   TBOX_ASSERT(cut_factor > IntVector::getZero(dim));

   tbox::Dimension::dir_t id;
   bool chop_ok = false;

   cut_points.resize(dim.getValue());

   IntVector block_cut_factor(cut_factor.getBlockVector(box.getBlockId()));
   for (id = 0; id < dim.getValue(); ++id) {
      if (findBestCutPointsForDirectionGivenMax(id,
             cut_points[id],
             box,
             max_size(id),
             min_size(id),
             block_cut_factor(id))) {
         chop_ok = true;
      }
   }

   return chop_ok;

}

/*
 *************************************************************************
 *
 * Determine whether this box can be chopped according to specified
 * max, min, and factor constraints along given coordinate direction.
 * If the box may be chopped, true is returned; otherwise, false is
 * returned.  The procedure for determining the cuts is as follows:
 *
 *    (1) Adjust min and max values so that they are integer
 *        multiples of the cut factor.
 *    (2) Determine number of boxes, min and max box widths.
 *    (3) Determine list of cut points.
 *
 * Important note: By convention, each integer cut point that is
 * computed corresponds to the cell index to the right of cut point.
 *
 *************************************************************************
 */

bool
BoxUtilities::findBestCutPointsForDirectionGivenMax(
   const tbox::Dimension::dir_t idir,
   std::list<int>& cut_points,
   const Box& box,
   const int max_size,
   const int min_size,
   const int cut_factor)
{
   TBOX_ASSERT(!box.empty());
   TBOX_ASSERT(min_size > 0);
   TBOX_ASSERT(max_size >= min_size);
   TBOX_ASSERT(cut_factor > 0);

   cut_points.clear();

   bool chop_ok = (((box.numberCells(idir) % cut_factor)
                    || (box.numberCells(idir) <= max_size)
                    || (box.numberCells(idir) < 2 * min_size))
                   ? false : true);

   if (chop_ok) {

      int min = min_size;
      int max = max_size;

      chop_ok = false;

      int len = box.numberCells(idir);

      if (min % cut_factor) min = (min / cut_factor + 1) * cut_factor;
      if (max % cut_factor) max = (max / cut_factor) * cut_factor;

      /* make sure that max >= min.  In the case that
       * max equals min, max is increased only if the len is
       * not divisible by max.  This choice ensures that we
       * choose cut points that satisfy the min constraint
       * but possibly at the expense of breaking the max constraint.
       */
      if ((max < min) || ((max == min) && ((len % max) != 0))) {
         max = tbox::MathUtilities<int>::Min(2 * min, len / 2);
      }

      int num_boxes = 1;
      int max_width = min;
      int num_wide_boxes = num_boxes;
      int min_width = min;

      num_boxes = (len - 1) / max + 1;
      int len_remaining = len - num_boxes * min;

      if (len_remaining > 0) {
         int len_mult = len_remaining / cut_factor;
         num_wide_boxes = len_mult % num_boxes;
         if (num_wide_boxes != 0) {
            max_width += (len_mult / num_boxes + 1) * cut_factor;
            min_width = max_width - cut_factor;
         } else {
            max_width += (len_mult / num_boxes) * cut_factor;
            num_wide_boxes = num_boxes;
            min_width = 0;
         }
      }

      if (num_boxes > 1) {
         int mark = box.lower(idir);
         int wide_count = 0;
         for (int ic = 0; ic < num_boxes - 1; ++ic) {
            int width = ((wide_count < num_wide_boxes)
                         ? max_width : min_width);
            mark += width;
            cut_points.push_back(mark);
            ++wide_count;
         }

         chop_ok = true;
      }

   }

   return chop_ok;

}

/*
 *************************************************************************
 *
 * Determine whether this box may be chopped according to requested
 * number of cuts along each side.  If the box may be chopped along any
 * coordinate direction, true is returned.  Otherwise, false is
 * returned.  For those directions along which the box may be chopped,
 * the cut points are computed.  The procedure is as follows:
 *
 *    (1) Determine for which directions shopping is allowed.
 *    (2) For each direction to chop, determine list of cut points.
 *
 * Important note: By convention, each integer cut point that is
 * computed corresponds to the cell index to the right of cut point.
 *
 *************************************************************************
 */

bool
BoxUtilities::findBestCutPointsGivenNumber(
   std::vector<std::list<int> >& cut_points,
   const Box& box,
   const IntVector& number_boxes,
   const IntVector& min_size,
   const IntVector& cut_factor)
{
   TBOX_ASSERT_OBJDIM_EQUALITY3(number_boxes, min_size, cut_factor);

   const tbox::Dimension& dim(number_boxes.getDim());

   TBOX_ASSERT(!box.empty());
   TBOX_ASSERT(min_size > IntVector::getZero(dim));
   TBOX_ASSERT(number_boxes > IntVector::getZero(dim));
   TBOX_ASSERT(cut_factor > IntVector::getZero(dim));

   tbox::Dimension::dir_t id;

   cut_points.resize(dim.getValue());
   IntVector block_cut_factor(cut_factor.getBlockVector(box.getBlockId()));

   std::vector<bool> chop_dir(dim.getValue());
   for (id = 0; id < dim.getValue(); ++id) {
      cut_points[id].clear();
      chop_dir[id] = (((number_boxes(id) <= 1)
                       || (box.numberCells(id) % block_cut_factor(id))
                       || (box.numberCells(id) < 2 * min_size(id))
                       || (box.numberCells(id) <
                           (number_boxes(id) * min_size(id))))
                      ? false : true);
   }

   bool chop_ok = false;

   for (id = 0; id < dim.getValue(); ++id) {

      if (chop_dir[id]) {

         if (findBestCutPointsForDirectionGivenNumber(id,
                cut_points[id],
                box,
                number_boxes(id),
                min_size(id),
                block_cut_factor(id))) {
            chop_ok = true;
         }

      }

   }

   return chop_ok;

}

/*
 *************************************************************************
 *
 * Determine whether this box may be chopped according to requested
 * number of cuts along given direction.  If the box may be chopped,
 * true is returned; otherwise, false is returned.  The procedure for
 * determining the cuts is as follows:
 *
 *    (1) Adjust min value so that it is an integer multiple of
 *        the cut factor.
 *    (2) Determine number of boxes, min and max box widths.
 *    (3) Determine list of cut points.
 *
 * Important note: By convention, each integer cut point that is
 * computed corresponds to the cell index to the right of cut point.
 *
 *************************************************************************
 */

bool
BoxUtilities::findBestCutPointsForDirectionGivenNumber(
   const tbox::Dimension::dir_t idir,
   std::list<int>& cut_points,
   const Box& box,
   const int num_boxes,
   const int min_size,
   const int cut_factor)
{
   TBOX_ASSERT(min_size > 0);
   TBOX_ASSERT(num_boxes > 0);
   TBOX_ASSERT(cut_factor > 0);

   cut_points.clear();

   bool chop_ok = (((num_boxes <= 1)
                    || (box.numberCells(idir) % cut_factor)
                    || (box.numberCells(idir) < 2 * min_size)
                    || (box.numberCells(idir) < num_boxes * min_size))
                   ? false : true);

   if (chop_ok) {

      chop_ok = false;

      int len = box.numberCells(idir);
      int min = min_size;

      if (min % cut_factor) min = (min / cut_factor + 1) * cut_factor;

      int max_width = min;
      int num_wide_boxes = num_boxes;
      int min_width = min;

      int len_remaining = len - num_boxes * min;

      if (len_remaining > 0) {
         int len_mult = len_remaining / cut_factor;
         num_wide_boxes = len_mult % num_boxes;
         if (num_wide_boxes != 0) {
            max_width += (len_mult / num_boxes + 1) * cut_factor;
            min_width = max_width - cut_factor;
         } else {
            max_width += (len_mult / num_boxes) * cut_factor;
            num_wide_boxes = num_boxes;
            min_width = 0;
         }
      }

      if (num_boxes > 1) {
         int mark = box.lower(idir);
         int wide_count = 0;
         for (int ic = 0; ic < num_boxes - 1; ++ic) {
            int width = ((wide_count < num_wide_boxes)
                         ? max_width : min_width);
            mark += width;
            cut_points.push_back(mark);
            ++wide_count;
         }

         chop_ok = true;
      }

   }

   return chop_ok;

}

/*
 *************************************************************************
 *
 * Return true if the box may have bad cut points, potentially.
 * Otherwise, return false.  Information about which directions may
 * have bad cut points is returned in the integer vector.  An entry of
 * zero indicates that there are no bad cut points for the box along
 * that coordinate direction.  An entry of one indicates that there
 * may be a bad cut point along that direction.
 *
 *************************************************************************
 */

bool
BoxUtilities::checkBoxForBadCutPoints(
   IntVector& bad_cut_information,
   const Box& box,
   const BoxContainer& physical_boxes,
   const IntVector& bad_interval)
{
   TBOX_ASSERT_OBJDIM_EQUALITY3(bad_cut_information, box, bad_interval);

   const tbox::Dimension& dim(box.getDim());

   bool found_bad = false;

   tbox::Dimension::dir_t id;

   bad_cut_information = IntVector::getZero(dim);
   for (id = 0; id < dim.getValue(); ++id) {
      if (checkBoxForBadCutPointsInDirection(id,
             box,
             physical_boxes,
             bad_interval)) {
         bad_cut_information(id) = 1;
         found_bad = true;
      }
   }

   return found_bad;
}

/*
 *************************************************************************
 *
 * Return true if the box may have bad cut points along the given
 * coordinate direction, potentially.  Otherwise, return false.
 *
 *************************************************************************
 */

bool
BoxUtilities::checkBoxForBadCutPointsInDirection(
   const tbox::Dimension::dir_t id,
   const Box& box,
   const BoxContainer& physical_boxes,
   const IntVector& bad_interval)
{
   TBOX_ASSERT_OBJDIM_EQUALITY2(box, bad_interval);

   const tbox::Dimension& dim(box.getDim());

   TBOX_ASSERT(!box.empty());
   TBOX_ASSERT(bad_interval >= IntVector::getZero(dim));
   int b = box.getBlockId().getBlockValue();

   bool found_bad = false;

   if (!physical_boxes.isEmpty()) {

      int bad = bad_interval(b,id);

      tbox::Dimension::dir_t id2 = 0;
      while ((id2 < dim.getValue()) && !found_bad) {
         if (id2 != id) {

            int blo = box.lower(id);
            int bhi = box.upper(id);

            /*
             * Test lower box face in direction id2.
             */

            Box border = box;
            border.grow(bad_interval);
            border.setUpper(id2, box.lower(id2) - 1);

            BoxContainer border_boxes(border);
            border_boxes.removeIntersections(physical_boxes);
            border_boxes.simplify();

            BoxContainer::iterator bb = border_boxes.begin();
            while (!found_bad && bb != border_boxes.end()) {
               found_bad = ((bb->lower(id) > (blo - bad))
                            || (bb->upper(id) < (bhi + bad)));
               ++bb;
            }

            if (!found_bad) {

               /*
                * Test upper box face in direction id2.
                */

               border = box;
               border.grow(bad_interval);
               border.setLower(id2, box.upper(id2) + 1);

               border_boxes.clear();
               border_boxes.pushBack(border);
               border_boxes.removeIntersections(physical_boxes);
               border_boxes.simplify();

               bb = border_boxes.begin();
               while (!found_bad && bb != border_boxes.end()) {
                  found_bad = ((bb->lower(id) > (blo - bad))
                               || (bb->upper(id) < (bhi + bad)));
                  ++bb;
               }

            }

         }
         ++id2;
      }

   }
   return found_bad;
}

/*
 *************************************************************************
 *
 * Determine bad cut points for box based on the specified physical
 * domain and bad interval.   The cut information is returned as an
 * array (size = dim) of arrays (size = number of cells along edge
 * of the box) of boolean values.  A value of false indicates a
 * good cut point, a true value indicates that the cut is bad.
 *
 * Important notes: By convention, each integer cut point that is
 * computed corresponds to the cell index to the right of cut point.
 *
 *************************************************************************
 */

void
BoxUtilities::findBadCutPoints(
   std::vector<std::vector<bool> >& bad_cuts,
   const Box& box,
   const BoxContainer& physical_boxes,
   const IntVector& bad_interval)
{
   const tbox::Dimension& dim(box.getDim());

   TBOX_ASSERT(!box.empty());
   TBOX_ASSERT(static_cast<int>(bad_cuts.size()) == dim.getValue());

   for (tbox::Dimension::dir_t id = 0; id < dim.getValue(); ++id) {
      findBadCutPointsForDirection(id,
         bad_cuts[id],
         box,
         physical_boxes,
         bad_interval);
   }
}

/*
 *************************************************************************
 *
 * Determine bad cut points for box for given coordinate direction
 * based on the specified physical domain and bad interval.  The cut
 * information is returned as an array of integer values (size = number
 * of cells along edge of box.  A value of zero (0) indicates a good
 * cut point, a non-zero value indicates that the cut is bad.  The
 * process works as follows:
 *
 *    (1) Initialize all cut points to zero (zero = good).
 *    (2) Determine bad cut points based on domain configuration.
 *
 * Important notes: By convention, each integer cut point that is
 * computed corresponds to the cell index to the right of cut point.
 *
 *************************************************************************
 */

void
BoxUtilities::findBadCutPointsForDirection(
   const tbox::Dimension::dir_t id,
   std::vector<bool>& bad_cuts,
   const Box& box,
   const BoxContainer& physical_boxes,
   const IntVector& bad_interval)
{
   TBOX_ASSERT_OBJDIM_EQUALITY2(box, bad_interval);

   const tbox::Dimension& dim(box.getDim());

   TBOX_ASSERT(!box.empty());
   TBOX_ASSERT(bad_interval >= IntVector::getZero(dim));

   int b = box.getBlockId().getBlockValue();

   int ic;

   /*
    * Initialize all bad cut points to false; i.e., all are good.
    */
   const int ncells = box.numberCells(id);
   bad_cuts.resize(ncells);
   for (ic = 0; ic < ncells; ++ic) {
      bad_cuts[ic] = false;
   }

   if (physical_boxes.isEmpty()) {
      return; // Avoid the code below, which may crash for zero boxes.
   }

   /*
    * Determine whether box intersects physical boundary in such a way
    * that a bad cut point may result when the box is grown by the bad
    * interval.  To determine bad cut points for direction i, the box
    * must be intersected against the domain exterior in each directions
    * j not equal to i.  First, we check the lower end of box in direction j.
    * Then, we check the upper end of the box in direction j.  In each case,
    * the bad cut points are generated by considering each region that
    * intersects the domain exterior.
    */

   Box level_bounding_box = physical_boxes.getBoundingBox(box.getBlockId());

   for (tbox::Dimension::dir_t id2 = 0; id2 < dim.getValue(); ++id2) {

      if (((dim.getValue() == 1) && id2 == id) ||
          ((dim.getValue() != 1) && (id2 != id))) {
         /*
          * Test lower box face in direction id2.
          */

         Box border = box;
         border.grow(bad_interval);
         border.setUpper(id2, box.lower(id2) - 1);

         /*
          * limit the width of the border box to the width of the
          * domain to ensure that bad cut points near the boundary
          * of the box are not missed.
          */
         border.setUpper(id, level_bounding_box.upper(id));
         border.setLower(id, level_bounding_box.lower(id));

         BoxContainer border_boxes(border);

         if (dim.getValue() > 1) {
            /*
             * only remove the level interior if the dimensionality of
             * the problem is greater than 1.
             */
            border_boxes.removeIntersections(physical_boxes);
         }

         if (!border_boxes.isEmpty()) {
            border_boxes.simplify();

            for (BoxContainer::iterator bbox = border_boxes.begin();
                 bbox != border_boxes.end(); ++bbox) {
               findBadCutPointsForBorderAndDirection(id,
                  bad_cuts,
                  box,
                  *bbox,
                  bad_interval(b,id));
            }
         }

         /*
          * Test upper box face in direction id2.
          */

         border = box;
         border.grow(bad_interval);
         border.setLower(id2, box.upper(id2) + 1);

         /*
          * limit the width of the border box to the width of the
          * domain to ensure that bad cut points near the boundary
          * of the box are not missed.
          */
         border.setUpper(id, level_bounding_box.upper(id));
         border.setLower(id, level_bounding_box.lower(id));

         border_boxes.clear();
         border_boxes.pushBack(border);

         if (dim.getValue() > 1) {
            /*
             * only remove the level interior if the dimensionality of
             * the problem is greater than 1.
             */
            border_boxes.removeIntersections(physical_boxes);
         }

         if (!border_boxes.isEmpty()) {
            border_boxes.simplify();
            for (BoxContainer::iterator bbox = border_boxes.begin();
                 bbox != border_boxes.end(); ++bbox) {
               findBadCutPointsForBorderAndDirection(id,
                  bad_cuts,
                  box,
                  *bbox,
                  bad_interval(b,id));
            }
         }

      }
   }
}

/*
 *************************************************************************
 *
 * Adjust cut points if they coincide with bad cut points.
 *
 *************************************************************************
 */

void
BoxUtilities::fixBadCutPoints(
   std::vector<std::list<int> >& cuts,
   const std::vector<std::vector<bool> >& bad_cuts,
   const Box& box,
   const IntVector& min_size,
   const IntVector& cut_factor)
{
   TBOX_ASSERT_OBJDIM_EQUALITY3(box, min_size, cut_factor);

   const tbox::Dimension& dim(box.getDim());

#ifdef DEBUG_CHECK_ASSERTIONS
   TBOX_ASSERT(static_cast<int>(cuts.size()) == dim.getValue());
   TBOX_ASSERT(static_cast<int>(bad_cuts.size()) == dim.getValue());
   bool bad_cuts_ok = true;
   for (tbox::Dimension::dir_t id = 0; id < dim.getValue(); ++id) {
      bad_cuts_ok = bad_cuts_ok &&
         (static_cast<int>(bad_cuts[id].size()) == box.numberCells(id));
   }
   TBOX_ASSERT(bad_cuts_ok);
   TBOX_ASSERT(!box.empty());
   TBOX_ASSERT(min_size > IntVector::getZero(dim));
   TBOX_ASSERT(cut_factor > IntVector::getZero(dim));
#endif

<<<<<<< HEAD
   IntVector block_cut_factor(cut_factor.getBlockVector(box.getBlockId()));
   for (int id = 0; id < dim.getValue(); ++id) {
=======
   for (tbox::Dimension::dir_t id = 0; id < dim.getValue(); ++id) {
>>>>>>> 43609e1a
      fixBadCutPointsForDirection(id,
         cuts[id],
         bad_cuts[id],
         box,
         min_size(id),
         block_cut_factor(id));
   }
}

/*
 *************************************************************************
 *
 * For specified coordinate direction, adjust cut points if they
 * coincide with bad cut points.  This routine processes cut points
 * from the beginning of the list and the end of the list simultaneously.
 * When a bad cut is found when processing from the list beginning,
 * a good cut point is searched for by moving toward the lower end of
 * the box.  The opposite holds when processing from list end.  The
 * In either case, a new cut point will be inserted in the list if one
 * is found.  Otherwise, there will be one less cut point along the box
 * side.  This routine may be made more robust in the future.
 *
 *************************************************************************
 */

void
BoxUtilities::fixBadCutPointsForDirection(
   const tbox::Dimension::dir_t id,
   std::list<int>& cuts,
   const std::vector<bool>& bad_cuts,
   const Box& box,
   const int min_in,
   const int fact)
{
#ifdef DEBUG_CHECK_ASSERTIONS
   std::list<int>::iterator cut = cuts.begin();
   TBOX_ASSERT(static_cast<int>(bad_cuts.size()) == box.numberCells(id));
   bool cuts_strictly_increase = true;
   if (cut != cuts.end()) {
      int prev = *cut;
      ++cut;
      while (cut != cuts.end() && cuts_strictly_increase) {
         if (*cut <= prev) {
            cuts_strictly_increase = false;
         }
         prev = *cut;
         ++cut;
      }
   }
   TBOX_ASSERT(cuts_strictly_increase);
   TBOX_ASSERT(!box.empty());
   TBOX_ASSERT(min_in > 0);
   TBOX_ASSERT(fact > 0);
   bool cuts_satisfy_factor = true;
   cut = cuts.begin();
   while (cut != cuts.end() && cuts_satisfy_factor) {
      if ((((*cut) - box.lower(id)) % fact) != 0) {
         cuts_satisfy_factor = false;
      }
      ++cut;
   }
   TBOX_ASSERT(cuts_satisfy_factor);
#endif

   /*
    * Do a quick check to see whether there are any bad cut points for
    * the box in the specified coordinate direction.  If not, we are done.
    */
   bool bad_point_exists = false;
   const int ncells = box.numberCells(id);
   for (int ic = 0; ic < ncells; ++ic) {
      if (bad_cuts[ic]) {
         bad_point_exists = true;
      }
   }

   if (bad_point_exists) {

      std::list<int>::iterator cutlo = cuts.begin();

      if (cutlo != cuts.end()) {

         int min = min_in;

         if (min % fact) {
            min = (min / fact + 1) * fact;
         }

         const int offset = box.lower(id);
         const int ilo = box.lower(id);
         const int ihi = box.upper(id) + 1;

         int foo = 0;
         std::list<int>::iterator cuthi = cuts.insert(cuts.end(), foo);
         --cuthi;
         cuts.pop_back();

         while (cutlo != cuts.end() && cuthi != cuts.end() &&
                (*cutlo <= *cuthi)) {

            int bad_cut_val, below, above, try_cut;

            if (cutlo == cuthi) {

               if (bad_cuts[*cutlo - offset]) {

                  bool found_good_cut = false;

                  bad_cut_val = *cutlo;
                  std::list<int>::iterator tmplo = cutlo;
                  std::list<int>::iterator tmphi = cutlo;
                  --tmplo;
                  ++tmphi;
                  cuts.erase(cutlo);

                  below = (tmplo != cuts.end() ? *tmplo : ilo);

                  try_cut = bad_cut_val - fact;
                  while ((try_cut >= (below + min))
                         && bad_cuts[try_cut - offset]) {
                     try_cut -= fact;
                  }

                  if (try_cut >= (below + min)) {
                     found_good_cut = true;
                     if (tmplo != cuts.end()) {
                        std::list<int>::iterator tmp = tmplo;
                        ++tmp;
                        cuts.insert(tmp, try_cut);
                        cutlo = tmplo;
                        ++cutlo;
                     } else {
                        cuts.push_front(try_cut);
                        cutlo = cuts.begin();
                     }
                     ++cutlo;
                  } else {
                     cutlo = tmphi;
                  }

                  if (!found_good_cut) {
                     above = (tmphi != cuts.end() ? *tmphi : ihi);

                     try_cut = bad_cut_val + fact;
                     while ((try_cut <= (above - min))
                            && bad_cuts[try_cut - offset]) {
                        try_cut += fact;
                     }

                     if (try_cut <= (above - min)) {
                        if (tmphi != cuts.end()) {
                           cuts.insert(tmphi, try_cut);
                           cuthi = tmphi;
                           --cuthi;
                        } else {
                           cuthi = cuts.insert(cuts.end(), try_cut);
                        }
                        --cuthi;
                     } else {
                        cuthi = tmplo;
                     }
                  }

               } else {
                  ++cutlo;
                  if (cuthi != cuts.begin()) {
                     --cuthi;
                  }
               }

            } else {

               if (bad_cuts[*cutlo - offset]) {

                  bad_cut_val = *cutlo;
                  std::list<int>::iterator tmplo = cutlo;
                  --tmplo;
                  cuts.erase(cutlo);

                  below = (tmplo != cuts.end() ? *tmplo : ilo);

                  try_cut = bad_cut_val - fact;
                  while ((try_cut >= (below + min))
                         && bad_cuts[try_cut - offset]) {
                     try_cut -= fact;
                  }

                  if (try_cut >= (below + min)) {
                     if (tmplo != cuts.end()) {
                        std::list<int>::iterator tmp = tmplo;
                        ++tmp;
                        cuts.insert(tmplo, try_cut);
                        cutlo = tmplo;
                        ++cutlo;
                     } else {
                        cuts.push_front(try_cut);
                        cutlo = cuts.begin();
                     }
                     ++cutlo;
                  } else {
                     if (tmplo != cuts.end()) {
                        cutlo = tmplo;
                        ++cutlo;
                     } else {
                        cutlo = cuts.begin();
                     }
                  }

               } else {
                  ++cutlo;
               }

               if (bad_cuts[*cuthi - offset]) {

                  bad_cut_val = *cuthi;
                  std::list<int>::iterator tmphi = cuthi;
                  ++tmphi;
                  cuts.erase(cuthi);

                  above = (tmphi != cuts.end() ? *tmphi : ihi);

                  try_cut = bad_cut_val + fact;
                  while ((try_cut <= (above - min))
                         && bad_cuts[try_cut - offset]) {
                     try_cut += fact;
                  }

                  if (try_cut <= (above - min)) {
                     if (tmphi != cuts.end()) {
                        cuts.insert(tmphi, try_cut);
                        cuthi = tmphi;
                        --cuthi;
                     } else {
                        cuthi = cuts.insert(cuts.end(), try_cut);
                     }
                     --cuthi;
                  } else {
                     if (tmphi != cuts.end()) {
                        cuthi = tmphi;
                        --cuthi;
                     } else {
                        cuthi = cuts.insert(cuts.end(), foo);
                        --cuthi;
                        cuts.pop_back();
                     }
                  }

               } else {
                  --cuthi;
               }

            }

         }

      }

   }
}

/*
 *************************************************************************
 *
 * Decompose each box in this box array into a list of non overlapping
 * boxes.  Moreover, the regions of index space formed by composing the
 * union of boxes on each box list are mutually disjoint.
 *
 *************************************************************************
 */

void
BoxUtilities::makeNonOverlappingBoxContainers(
   std::vector<BoxContainer>& box_list_array,
   const BoxContainer& boxes)
{
   const int nb = boxes.size();

   for (int i = 0; i < static_cast<int>(box_list_array.size()); ++i) {
      box_list_array[i].clear();
   }

   box_list_array.resize(nb);

   // Copy boxes into a list to preserve the original box array.
   BoxContainer box_list(boxes);

   // Remove portion of index space represented by array box from list.
   // Keep unique pieces on box list.
   BoxContainer::const_iterator itr = boxes.begin();
   for (int ib = 0; ib < nb; ++ib, ++itr) {
      Box remove = *itr;

      for (BoxContainer::iterator l = box_list.begin();
           l != box_list.end(); ++l) {
         Box intersection = remove * (*l);
         if (intersection.isSpatiallyEqual(*l)) {
            box_list_array[ib].pushBack(*l);
         }
      }
      box_list_array[ib].coalesce();

      box_list.removeIntersections(remove);
   }
}

}
}<|MERGE_RESOLUTION|>--- conflicted
+++ resolved
@@ -1486,12 +1486,8 @@
    TBOX_ASSERT(cut_factor > IntVector::getZero(dim));
 #endif
 
-<<<<<<< HEAD
    IntVector block_cut_factor(cut_factor.getBlockVector(box.getBlockId()));
-   for (int id = 0; id < dim.getValue(); ++id) {
-=======
    for (tbox::Dimension::dir_t id = 0; id < dim.getValue(); ++id) {
->>>>>>> 43609e1a
       fixBadCutPointsForDirection(id,
          cuts[id],
          bad_cuts[id],
