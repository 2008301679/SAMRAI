--- conflicted
+++ resolved
@@ -628,13 +628,8 @@
    TBOX_ASSERT(b < ratio.size());
 
    bool negative_ratio = false;
-<<<<<<< HEAD
    for (int d = 0; d < getDim().getValue(); ++d) {
       if (ratio(b,d) < 0) {
-=======
-   for (dir_t d = 0; d < getDim().getValue(); ++d) {
-      if (ratio(d) < 0) {
->>>>>>> 43609e1a
          negative_ratio = true;
          break;
       }
@@ -646,17 +641,10 @@
          d_hi(i) = d_hi(i) * ratio(b,i) + (ratio(b,i) - 1);
       }
    } else {
-<<<<<<< HEAD
       for (int i = 0; i < getDim().getValue(); ++i) {
          if (ratio(b,i) > 0) {
             d_lo(i) *= ratio(b,i);
             d_hi(i) = d_hi(i) * ratio(b,i) + (ratio(b,i) - 1);
-=======
-      for (dir_t i = 0; i < getDim().getValue(); ++i) {
-         if (ratio(i) > 0) {
-            d_lo(i) *= ratio(i);
-            d_hi(i) = d_hi(i) * ratio(i) + (ratio(i) - 1);
->>>>>>> 43609e1a
          } else {
             d_lo(i) = coarsen(d_lo(i), -ratio(b,i));
             d_hi(i) = coarsen(d_hi(i), -ratio(b,i));
