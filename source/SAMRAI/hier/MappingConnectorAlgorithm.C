--- conflicted
+++ resolved
@@ -1261,16 +1261,7 @@
                     << base_box << std::endl;
       }
       Box compare_box = base_box;
-<<<<<<< HEAD
       BoxContainer compare_boxes;
-=======
-      compare_box.grow(mapped_connector.getConnectorWidth());
-      if (unmapped_connector.getHeadCoarserFlag()) {
-         compare_box.coarsen(unmapped_connector.getRatio());
-      } else if (unmapped_connector_transpose.getHeadCoarserFlag()) {
-         compare_box.refine(unmapped_connector_transpose.getRatio());
-      }
->>>>>>> 7a24c1cd
 
       if (grid_geometry->getNumberBlocks() == 1) {
          compare_box.grow(mapped_connector.getConnectorWidth());
@@ -1296,14 +1287,12 @@
       }
 
       std::vector<Box> found_nabrs;
-<<<<<<< HEAD
       for (BoxContainer::iterator c_itr = compare_boxes.begin();
            c_itr != compare_boxes.end(); ++c_itr) {
          const Box& comp_box = *c_itr;
          BlockId compare_box_block_id(comp_box.getBlockId());
          Box transformed_compare_box(comp_box);
 
-         //std::vector<Box> found_nabrs;
          InvertedNeighborhoodSet::const_iterator ini =
             inverted_nbrhd.find(base_box);
          if (ini != inverted_nbrhd.end()) {
@@ -1337,36 +1326,6 @@
                         if (transformed_compare_box.intersects(new_nabr)) {
                            found_nabrs.insert(found_nabrs.end(), *naa);
                         }
-=======
-      InvertedNeighborhoodSet::const_iterator ini =
-         inverted_nbrhd.find(base_box);
-      if (ini != inverted_nbrhd.end()) {
-         const BoxIdSet& old_indices = ini->second;
-
-         for (BoxIdSet::const_iterator na = old_indices.begin();
-              na != old_indices.end(); ++na) {
-            Connector::ConstNeighborhoodIterator nbrhd =
-               mapping_connector.findLocal(*na);
-            if (nbrhd != mapping_connector.end()) {
-               /*
-                * There are anchor Boxes with relationships to
-                * the old Box identified by *na.
-                */
-               for (Connector::ConstNeighborIterator naa =
-                       mapping_connector.begin(nbrhd);
-                    naa != mapping_connector.end(nbrhd); ++naa) {
-                  const Box& new_nabr(*naa);
-                  if (compare_box_block_id != new_nabr.getBlockId()) {
-                     // Re-transform compare_box and note its new BlockId.
-                     transformed_compare_box = compare_box;
-                     compare_box_block_id = new_nabr.getBlockId();
-                     if (compare_box_block_id != base_box.getBlockId()) {
-                        grid_geometry->transformBox(
-                           transformed_compare_box,
-                           head_refinement_ratio,
-                           new_nabr.getBlockId(),
-                           base_box.getBlockId());
->>>>>>> 7a24c1cd
                      }
                   }
                }
