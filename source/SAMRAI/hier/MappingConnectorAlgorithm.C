--- conflicted
+++ resolved
@@ -14,8 +14,6 @@
 #include "SAMRAI/hier/MappingConnectorAlgorithm.h"
 #include "SAMRAI/hier/OverlapConnectorAlgorithm.h"
 #include "SAMRAI/tbox/InputManager.h"
-#include "SAMRAI/hier/BoxContainerConstIterator.h"
-#include "SAMRAI/hier/BoxContainerIterator.h"
 #include "SAMRAI/hier/RealBoxConstIterator.h"
 #include "SAMRAI/tbox/AsyncCommStage.h"
 #include "SAMRAI/tbox/AsyncCommPeer.h"
@@ -278,10 +276,10 @@
       for (Connector::ConstNeighborIterator na = old_to_new.begin(ci);
            na != old_to_new.end(ci); ++na) {
          if (na->getOwnerRank() != old_to_new.getMPI().getRank()) {
-            const hier::Box find_box(na->getDim(), (*ci).first); 
+            const hier::Box find_box(na->getDim(), (*ci).first);
             const Box& mapped_box(
                *old_to_new.getBase().getBoxes().
-               find(Box(na->getDim(), ci->first)));
+               find(find_box));
             TBOX_ERROR("MappingConnectorAlgorithm::modify: this version of modify\n"
                "only allows local mappings.  The local mapped_box\n"
                << mapped_box << " has a non-local map to\n"
@@ -410,7 +408,6 @@
       for (Connector::ConstNeighborIterator na = old_to_new.begin(ci);
            na != old_to_new.end(ci); ++na) {
          if (na->getOwnerRank() != old_to_new.getMPI().getRank()) {
-            const hier::Box find_box(na->getDim(), (*ci).first);
             const Box& mapped_box(
                *old_to_new.getBase().getBoxes().
                find(Box(na->getDim(), ci->first)));
@@ -686,7 +683,8 @@
        * owners first.  Note the comparator BoxOwnerFirst used to
        * achieve this ordering.
        */
-      BoxSet visible_anchor_nabrs, visible_new_nabrs;
+      bool ordered = true;
+      BoxContainer visible_anchor_nabrs(ordered), visible_new_nabrs(ordered);
       InvertedNeighborhoodSet anchor_eto_old, new_eto_old;
       for (Connector::ConstNeighborhoodIterator ei = old_to_anchor.begin();
            ei != old_to_anchor.end(); ++ei) {
@@ -1137,7 +1135,8 @@
                // mesg[0] is the counter for how many mapped_boxes are removed.
                if (mesg.empty()) {
                   mesg.insert(mesg.end(), 1);
-               } else { ++mesg[0];
+               } else {
+                  ++mesg[0];
                }
                mesg.insert(mesg.end(), old_gid_gone.getLocalId().getValue());
                mesg.insert(mesg.end(), old_gid_gone.getBlockId().getBlockValue());
@@ -1185,15 +1184,15 @@
    std::set<int>& outgoing_ranks,
    tbox::AsyncCommPeer<int> all_comms[],
    tbox::AsyncCommStage::MemberVec& completed,
-   BoxSet& visible_new_nabrs,
-   BoxSet& visible_anchor_nabrs,
+   BoxContainer& visible_new_nabrs,
+   BoxContainer& visible_anchor_nabrs,
    InvertedNeighborhoodSet& anchor_eto_old,
    InvertedNeighborhoodSet& new_eto_old,
    const Connector& old_to_anchor,
    const Connector& anchor_to_old,
    const Connector& old_to_new) const
 {
-   if (!visible_anchor_nabrs.empty() || !visible_new_nabrs.empty()) {
+   if (!visible_anchor_nabrs.isEmpty() || !visible_new_nabrs.isEmpty()) {
 
       /*
        * Discover overlaps.  Overlaps are either locally stored or
@@ -1213,10 +1212,7 @@
        * Box whose neighbors are being sought.  If we are not
        * interested in the new-->anchor connector, then new_ni will
        * be unused.
-       */
-      BoxSet::iterator anchor_ni;
-      BoxSet::iterator new_ni;
-      /*
+       *
        * Local process can find some neighbors for the (local and
        * remote) Boxes in visible_anchor_nabrs and
        * visible_new_nabrs.  We loop through the visible_anchor_nabrs
@@ -1235,8 +1231,10 @@
        * the begining.)
        */
       const Box start_loop_here(dim, LocalId::getZero(), rank + 1);
-      anchor_ni = visible_anchor_nabrs.lower_bound(start_loop_here);
-      new_ni = visible_new_nabrs.lower_bound(start_loop_here);
+      BoxContainer::Iterator anchor_ni =
+         visible_anchor_nabrs.lowerBound(start_loop_here);
+      BoxContainer::Iterator new_ni =
+         visible_new_nabrs.lowerBound(start_loop_here);
 
       if (anchor_ni == visible_anchor_nabrs.end() &&
           new_ni == visible_new_nabrs.end()) {
@@ -1257,12 +1255,12 @@
 
       if (s_print_modify_steps == 'y') {
          tbox::plog << "visible_anchor_nabrs:" << std::endl;
-         for (BoxSet::const_iterator na = visible_anchor_nabrs.begin();
+         for (BoxContainer::ConstIterator na = visible_anchor_nabrs.begin();
               na != visible_anchor_nabrs.end(); ++na) {
             tbox::plog << "  " << *na << std::endl;
          }
          tbox::plog << "visible_new_nabrs:" << std::endl;
-         for (BoxSet::const_iterator na = visible_new_nabrs.begin();
+         for (BoxContainer::ConstIterator na = visible_new_nabrs.begin();
               na != visible_new_nabrs.end(); ++na) {
             tbox::plog << "  " << *na << std::endl;
          }
@@ -1350,8 +1348,8 @@
          send_mesg.insert(send_mesg.end(), 3, 0);
 
          // Mapped_boxes referenced in the message, used when adding ref section.
-         BoxSet referenced_anchor_nabrs; // Referenced neighbors in anchor.
-         BoxSet referenced_new_nabrs; // Referenced neighbors in new.
+         BoxContainer referenced_anchor_nabrs; // Referenced neighbors in anchor.
+         BoxContainer referenced_new_nabrs; // Referenced neighbors in new.
 
          /*
           * Find locally visible new neighbors for all base
@@ -1467,12 +1465,12 @@
  */
 void MappingConnectorAlgorithm::findOverlapsForOneProcess(
    const int owner_rank,
-   BoxSet& visible_base_nabrs,
-   BoxSet::iterator& base_ni,
+   BoxContainer& visible_base_nabrs,
+   BoxContainer::Iterator& base_ni,
    std::vector<int>& send_mesg,
    const size_t remote_box_counter_index,
    Connector& mapped_connector,
-   BoxSet& referenced_head_nabrs,
+   BoxContainer& referenced_head_nabrs,
    const Connector& unmapped_connector,
    const Connector& unmapped_connector_transpose,
    const Connector& mapping_connector,
@@ -1605,8 +1603,8 @@
 void MappingConnectorAlgorithm::sendDiscoveryToOneProcess(
    std::vector<int>& send_mesg,
    const int idx_offset_to_ref,
-   BoxSet& referenced_new_nabrs,
-   BoxSet& referenced_anchor_nabrs,
+   BoxContainer& referenced_new_nabrs,
+   BoxContainer& referenced_anchor_nabrs,
    tbox::AsyncCommPeer<int>& outgoing_comm,
    const tbox::Dimension& dim) const
 {
@@ -1627,13 +1625,13 @@
    int* ptr = &send_mesg[offset];
    *(ptr++) = static_cast<int>(referenced_anchor_nabrs.size());
    *(ptr++) = static_cast<int>(referenced_new_nabrs.size());
-   for (BoxSet::const_iterator ni = referenced_anchor_nabrs.begin();
+   for (BoxContainer::ConstIterator ni = referenced_anchor_nabrs.begin();
         ni != referenced_anchor_nabrs.end(); ++ni) {
       const Box& mapped_box = *ni;
       mapped_box.putToIntBuffer(ptr);
       ptr += Box::commBufferSize(dim);
    }
-   for (BoxSet::const_iterator ni = referenced_new_nabrs.begin();
+   for (BoxContainer::ConstIterator ni = referenced_new_nabrs.begin();
         ni != referenced_new_nabrs.end(); ++ni) {
       const Box& mapped_box = *ni;
       mapped_box.putToIntBuffer(ptr);
@@ -1811,16 +1809,9 @@
       const int n_new_nabrs_found = *(ptr++);
       // Add received neighbors to Box anchor_box_id.
       for (int j = 0; j < n_new_nabrs_found; ++j) {
-<<<<<<< HEAD
          tmp_box.getId().getFromIntBuffer(ptr);
          ptr += BoxId::commBufferSize();
-         BoxSet::const_iterator na = referenced_new_nabrs.find(tmp_box);
-=======
-         tmp_mapped_box.getId().initialize(LocalId(ptr[1]), ptr[0], BlockId(ptr[2]));
-         ptr += 3;
-         BoxContainer::ConstIterator na =
-            referenced_new_nabrs.find(tmp_mapped_box);
->>>>>>> dbd220f8
+         BoxContainer::ConstIterator na = referenced_new_nabrs.find(tmp_box);
          TBOX_ASSERT(na != referenced_new_nabrs.end());
          const Box& new_nabr = *na;
          anchor_to_new.insertLocalNeighbor(new_nabr, anchor_box_id);
@@ -1833,780 +1824,12 @@
       const int n_anchor_nabrs_found = *(ptr++);
       // Add received neighbors to Box new_box_id.
       for (int j = 0; j < n_anchor_nabrs_found; ++j) {
-<<<<<<< HEAD
          tmp_box.getId().getFromIntBuffer(ptr);
          ptr += BoxId::commBufferSize();
-         BoxSet::const_iterator na = referenced_anchor_nabrs.find(tmp_box);
+         BoxContainer::ConstIterator na = referenced_anchor_nabrs.find(tmp_box);
          TBOX_ASSERT(na != referenced_anchor_nabrs.end());
          const Box& anchor_nabr = *na;
          new_to_anchor->insertLocalNeighbor(anchor_nabr, new_box_id);
-=======
-         tmp_mapped_box.getId().initialize(LocalId(ptr[1]), ptr[0], BlockId(ptr[2]));
-         ptr += 3;
-         BoxContainer::ConstIterator na =
-            referenced_anchor_nabrs.find(tmp_mapped_box);
-         TBOX_ASSERT(na != referenced_anchor_nabrs.end());
-         const Box& anchor_nabr = *na;
-         new_to_anchor.insertLocalNeighbor(anchor_nabr, new_mapped_box_id);
-      }
-   }
-}
-
-/*
- ***********************************************************************
- * Discover overlaps with new Boxes and send outgoing messages.
- * We interlace discovery with sends rather than wait until all
- * discovery is completed before sending.  This makes sure sends are
- * started asap to maximize communication and computation.
- ***********************************************************************
- */
-void MappingConnectorAlgorithm::privateModify_discoverAndSend(
-   std::map<int, std::vector<int> >& neighbor_removal_mesg,
-   Connector& anchor_to_new,
-   Connector& new_to_anchor,
-   std::set<int>& incoming_ranks,
-   std::set<int>& outgoing_ranks,
-   tbox::AsyncCommPeer<int> all_comms[],
-   tbox::AsyncCommStage::MemberVec& completed,
-   const Connector& old_to_anchor,
-   const Connector& anchor_to_old,
-   const Connector& old_to_new) const
-{
-   t_modify_discover_and_send->start();
-
-   const BoxLevel& old(old_to_new.getBase());
-   const BoxLevel& new_mapped_box_level(old_to_new.getHead());
-   const IntVector& anchor_to_new_width(anchor_to_new.getConnectorWidth());
-   const IntVector& new_to_anchor_width(new_to_anchor.getConnectorWidth());
-   const tbox::ConstPointer<GridGeometry>& grid_geometry(old.getGridGeometry());
-
-   const tbox::Dimension& dim(old.getDim());
-   const int rank = old.getMPI().getRank();
-   const int nproc = old.getMPI().getSize();
-
-   IntVector anchor_to_new_ratio(dim);
-   bool anchor_to_new_head_coarser;
-   bool anchor_to_new_ratio_exact;
-   IntVector new_to_anchor_ratio(dim);
-   bool new_to_anchor_head_coarser;
-   bool new_to_anchor_ratio_exact;
-   Connector::computeRatioInfo(
-      anchor_to_old.getBase().getRefinementRatio(),
-      old_to_new.getHead().getRefinementRatio(),
-      anchor_to_new_ratio,
-      anchor_to_new_head_coarser,
-      anchor_to_new_ratio_exact);
-   Connector::computeRatioInfo(
-      anchor_to_new.getHead().getRefinementRatio(),
-      anchor_to_old.getBase().getRefinementRatio(),
-      new_to_anchor_ratio,
-      new_to_anchor_head_coarser,
-      new_to_anchor_ratio_exact);
-
-   /*
-    * visible_anchor_nabrs, visible_new_nabrs are the neighbors that
-    * are seen by the local process.  For communication efficiency, we
-    * use a looping construct that assumes that they are sorted by
-    * owners first.  Note the comparator BoxOwnerFirst used to
-    * achieve this ordering.
-    */
-   bool ordered = true;
-   BoxContainer visible_anchor_nabrs(ordered), visible_new_nabrs(ordered);
-   InvertedNeighborhoodSet anchor_eto_old, new_eto_old;
-   for (Connector::ConstNeighborhoodIterator ei = old_to_anchor.begin();
-        ei != old_to_anchor.end(); ++ei) {
-      const BoxId& old_gid = (*ei).first;
-      for (Connector::ConstNeighborIterator na = old_to_anchor.begin(ei);
-           na != old_to_anchor.end(ei); ++na) {
-         visible_anchor_nabrs.insert(*na);
-         if (old_to_new.hasNeighborSet(old_gid)) {
-            /*
-             * anchor_eto_old is an InvertedNeighborhoodSet mapping visible anchor
-             * Boxes to local old Boxes that are changing (excludes
-             * old Boxes that do not change).
-             */
-            anchor_eto_old[*na].insert(old_gid);
-         }
-      }
-   }
-   for (Connector::ConstNeighborhoodIterator ei = old_to_new.begin();
-        ei != old_to_new.end(); ++ei) {
-      const BoxId& old_gid = (*ei).first;
-      for (Connector::ConstNeighborIterator na = old_to_new.begin(ei);
-           na != old_to_new.end(ei); ++na) {
-         visible_new_nabrs.insert(visible_new_nabrs.end(), *na);
-         new_eto_old[*na].insert(old_gid);
-      }
-   }
-
-   /*
-    * Compute relationships.  Relationships are either locally
-    * stored or packed into a message for sending.
-    */
-
-   /*
-    * anchor_ni and new_ni point to the base/head mapped_box whose
-    * neighbors are being sought.
-    *
-    * new_ni is used only if we are trying to compute new_to_anchor.
-    * If we are not interested in that connector, then new_ni plays no
-    * role.
-    */
-   BoxContainer::Iterator anchor_ni(visible_anchor_nabrs);
-   BoxContainer::Iterator new_ni(visible_new_nabrs);
-   /*
-    * Local process can find neighbors for the owners of mapped_boxes
-    * in visible_anchor_nabrs and visible_new_nabrs.  As an
-    * optimization measure, start loop on the first owner with higher
-    * rank than the local rank.  This avoid the higher-end ranks from
-    * having to wait at the beginning and the lower-end ranks from
-    * having to wait at the end.  After the highest rank owner has
-    * been handled, start at the beginning and do the remaining ranks.
-    * If local rank is highest of all owners of the visible
-    * mapped_boxes, start at the begining.
-    */
-
-   const Box start_loop_here(dim, LocalId::getZero(), rank + 1);
-   anchor_ni = visible_anchor_nabrs.lowerBound(start_loop_here);
-   new_ni = visible_new_nabrs.lowerBound(start_loop_here);
-
-   if (anchor_ni == visible_anchor_nabrs.end() &&
-       new_ni == visible_new_nabrs.end()) {
-      /*
-       * There are no visible mapped_boxes owned by rank higher than
-       * local process.  So loop from the beginning.
-       */
-      anchor_ni = visible_anchor_nabrs.begin();
-      new_ni = visible_new_nabrs.begin();
-   }
-
-   /*
-    * Set peer_idx to index the first incoming_ranks peer in all_comms.  It
-    * will be incremented to correpond to the peer whose neighbors are
-    * being searched for.
-    */
-   int peer_idx = static_cast<int>(incoming_ranks.size());
-
-   if (s_print_modify_steps == 'y') {
-      tbox::plog << "visible_anchor_nabrs:" << std::endl;
-      for (BoxContainer::ConstIterator na = visible_anchor_nabrs.begin();
-           na != visible_anchor_nabrs.end(); ++na) {
-         tbox::plog << "  " << *na << std::endl;
-      }
-      tbox::plog << "visible_new_nabrs:" << std::endl;
-      for (BoxContainer::ConstIterator na = visible_new_nabrs.begin();
-           na != visible_new_nabrs.end(); ++na) {
-         tbox::plog << "  " << *na << std::endl;
-      }
-   }
-
-   // Owners that we have sent messages to.
-   std::set<int> owners_sent_to;
-
-   /*
-    * Loop until all visible anchor/new neighbors have their
-    * new/anchor neighbors searched for.
-    */
-   while ((anchor_ni != visible_anchor_nabrs.end()) ||
-          (new_ni != visible_new_nabrs.end())) {
-
-      /*
-       * curr_owner is the owner whose neighbors is currently being
-       * searched for.  It should be the owner of the next anchor or
-       * new Box in our cyclic-type looping.
-       */
-      int curr_owner = nproc; // Start with invalid value.
-      if (anchor_ni != visible_anchor_nabrs.end() &&
-          curr_owner > (*anchor_ni).getOwnerRank()) {
-         curr_owner = (*anchor_ni).getOwnerRank();
-      }
-      if (new_ni != visible_new_nabrs.end() &&
-          curr_owner > (*new_ni).getOwnerRank()) {
-         curr_owner = (*new_ni).getOwnerRank();
-      }
-
-      std::vector<int> send_mesg;
-      /*
-       * Set up send_message to contain info discovered
-       * locally and should be sent to curr_owner.
-       *
-       * Content of send_mesg:
-       * - neighbor-removal section cached in neighbor_removal_mesg.
-       * - offset to the reference section (see below)
-       * - number of anchor mapped_boxes for which neighbors are found
-       * - number of new mapped_boxes for which neighbors are found
-       *   - index of base/head mapped_box
-       *   - number of neighbors found for base/head mapped_box.
-       *     - owner and local indices of neighbors found.
-       *       Boxes of found neighbors are given in the
-       *       reference section of the message.
-       * - reference section: all the mapped_boxes referenced as
-       *   neighbors (accumulated in referenced_anchor_nabrs
-       *   and referenced_new_nabrs).
-       *   - number of referenced base neighbors
-       *   - number of referenced head neighbors
-       *   - referenced base neighbors
-       *   - referenced head neighbors
-       *
-       * The purpose of factoring out info on the neighbors referenced
-       * is to reduce redundant data that can eat up lots of memory
-       * and message passing bandwidth when there are lots of mapped_boxes
-       * with the same neighbors.
-       */
-
-      /*
-       * The first section of the send_mesg is the remote neighbor-removal
-       * section (computed above).
-       */
-      if (curr_owner != rank) {
-         // swap( send_mesg, neighbor_removal_mesg[curr_owner] );
-         // We could use swap, but assign instead to leave data for debugging.
-         send_mesg = neighbor_removal_mesg[curr_owner];
-         if (send_mesg.empty()) {
-            // No neighbor-removal data found for curr_owner.
-            send_mesg.insert(send_mesg.end(), 0);
-         }
-      }
-
-      // Indices of certain positions in send_mesg.
-      const size_t idx_offset_to_ref = send_mesg.size();
-      const size_t idx_num_anchor_mapped_boxes = idx_offset_to_ref + 1;
-      const size_t idx_num_new_mapped_boxes = idx_offset_to_ref + 2;
-      send_mesg.insert(send_mesg.end(), 3, 0);
-
-      // Mapped_boxes referenced in the message, used when adding ref section.
-      BoxContainer referenced_anchor_nabrs; // Referenced neighbors in anchor.
-      BoxContainer referenced_new_nabrs; // Referenced neighbors in new.
-
-      /*
-       * Find locally visible new neighbors for all anchor
-       * Boxes owned by curr_owner.
-       */
-      while (anchor_ni != visible_anchor_nabrs.end() &&
-             (*anchor_ni).getOwnerRank() == curr_owner) {
-         const Box& anchor_mapped_box = *anchor_ni;
-         if (s_print_modify_steps == 'y')
-            tbox::plog << "Finding neighbors for anchor_mapped_box "
-                       << anchor_mapped_box << std::endl;
-         Box compare_box = anchor_mapped_box;
-         compare_box.grow(anchor_to_new_width);
-         if (anchor_to_old.getHeadCoarserFlag()) compare_box.coarsen(
-               anchor_to_old.getRatio());
-         else if (old_to_anchor.getHeadCoarserFlag()) compare_box.refine(
-               old_to_anchor.getRatio());
-
-         BlockId compare_box_block_id(anchor_mapped_box.getBlockId());
-         Box transformed_compare_box(compare_box);
-
-         std::vector<Box> found_nabrs;
-         const BoxIdSet& old_indices = anchor_eto_old[anchor_mapped_box];
-
-         for (BoxIdSet::const_iterator na = old_indices.begin();
-              na != old_indices.end(); ++na) {
-            Connector::ConstNeighborhoodIterator nbrhd =
-               old_to_new.findLocal(*na);
-            for (Connector::ConstNeighborIterator naa = old_to_new.begin(nbrhd);
-                 naa != old_to_new.end(nbrhd); ++naa) {
-               const Box& new_nabr(*naa);
-               if (compare_box_block_id != new_nabr.getBlockId()) {
-                  // Re-transform compare_box and note its new BlockId.
-                  transformed_compare_box = compare_box;
-                  compare_box_block_id = new_nabr.getBlockId();
-                  if (compare_box_block_id != anchor_mapped_box.getBlockId()) {
-                     grid_geometry->transformBox(transformed_compare_box,
-                        old.getRefinementRatio(),
-                        new_nabr.getBlockId(),
-                        anchor_mapped_box.getBlockId());
-                  }
-               }
-               if (transformed_compare_box.intersects(new_nabr)) {
-                  found_nabrs.insert(found_nabrs.end(), *naa);
-               }
-            }
-         }
-         if (s_print_modify_steps == 'y') {
-            tbox::plog << "Found " << found_nabrs.size() << " neighbors :"
-                       << std::endl;
-            for (std::vector<Box>::const_iterator naa = found_nabrs.begin();
-                 naa != found_nabrs.end(); ++naa) {
-               tbox::plog << "  " << *naa << std::endl;
-            }
-         }
-         if (!found_nabrs.empty()) {
-            if (anchor_mapped_box.getOwnerRank() != rank) {
-               // Pack up info for sending.
-               ++send_mesg[idx_num_anchor_mapped_boxes];
-               int subsize = 3 + 3 * static_cast<int>(found_nabrs.size());
-               send_mesg.insert(send_mesg.end(), subsize, -1);
-               int* submesg = &send_mesg[send_mesg.size() - subsize];
-               *(submesg++) = anchor_mapped_box.getLocalId().getValue();
-               *(submesg++) = anchor_mapped_box.getBlockId().getBlockValue();
-               *(submesg++) = static_cast<int>(found_nabrs.size());
-               for (std::vector<Box>::const_iterator na =
-                       found_nabrs.begin();
-                    na != found_nabrs.end(); ++na) {
-                  const Box& nabr = *na;
-                  referenced_new_nabrs.insert(nabr);
-                  submesg[0] = nabr.getOwnerRank();
-                  submesg[1] = nabr.getLocalId().getValue();
-                  submesg[2] = nabr.getBlockId().getBlockValue();
-                  submesg += 3;
-               }
-            } else {
-               /*
-                * Save neighbor info locally.
-                *
-                * To improve communication time, we should really send
-                * the head neighbors before doing anything locally.
-                */
-               for (std::vector<Box>::const_iterator na =
-                       found_nabrs.begin();
-                    na != found_nabrs.end(); ++na) {
-                  anchor_to_new.insertLocalNeighbor(*na, anchor_mapped_box.getId());
-               }
-            }
-         }
-         if (s_print_modify_steps == 'y')
-            tbox::plog << "Erasing visible base nabr " << (*anchor_ni)
-                       << std::endl;
-         visible_anchor_nabrs.erase(anchor_ni++);
-         if (s_print_modify_steps == 'y') {
-            if (anchor_ni == visible_anchor_nabrs.end())
-               tbox::plog << "Next base nabr: end" << std::endl;
-            else
-               tbox::plog << "Next base nabr: " << *anchor_ni << std::endl;
-         }
-
-      }
-
-      /*
-       * Find locally visible anchor neighbors for all new
-       * Boxes owned by curr_owner.
-       */
-      while (new_ni != visible_new_nabrs.end() &&
-             (*new_ni).getOwnerRank() == curr_owner) {
-         const Box& new_mapped_box = *new_ni;
-         if (s_print_modify_steps == 'y') {
-            tbox::plog << "Finding neighbors for new_mapped_box "
-                       << new_mapped_box << std::endl;
-         }
-         Box compare_box = new_mapped_box;
-         compare_box.grow(new_to_anchor_width);
-         if (anchor_to_new_head_coarser) {
-            compare_box.refine(anchor_to_new_ratio);
-         }
-         else if (new_to_anchor_head_coarser) {
-            compare_box.coarsen(new_to_anchor_ratio);
-         }
-
-         BlockId compare_box_block_id(new_mapped_box.getBlockId());
-         Box transformed_compare_box(compare_box);
-
-         std::vector<Box> found_nabrs;
-         const BoxIdSet& old_indices = new_eto_old[new_mapped_box];
-
-         for (BoxIdSet::const_iterator na = old_indices.begin();
-              na != old_indices.end(); ++na) {
-            Connector::ConstNeighborhoodIterator anchor_nabrs_i =
-               old_to_anchor.findLocal(*na);
-            if (anchor_nabrs_i != old_to_anchor.end()) {
-               /*
-                * There are anchor Boxes with relationships to
-                * the old Box identified by *na.
-                */
-               for (Connector::ConstNeighborIterator naa = old_to_anchor.begin(anchor_nabrs_i);
-                    naa != old_to_anchor.end(anchor_nabrs_i); ++naa) {
-                  const Box& anchor_nabr(*naa);
-                  if (compare_box_block_id != anchor_nabr.getBlockId()) {
-                     // Re-transform compare_box and note its new BlockId.
-                     transformed_compare_box = compare_box;
-                     compare_box_block_id = anchor_nabr.getBlockId();
-                     if (compare_box_block_id != new_mapped_box.getBlockId()) {
-                        grid_geometry->transformBox(transformed_compare_box,
-                           new_mapped_box_level.getRefinementRatio(),
-                           anchor_nabr.getBlockId(),
-                           new_mapped_box.getBlockId());
-                     }
-                  }
-                  if (transformed_compare_box.intersects(anchor_nabr)) {
-                     found_nabrs.insert(found_nabrs.end(), *naa);
-                  }
-               }
-            }
-         }
-
-         if (s_print_modify_steps == 'y') {
-            tbox::plog << "Found " << found_nabrs.size() << " neighbors:"
-                       << std::endl;
-            for (std::vector<Box>::const_iterator naa = found_nabrs.begin();
-                 naa != found_nabrs.end(); ++naa) {
-               tbox::plog << "  " << *naa << std::endl;
-            }
-         }
-
-         if (!found_nabrs.empty()) {
-            if (new_mapped_box.getOwnerRank() != rank) {
-               // Pack up info for sending.
-               ++send_mesg[idx_num_new_mapped_boxes];
-               int subsize = 3 + 3 * static_cast<int>(found_nabrs.size());
-               send_mesg.insert(send_mesg.end(), subsize, -1);
-               int* submesg = &send_mesg[send_mesg.size() - subsize];
-               *(submesg++) = new_mapped_box.getLocalId().getValue();
-               *(submesg++) = new_mapped_box.getBlockId().getBlockValue();
-               *(submesg++) = static_cast<int>(found_nabrs.size());
-               for (std::vector<Box>::const_iterator na =
-                       found_nabrs.begin();
-                    na != found_nabrs.end(); ++na) {
-                  const Box& nabr(*na);
-                  referenced_anchor_nabrs.insert(nabr);
-                  submesg[0] = nabr.getOwnerRank();
-                  submesg[1] = nabr.getLocalId().getValue();
-                  submesg[2] = nabr.getBlockId().getBlockValue();
-                  submesg += 3;
-               }
-            } else {
-               /*
-                * Save neighbor info locally.
-                */
-               for (std::vector<Box>::const_iterator na =
-                       found_nabrs.begin();
-                    na != found_nabrs.end(); ++na) {
-                  new_to_anchor.insertLocalNeighbor(*na,
-                     new_mapped_box.getId());
-               }
-            }
-         }
-         if (s_print_modify_steps == 'y')
-            tbox::plog << "Erasing visible head nabr " << (*new_ni)
-                       << std::endl;
-         visible_new_nabrs.erase(new_ni++);
-         if (s_print_modify_steps == 'y') {
-            if (new_ni == visible_new_nabrs.end())
-               tbox::plog << "Next head nabr: end" << std::endl;
-            else
-               tbox::plog << "Next head nabr: " << *new_ni << std::endl;
-         }
-      }
-
-      if (curr_owner != rank) {
-         /*
-          * Send discoveries to the curr_owner.
-          */
-
-         /*
-          * Fill the messages's reference section with neighbors
-          * that have been referenced.
-          */
-         const int offset = send_mesg[idx_offset_to_ref] =
-               static_cast<int>(send_mesg.size());
-         const int n_referenced_nabrs =
-            static_cast<int>(
-               referenced_new_nabrs.size() + referenced_anchor_nabrs.size());
-         const int reference_section_size =
-            2 + n_referenced_nabrs * Box::commBufferSize(dim);
-         send_mesg.insert(send_mesg.end(),
-            reference_section_size,
-            -1);
-         int* ptr = &send_mesg[offset];
-         *(ptr++) = static_cast<int>(referenced_anchor_nabrs.size());
-         *(ptr++) = static_cast<int>(referenced_new_nabrs.size());
-         for (BoxContainer::ConstIterator ni = referenced_anchor_nabrs.begin();
-              ni != referenced_anchor_nabrs.end(); ++ni) {
-            const Box& mapped_box = *ni;
-            mapped_box.putToIntBuffer(ptr);
-            ptr += Box::commBufferSize(dim);
-         }
-         for (BoxContainer::ConstIterator ni = referenced_new_nabrs.begin();
-              ni != referenced_new_nabrs.end(); ++ni) {
-            const Box& mapped_box = *ni;
-            mapped_box.putToIntBuffer(ptr);
-            ptr += Box::commBufferSize(dim);
-         }
-
-         TBOX_ASSERT(ptr == &send_mesg[send_mesg.size() - 1] + 1);
-
-         /*
-          * Find the communication object by increasing peer_idx
-          * (cyclically) until it corresponds to curr_owner.
-          */
-         while (all_comms[peer_idx].getPeerRank() != curr_owner) {
-            ++peer_idx;
-            if (peer_idx == static_cast<int>(incoming_ranks.size() +
-                                             outgoing_ranks.size()))
-               peer_idx -= static_cast<int>(outgoing_ranks.size());
-         }
-         /*
-          * Send message.
-          */
-         tbox::AsyncCommPeer<int>& outgoing_comm = all_comms[peer_idx];
-         // Make sure we picked the correct peer.
-         TBOX_ASSERT(outgoing_comm.getPeerRank() == curr_owner);
-
-         outgoing_comm.beginSend(&send_mesg[0],
-            static_cast<int>(send_mesg.size()));
-         if (outgoing_comm.isDone()) {
-            completed.insert(completed.end(), &outgoing_comm);
-         }
-
-         TBOX_ASSERT(owners_sent_to.find(curr_owner) == owners_sent_to.end());
-
-         owners_sent_to.insert(curr_owner);
-
-      }
-
-      /*
-       * If we come to the end of visible mapped_boxes, go back and
-       * work on the mapped_boxes owned by processors with lower rank
-       * than the local rank.  (This is part of the optimization to
-       * reduce communication time.)
-       */
-      if (anchor_ni == visible_anchor_nabrs.end() &&
-          new_ni == visible_new_nabrs.end()) {
-         /*
-          * There are no mapped_boxes that are owned by rank higher
-          * than local process and that we want to find neighbors for.
-          * So loop from the beginning.
-          */
-         anchor_ni = visible_anchor_nabrs.begin();
-         new_ni = visible_new_nabrs.begin();
-      }
-
-   }
-
-   t_modify_discover_and_send->stop();
-}
-
-/*
- ***********************************************************************
- * Remove relationships made obsolete by mapping.  Cache outgoing
- * information in message buffers.
- ***********************************************************************
- */
-void MappingConnectorAlgorithm::privateModify_removeAndCache(
-   std::map<int, std::vector<int> >& neighbor_removal_mesg,
-   Connector& anchor_to_new,
-   Connector& new_to_anchor,
-   const Connector& old_to_new) const
-{
-   t_modify_remove_and_cache->start();
-
-   const tbox::Dimension& dim(old_to_new.getBase().getDim());
-   const tbox::SAMRAI_MPI& mpi(old_to_new.getBase().getMPI());
-   const int rank(mpi.getRank());
-
-   /*
-    * Remove relationships with old mapped_boxes (because
-    * they are going away). These are Boxes mapped by
-    * old_to_new.
-    *
-    * Erase local old Boxes from new_to_anchor.
-    *
-    * If the old mapped_boxes have neighbors in the anchor
-    * BoxLevel, some relationships from anchor_eto_old should be
-    * erased also.  For each neighbor from a remote anchor mapped_box to a
-    * local old mapped_box, add data to mesg_to_owners saying what
-    * Box is disappearing and what anchor Box should
-    * no longer reference it.
-    */
-   for (Connector::ConstNeighborhoodIterator iold = old_to_new.begin();
-        iold != old_to_new.end(); ++iold) {
-
-      const BoxId& old_gid_gone = iold->first;
-      const Box old_mapped_box_gone(dim, old_gid_gone);
-
-      if (new_to_anchor.hasNeighborSet(old_gid_gone)) {
-         // old_gid_gone exists in new_to_anchor.  Remove it.
-
-	Connector::ConstNeighborhoodIterator affected_anchor_nbrhd =
-           new_to_anchor.find(old_gid_gone);
-
-         if (s_print_modify_steps == 'y') tbox::plog << "Box "
-                                                     << old_mapped_box_gone
-                                                     << " is gone."
-                                                     << std::endl;
-
-         for (Connector::ConstNeighborIterator ianchor = new_to_anchor.begin(affected_anchor_nbrhd);
-              ianchor != new_to_anchor.end(affected_anchor_nbrhd); /* incremented in loop */) {
-
-            if (s_print_modify_steps == 'y') tbox::plog << "  Box "
-                                                        << *ianchor
-                                                        << " is affected."
-                                                        << std::endl;
-
-            const int anchor_nabr_owner = ianchor->getOwnerRank();
-            if (anchor_nabr_owner == rank) {
-               // Erase local relationship from anchor to old_gid_gone.
-               do {
-
-                  if (s_print_modify_steps == 'y') tbox::plog
-                     << "  Fixing affected mapped_box " << *ianchor
-                     << std::endl;
-
-                  TBOX_ASSERT(anchor_to_new.hasNeighborSet(ianchor->getId()));
-
-                  if (s_print_modify_steps == 'y') {
-                     anchor_to_new.writeNeighborhoodToErrorStream(
-                        ianchor->getId(), "XX-> ");
-                     tbox::plog << std::endl;
-                  }
-                  if (anchor_to_new.hasLocalNeighbor(ianchor->getId(),
-                                                     old_mapped_box_gone)) {
-                     if (s_print_modify_steps == 'y') tbox::plog
-                        << "    Removing neighbor " << old_mapped_box_gone
-                        << " from list for " << *ianchor << std::endl;
-                     anchor_to_new.eraseNeighbor(old_mapped_box_gone,
-                                                 ianchor->getId());
-                  }
-
-                  ++ianchor;
-
-                  // Skip past periodic image Boxes.
-                  while (ianchor != new_to_anchor.end(affected_anchor_nbrhd) &&
-                         ianchor->isPeriodicImage()) {
-                     ++ianchor;
-                  }
-
-               } while (ianchor != new_to_anchor.end(affected_anchor_nbrhd) &&
-                        ianchor->getOwnerRank() == rank);
-            } else {
-               // Tell owner of nabr to erase references to old_gid_gone.
-               std::vector<int>& mesg = neighbor_removal_mesg[anchor_nabr_owner];
-               // mesg[0] is the counter for how many mapped_boxes are removed.
-               if (mesg.empty()) {
-                  mesg.insert(mesg.end(), 1);
-               } else { ++mesg[0];
-               }
-               mesg.insert(mesg.end(), old_gid_gone.getLocalId().getValue());
-               mesg.insert(mesg.end(), old_gid_gone.getBlockId().getBlockValue());
-               int i_count = static_cast<int>(mesg.size());
-               mesg.insert(mesg.end(), 0);
-               do {
-                  mesg.insert(mesg.end(), ianchor->getLocalId().getValue());
-                  mesg.insert(mesg.end(), ianchor->getBlockId().getBlockValue());
-                  ++mesg[i_count];
-                  if (s_print_modify_steps == 'y') tbox::plog
-                     << "    Request change " << mesg[i_count]
-                     << " to neighbors fo " << *ianchor << std::endl;
-                  ++ianchor;
-               } while (ianchor != new_to_anchor.end(affected_anchor_nbrhd) &&
-                        ianchor->getOwnerRank() == anchor_nabr_owner);
-            }
-         }
-
-         /*
-          * Erase relationships from old_mapped_box_gone to anchor
-          * mapped_box_level.
-          */
-         new_to_anchor.eraseLocalNeighborhood(old_gid_gone);
-
-      }
-
-   }
-
-   t_modify_remove_and_cache->stop();
-}
-
-/*
- ***********************************************************************
- * Do some standard (not expensive) checks on the arguments of modify.
- ***********************************************************************
- */
-
-void MappingConnectorAlgorithm::checkModifyParameters(
-   const Connector& anchor_to_mapped,
-   const Connector& mapped_to_anchor,
-   const Connector& old_to_new,
-   const Connector& new_to_old) const
-{
-   const BoxLevel& old = mapped_to_anchor.getBase();
-
-   /*
-    * Ensure that Connectors incident to and from the old agree on
-    * what the old is.
-    */
-   if (&old != &old_to_new.getBase() ||
-       (new_to_old.isFinalized() && &old !=
-        &new_to_old.getHead()) ||
-       &old != &anchor_to_mapped.getHead()) {
-      TBOX_ERROR("Bad input for MappingConnectorAlgorithm::modify:\n"
-         << "Given Connectors to anchor and new of modify are not incident\n"
-         << "from the same old in MappingConnectorAlgorithm::modify:\n"
-         << "anchor_to_mapped is  TO  " << &anchor_to_mapped.getHead() << "\n"
-         << "old_to_new is FROM " << &old_to_new.getBase()
-         << "\n"
-         << "new_to_old is  TO  " << &new_to_old.getHead()
-         << "\n"
-         << "mapped_to_anchor is FROM " << &mapped_to_anchor.getBase() << "\n"
-         );
-   }
-   /*
-    * Ensure that new and anchor mapped_box_levels in argument agree with
-    * new and anchor in the object.
-    */
-   if (&mapped_to_anchor.getHead() != &anchor_to_mapped.getBase()) {
-      TBOX_ERROR("Bad input for MappingConnectorAlgorithm::modify:\n"
-         << "Given Connectors to and from anchor of modify do not refer\n"
-         << "to the anchor of the modify in MappingConnectorAlgorithm::modify:\n"
-         << "anchor_to_mapped is FROM " << &anchor_to_mapped.getBase() << "\n"
-         << "mapped_to_anchor is  TO  " << &mapped_to_anchor.getHead() << "\n"
-         << "anchor of modify is    " << &anchor_to_mapped.getBase() << "\n"
-         );
-   }
-   if (new_to_old.isFinalized() && &old_to_new.getHead() !=
-       &new_to_old.getBase()) {
-      TBOX_ERROR("Bad input for MappingConnectorAlgorithm::modify:\n"
-         << "Given Connectors to and from new of modify do not refer\n"
-         << "to the new of the modify in MappingConnectorAlgorithm::modify:\n"
-         << "new_to_old is FROM " << &new_to_old.getBase()
-         << "\n"
-         << "old_to_new is  TO  " << &old_to_new.getHead()
-         << "\n"
-         << "new of modify is    " << &anchor_to_mapped.getHead() << "\n"
-         );
-   }
-   if (!anchor_to_mapped.isTransposeOf(mapped_to_anchor)) {
-      TBOX_ERROR("Bad input for MappingConnectorAlgorithm::modify:\n"
-         << "Given Connectors between anchor and mapped of modify\n"
-         << "are not transposes of each other.\n"
-         << "See Connector::isTransposeOf().\n"
-         );
-   }
-   if (new_to_old.isFinalized() &&
-       !new_to_old.isTransposeOf(old_to_new)) {
-      TBOX_ERROR("Bad input for MappingConnectorAlgorithm::modify:\n"
-         << "Given Connectors between new and old of modify\n"
-         << "are not transposes of each other.\n"
-         << "See Connector::isTransposeOf().\n"
-         );
-   }
-   if (anchor_to_mapped.getParallelState() != BoxLevel::DISTRIBUTED) {
-      TBOX_ERROR("Bad input for MappingConnectorAlgorithm::modify:\n"
-         << "bridging is currently set up for DISTRIBUTED\n"
-         << "mode only.\n");
-   }
-   if (mapped_to_anchor.getParallelState() != BoxLevel::DISTRIBUTED) {
-      TBOX_ERROR("Bad input for MappingConnectorAlgorithm::modify:\n"
-         << "bridging is currently set up for DISTRIBUTED\n"
-         << "mode only.\n");
-   }
-
-   // Expensive sanity checks:
-   if (d_sanity_check_inputs) {
-      anchor_to_mapped.assertTransposeCorrectness(mapped_to_anchor);
-      mapped_to_anchor.assertTransposeCorrectness(anchor_to_mapped);
-      if (new_to_old.isFinalized()) {
-         /*
-          * Not sure if the following are valid checks for modify operation.
-          * Modify *may* have different restrictions on the mapping Connector.
-          */
-         new_to_old.assertTransposeCorrectness(old_to_new);
-         old_to_new.assertTransposeCorrectness(new_to_old);
-      }
-      size_t nerrs = findMappingErrors(old_to_new);
-      if (nerrs != 0) {
-         TBOX_ERROR("MappingConnectorUtil::privateModify: found errors in\n"
-            << "mapping Connector.");
->>>>>>> dbd220f8
       }
    }
 }
