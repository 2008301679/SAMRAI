--- conflicted
+++ resolved
@@ -915,134 +915,12 @@
          TBOX_ASSERT(completed[i] != NULL);
          TBOX_ASSERT(peer != NULL);
 
-<<<<<<< HEAD
-         if ((unsigned int)(peer - all_comms) < outgoing_ranks.size()) {
-            // Received from this peer.
-            const int sender = peer->getPeerRank();
-            const int* ptr = peer->getRecvData();
-
-            const int mapped_box_com_buffer_size = Box::commBufferSize(
-                  dim);
-            /*
-             * Content of send_mesg:
-             * - neighbor-removal section cached in neighbor_removal_mesg.
-             * - offset to the reference section (see below)
-             * - number of anchor mapped_boxes for which neighbors are found
-             * - number of new mapped_boxes for which neighbors are found
-             * - index of base/head mapped_box
-             * - number of neighbors found for base/head mapped_box.
-             *   - owner and local indices of neighbors found.
-             *     Boxes of found neighbors are given in the
-             *     reference section of the message.
-             * - reference section: all the mapped_boxes referenced as
-             *   neighbors (accumulated in referenced_anchor_nabrs
-             *   and referenced_new_nabrs).
-             *   - number of referenced base neighbors
-             *   - number of referenced head neighbors
-             *   - referenced base neighbors
-             *   - referenced head neighbors
-             */
-
-            // Unpack neighbor-removal section.
-            const int num_removed_mapped_boxes = *(ptr++);
-            for (int ii = 0; ii < num_removed_mapped_boxes; ++ii) {
-               const LocalId id_gone(*(ptr++));
-               const BlockId block_id_gone(*(ptr++));
-               const int number_affected = *(ptr++);
-               const Box mapped_box_gone(dim, id_gone, sender, block_id_gone);
-               if (s_print_modify_steps == 'y') tbox::plog << "Box "
-                                                           << mapped_box_gone
-                                                           << " removed, affecting "
-                                                           << number_affected
-                                                           << " mapped_boxes."
-                                                           << std::endl;
-//TODO: Is BoxId usage in this method correct regarding block id?
-               for (int iii = 0; iii < number_affected; ++iii) {
-                  const LocalId id_affected(*(ptr++));
-                  const BlockId block_id_affected(*(ptr++));
-                  BoxId affected_nbrhd(id_affected, rank, block_id_affected);
-                  if (s_print_modify_steps == 'y') tbox::plog
-                     << " Removing " << mapped_box_gone
-                     << " from nabr list for " << id_affected
-                     << std::endl;
-                  TBOX_ASSERT(anchor_to_new.hasLocalNeighbor(
-                     affected_nbrhd,
-                     mapped_box_gone));
-                  anchor_to_new.eraseNeighbor(mapped_box_gone, affected_nbrhd);
-               }
-               TBOX_ASSERT(ptr != peer->getRecvData() + peer->getRecvSize());
-            }
-
-            // Get the referenced neighbor Boxes.
-            BoxContainer referenced_base_nabrs;
-            BoxContainer referenced_head_nabrs;
-            const int offset = *(ptr++);
-            const int* ref_mapped_box_ptr = peer->getRecvData() + offset;
-            const int n_reference_base_mapped_boxes = *(ref_mapped_box_ptr++);
-            const int n_reference_head_mapped_boxes = *(ref_mapped_box_ptr++);
-            for (int ii = 0; ii < n_reference_base_mapped_boxes; ++ii) {
-               Box mapped_box(dim);
-               mapped_box.getFromIntBuffer(ref_mapped_box_ptr);
-               referenced_base_nabrs.insert(
-                  referenced_base_nabrs.end(), mapped_box);
-               ref_mapped_box_ptr += mapped_box_com_buffer_size;
-            }
-            for (int ii = 0; ii < n_reference_head_mapped_boxes; ++ii) {
-               Box mapped_box(dim);
-               mapped_box.getFromIntBuffer(ref_mapped_box_ptr);
-               referenced_head_nabrs.insert(
-                  referenced_head_nabrs.end(), mapped_box);
-               ref_mapped_box_ptr += mapped_box_com_buffer_size;
-            }
-            TBOX_ASSERT(
-               ref_mapped_box_ptr == peer->getRecvData() + peer->getRecvSize());
-
-            /*
-             * Unpack neighbor data for base mapped_boxes and head
-             * mapped_box_levels.  The neighbor info given includes
-             * only owner and local index.  Refer to reference data to
-             * get the box info.
-             */
-            const int n_base_mapped_boxes = *(ptr++);
-            const int n_head_mapped_boxes = *(ptr++);
-            for (int ii = 0; ii < n_base_mapped_boxes; ++ii) {
-               LocalId local_id(*(ptr++));
-               BlockId block_id(*(ptr++));
-               const BoxId gid(local_id, rank, block_id);
-               const int n_nabrs_found = *(ptr++);
-               for (int j = 0; j < n_nabrs_found; ++j) {
-                  Box tmp_nabr(dim, LocalId(ptr[1]), ptr[0], BlockId(ptr[2]));
-                  ptr += 3;
-                  BoxContainer::ConstIterator na =
-                     referenced_head_nabrs.find(tmp_nabr);
-                  TBOX_ASSERT(na != referenced_head_nabrs.end());
-                  const Box& nabr = *na;
-                  anchor_to_new.insertLocalNeighbor(nabr, gid);
-               }
-            }
-            for (int ii = 0; ii < n_head_mapped_boxes; ++ii) {
-               LocalId local_id(*(ptr++));
-               BlockId block_id(*(ptr++));
-               const BoxId gid(local_id, rank, block_id);
-               const int n_nabrs_found = *(ptr++);
-               for (int j = 0; j < n_nabrs_found; ++j) {
-                  Box tmp_nabr(dim, LocalId(ptr[1]), ptr[0], BlockId(ptr[2]));
-                  ptr += 3;
-                  BoxContainer::ConstIterator na =
-                     referenced_base_nabrs.find(tmp_nabr);
-                  TBOX_ASSERT(na != referenced_base_nabrs.end());
-                  const Box& nabr = *na;
-                  new_to_anchor.insertLocalNeighbor(nabr, gid);
-               }
-            }
-=======
          if ((unsigned int)(peer - all_comms) < incoming_ranks.size()) {
             // Received from this peer
             unpackDiscoveryMessage(
                peer,
                anchor_to_new,
                new_to_anchor);
->>>>>>> fa2eddaf
          } else {
             // Sent to this peer.  No need to do anything.
          }
@@ -1130,8 +1008,8 @@
    }
 
    // Get the referenced neighbor Boxes.
-   BoxSet referenced_anchor_nabrs;
-   BoxSet referenced_new_nabrs;
+   BoxContainer referenced_anchor_nabrs;
+   BoxContainer referenced_new_nabrs;
    const int offset = *(ptr++);
    const int n_anchor_mapped_boxes = *(ptr++);
    const int n_new_mapped_boxes = *(ptr++);
@@ -1169,7 +1047,7 @@
       for (int j = 0; j < n_new_nabrs_found; ++j) {
          tmp_mapped_box.getId().initialize(LocalId(ptr[1]), ptr[0], BlockId(ptr[2]));
          ptr += 3;
-         BoxSet::const_iterator na =
+         BoxContainer::ConstIterator na =
             referenced_new_nabrs.find(tmp_mapped_box);
          TBOX_ASSERT(na != referenced_new_nabrs.end());
          const Box& new_nabr = *na;
@@ -1185,7 +1063,7 @@
       for (int j = 0; j < n_anchor_nabrs_found; ++j) {
          tmp_mapped_box.getId().initialize(LocalId(ptr[1]), ptr[0], BlockId(ptr[2]));
          ptr += 3;
-         BoxSet::const_iterator na =
+         BoxContainer::ConstIterator na =
             referenced_anchor_nabrs.find(tmp_mapped_box);
          TBOX_ASSERT(na != referenced_anchor_nabrs.end());
          const Box& anchor_nabr = *na;
