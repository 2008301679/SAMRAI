--- conflicted
+++ resolved
@@ -276,16 +276,10 @@
    for (NeighborhoodSet::const_iterator ci = old_eto_new.begin();
         ci != old_eto_new.end(); ++ci) {
       const NeighborSet& new_nabrs = (*ci).second;
-<<<<<<< HEAD
       for (NeighborSet::SetConstIterator na = new_nabrs.setBegin();
            na != new_nabrs.setEnd(); ++na) {
-         if ((*na).getOwnerRank() != old_to_new.getRank()) {
+         if ((*na).getOwnerRank() != old_to_new.getMPI().getRank()) {
             const hier::Box find_box(na->getDim(), (*ci).first); 
-=======
-      for (NeighborSet::const_iterator na = new_nabrs.begin();
-           na != new_nabrs.end(); ++na) {
-         if ((*na).getOwnerRank() != old_to_new.getMPI().getRank()) {
->>>>>>> 63e3ccff
             const Box& mapped_box(
                *old_to_new.getBase().getBoxes().find(find_box));
             TBOX_ERROR("MappingConnectorAlgorithm::modify: this version of modify\n"
@@ -415,16 +409,10 @@
    for (NeighborhoodSet::const_iterator ci = old_eto_new.begin();
         ci != old_eto_new.end(); ++ci) {
       const NeighborSet& new_nabrs = (*ci).second;
-<<<<<<< HEAD
       for (NeighborSet::SetConstIterator na = new_nabrs.setBegin();
            na != new_nabrs.setEnd(); ++na) {
-         if ((*na).getOwnerRank() != old_to_new.getRank()) {
+         if ((*na).getOwnerRank() != old_to_new.getMPI().getRank()) {
             const hier::Box find_box(na->getDim(), (*ci).first);
-=======
-      for (NeighborSet::const_iterator na = new_nabrs.begin();
-           na != new_nabrs.end(); ++na) {
-         if ((*na).getOwnerRank() != old_to_new.getMPI().getRank()) {
->>>>>>> 63e3ccff
             const Box& mapped_box(
                *old_to_new.getBase().getBoxes().find(find_box));
             TBOX_ERROR("MappingConnectorAlgorithm::modify: this version of modify\n"
@@ -1918,15 +1906,9 @@
          for (NeighborhoodSet::const_iterator ei = neighborhoods.begin();
               ei != neighborhoods.end(); ++ei) {
             const NeighborSet& nabrs = (*ei).second;
-<<<<<<< HEAD
             for (NeighborSet::SetConstIterator ni = nabrs.setBegin();
                  ni != nabrs.setEnd(); ++ni) {
-               if ((*ni).getOwnerRank() != connector.getRank()) {
-=======
-            for (NeighborSet::const_iterator ni = nabrs.begin();
-                 ni != nabrs.end(); ++ni) {
                if ((*ni).getOwnerRank() != connector.getMPI().getRank()) {
->>>>>>> 63e3ccff
                   is_local_map = 'n';
                   break;
                }
