/*************************************************************************
 *
 * This file is part of the SAMRAI distribution.  For full copyright
 * information, see COPYRIGHT and COPYING.LESSER.
 *
 * Copyright:     (c) 1997-2011 Lawrence Livermore National Security, LLC
 * Description:   Algorithms for working with mapping Connectors.
 *
 ************************************************************************/
#ifndef included_hier_MappingConnectorAlgorithm_C
#define included_hier_MappingConnectorAlgorithm_C

#include "SAMRAI/hier/MappingConnectorAlgorithm.h"
#include "SAMRAI/hier/OverlapConnectorAlgorithm.h"
#include "SAMRAI/tbox/InputManager.h"
#include "SAMRAI/hier/BoxContainerOrderedConstIterator.h"
#include "SAMRAI/hier/RealBoxConstIterator.h"
#include "SAMRAI/tbox/AsyncCommStage.h"
#include "SAMRAI/tbox/AsyncCommPeer.h"
#include "SAMRAI/tbox/SAMRAI_MPI.h"
#include "SAMRAI/tbox/StartupShutdownManager.h"
#include "SAMRAI/tbox/TimerManager.h"

#include <algorithm>

namespace SAMRAI {
namespace hier {

const int MappingConnectorAlgorithm::MAPPING_CONNECTOR_ALGORITHM_FIRST_DATA_LENGTH = 1000;

char MappingConnectorAlgorithm::s_print_modify_steps = '\0';

tbox::Pointer<tbox::Timer> MappingConnectorAlgorithm::t_modify;
tbox::Pointer<tbox::Timer> MappingConnectorAlgorithm::t_modify_shortcut;
tbox::Pointer<tbox::Timer> MappingConnectorAlgorithm::t_modify_setup_comm;
tbox::Pointer<tbox::Timer> MappingConnectorAlgorithm::t_modify_remove_and_cache;
tbox::Pointer<tbox::Timer> MappingConnectorAlgorithm::t_modify_discover_and_send;
tbox::Pointer<tbox::Timer> MappingConnectorAlgorithm::t_modify_receive_and_unpack;
tbox::Pointer<tbox::Timer> MappingConnectorAlgorithm::t_modify_MPI_wait;
tbox::Pointer<tbox::Timer> MappingConnectorAlgorithm::t_modify_misc;

const std::string MappingConnectorAlgorithm::s_dbgbord;

int MappingConnectorAlgorithm::s_operation_mpi_tag = 0;
/*
 * Do we even need to use different tags each time we modify???
 * Unique tags were used to help debug, but the methods may work
 * with reused tags anyway.
 */

tbox::SAMRAI_MPI MappingConnectorAlgorithm::s_class_mpi(tbox::SAMRAI_MPI::commNull);

tbox::StartupShutdownManager::Handler
MappingConnectorAlgorithm::s_initialize_finalize_handler(
   MappingConnectorAlgorithm::initializeCallback,
   0,
   0,
   MappingConnectorAlgorithm::finalizeCallback,
   tbox::StartupShutdownManager::priorityTimers);

/*
 ***********************************************************************
 ***********************************************************************
 */

MappingConnectorAlgorithm::MappingConnectorAlgorithm():
   d_sanity_check_inputs(false),
   d_sanity_check_outputs(false),
   d_shortcut_trivial_maps(false)
{
   /*
    * While we figure out how to use multiple communicators in SAMRAI,
    * we are still assuming that all communications use congruent
    * communicators.  This class just makes a duplicate communicator
    * to protect itself from unrelated communications in shared
    * communicators.
    */
   if (s_class_mpi.getCommunicator() == tbox::SAMRAI_MPI::commNull) {
      if (tbox::SAMRAI_MPI::usingMPI()) {
         const tbox::SAMRAI_MPI& mpi(tbox::SAMRAI_MPI::getSAMRAIWorld());
         s_class_mpi.dupCommunicator(mpi);
      }
   }

}

/*
 ***********************************************************************
 ***********************************************************************
 */

MappingConnectorAlgorithm::~MappingConnectorAlgorithm()
{
}

/*
 ***********************************************************************
 ***********************************************************************
 */
void MappingConnectorAlgorithm::setSanityCheckMethodPreconditions(
   bool do_check)
{
   d_sanity_check_inputs = do_check;
}

/*
 ***********************************************************************
 ***********************************************************************
 */
void MappingConnectorAlgorithm::setSanityCheckMethodPostconditions(
   bool do_check)
{
   d_sanity_check_outputs = do_check;
}

/*
 ***********************************************************************
 ***********************************************************************
 */
void MappingConnectorAlgorithm::shortcutTrivialMapsInModify(
   bool do_shortcut)
{
   d_shortcut_trivial_maps = do_shortcut;
}

/*
 ***********************************************************************
 ***********************************************************************
 */

void MappingConnectorAlgorithm::modify(
   Connector& anchor_to_mapped,
   Connector& mapped_to_anchor,
   const Connector& old_to_new,
   const Connector& new_to_old,
   BoxLevel* mutable_new,
   BoxLevel* mutable_old) const
{

   /*
    * Ensure that Connectors incident to and from old agree on
    * what the old mapped_box_level is.
    */
   const Connector& anchor_to_old = anchor_to_mapped;
   const Connector& old_to_anchor = mapped_to_anchor;

   const BoxLevel* old = &old_to_new.getBase();

   if (old != &new_to_old.getHead() ||
       old != &anchor_to_mapped.getHead() ||
       old != &mapped_to_anchor.getBase()) {
      TBOX_ERROR("Bad input for MappingConnectorAlgorithm::modify:\n"
         << "Given Connectors to base and head of modify are not incident\n"
         << "from the same old in MappingConnectorAlgorithm::modify:\n"
         << "anchor_to_old is  TO  " << &anchor_to_old.getHead() << "\n"
         << "old_to_new is FROM " << &old_to_new.getBase()
         << "\n"
         << "new_to_old is  TO  " << &new_to_old.getHead()
         << "\n"
         << "old_to_anchor is FROM " << &old_to_anchor.getBase() << "\n"
         );
   }
   /*
    * Ensure that head and base mapped_box_levels in argument agree with
    * head and base in the object.
    */
   if (&anchor_to_old.getBase() != &old_to_anchor.getHead()) {
      TBOX_ERROR("Bad input for MappingConnectorAlgorithm::modify:\n"
         << "Given Connectors to and from base of modify do not refer\n"
         << "to the base of the modify in:\n"
         << "anchor_to_old is FROM " << &anchor_to_old.getBase() << "\n"
         << "old_to_anchor is  TO  " << &old_to_anchor.getHead() << "\n"
         );
   }
   if (&old_to_new.getHead() != &new_to_old.getBase()) {
      TBOX_ERROR("Bad input for MappingConnectorAlgorithm::modify:\n"
         << "Given Connectors to and from head of modify do not refer\n"
         << "to the head of the modify in MappingConnectorAlgorithm::modify:\n"
         << "new_to_old is FROM " << &new_to_old.getBase()
         << "\n"
         << "old_to_new is  TO  " << &old_to_new.getHead()
         << "\n"
         );
   }
   if (!anchor_to_old.isTransposeOf(old_to_anchor)) {
      TBOX_ERROR("Bad input for MappingConnectorAlgorithm::modify:\n"
         << "Given Connectors between base and old of modify\n"
         << "are not transposes of each other.\n"
         << "See MappingConnectorAlgorithm::isTransposeOf().\n"
         );
   }
   if (!new_to_old.isTransposeOf(old_to_new)) {
      TBOX_ERROR("Bad input for MappingConnectorAlgorithm::modify:\n"
         << "Given Connectors between head and old of modify\n"
         << "are not transposes of each other.\n"
         << "See MappingConnectorAlgorithm::isTransposeOf().\n"
         );
   }
   if (anchor_to_old.getParallelState() != BoxLevel::DISTRIBUTED) {
      TBOX_ERROR("Bad input for MappingConnectorAlgorithm::modify:\n"
         << "bridging is currently set up for DISTRIBUTED\n"
         << "mode only.\n");
   }

   if (s_print_modify_steps == 'y') {
      tbox::plog
      << "MappingConnectorAlgorithm::modify: old mapped_box_level:\n"
      << old_to_new.getBase().format(s_dbgbord, 2)
      << "MappingConnectorAlgorithm::modify: new mapped_box_level:\n"
      << new_to_old.getBase().format(s_dbgbord, 2)
      << "MappingConnectorAlgorithm::modify: old_to_new:\n"
      << old_to_new.format(s_dbgbord, 2)
      << "MappingConnectorAlgorithm::modify: new_to_old:\n"
      << new_to_old.format(s_dbgbord, 2);
   }

   if (0) {
      // Expensive input checking.
      const BoxLevel& anchor_mapped_box_level = anchor_to_old.getBase();
      const BoxLevel& old_mapped_box_level = old_to_new.getBase();

      tbox::plog
      << "anchor mapped_box_level:\n" << anchor_mapped_box_level.format(s_dbgbord, 2)
      << "anchor_to_old:\n" << anchor_to_old.format(s_dbgbord, 2)
      << "old mapped_box_level:\n" << old_mapped_box_level.format(s_dbgbord, 2)
      << "old_to_new:\n" << old_to_new.format(s_dbgbord, 2)
      << "new_to_old:\n" << new_to_old.format(s_dbgbord, 2);

      OverlapConnectorAlgorithm oca;
      TBOX_ASSERT(oca.checkOverlapCorrectness(anchor_to_old) == 0);
      TBOX_ASSERT(oca.checkOverlapCorrectness(old_to_anchor) == 0);
      TBOX_ASSERT(old_to_anchor.checkTransposeCorrectness(anchor_to_old,
            true) == 0);
      TBOX_ASSERT(oca.checkOverlapCorrectness(old_to_new, true, false) == 0);
      TBOX_ASSERT(oca.checkOverlapCorrectness(new_to_old, true, false) == 0);
      TBOX_ASSERT(old_to_new.checkTransposeCorrectness(new_to_old,
            true) == 0);
   }

   privateModify(anchor_to_mapped,
      mapped_to_anchor,
      old_to_new,
      new_to_old,
      mutable_new,
      mutable_old);

   if (d_sanity_check_outputs) {
      anchor_to_mapped.assertTransposeCorrectness(mapped_to_anchor);
      mapped_to_anchor.assertTransposeCorrectness(anchor_to_mapped);
   }
}

/*
 *****************************************************************************
 * Version of modify requiring only the forward map
 * and allows only local mappings.
 *
 * This version modifies two transpose Connectors.
 *****************************************************************************
 */

void MappingConnectorAlgorithm::modify(
   Connector& anchor_to_mapped,
   Connector& mapped_to_anchor,
   const Connector& old_to_new,
   BoxLevel* mutable_new,
   BoxLevel* mutable_old) const
{

#ifdef DEBUG_CHECK_ASSERTIONS
   /*
    * Ensure that mapping has only local neighbors.
    */
<<<<<<< HEAD
   const NeighborhoodSet& old_eto_new = old_to_new.getNeighborhoodSets();
   for (NeighborhoodSet::const_iterator ci = old_eto_new.begin();
        ci != old_eto_new.end(); ++ci) {
      const NeighborSet& new_nabrs = (*ci).second;
      for (NeighborSet::OrderedConstIterator na = new_nabrs.orderedBegin();
           na != new_nabrs.orderedEnd(); ++na) {
         if ((*na).getOwnerRank() != old_to_new.getMPI().getRank()) {
            const hier::Box find_box(na->getDim(), (*ci).first); 
            const Box& mapped_box(
               *old_to_new.getBase().getBoxes().find(find_box));
=======
   for (Connector::ConstNeighborhoodIterator ci = old_to_new.begin();
        ci != old_to_new.end(); ++ci) {
      for (Connector::ConstNeighborIterator na = old_to_new.begin(ci);
           na != old_to_new.end(ci); ++na) {
         if (na->getOwnerRank() != old_to_new.getMPI().getRank()) {
            const Box& mapped_box(
               *old_to_new.getBase().getBoxes().
               find(Box(na->getDim(), ci->first)));
>>>>>>> 7c3ca08f
            TBOX_ERROR("MappingConnectorAlgorithm::modify: this version of modify\n"
               "only allows local mappings.  The local mapped_box\n"
               << mapped_box << " has a non-local map to\n"
               << *na << "\n"
               << "To modify using non-local maps, the\n"
               << "reverse mapping must be provide and\n"
               << "the four-argument version of modify\n"
               << "must be used.");
         }
      }
   }
#endif

   const Connector& anchor_to_old = anchor_to_mapped;
   const Connector& old_to_anchor = mapped_to_anchor;

   const BoxLevel* old = &old_to_new.getBase();

   /*
    * Ensure that Connectors incident to and from old agree on
    * what the old mapped_box_level is.
    */

   if (old != &old_to_new.getBase() ||
       old != &anchor_to_old.getHead()) {
      TBOX_ERROR("Bad input for MappingConnectorAlgorithm::modify:\n"
         << "Given Connectors to base and head of modify are not incident\n"
         << "from the same old in MappingConnectorAlgorithm::modify:\n"
         << "anchor_to_old is  TO   " << &anchor_to_old.getHead() << "\n"
         << "old_to_anchor is FROM  " << &old_to_anchor.getBase() << "\n"
         << "old_to_new is FROM " << &old_to_new.getBase()
         << "\n"
         );
   }
   /*
    * Ensure that head and base mapped_box_levels in argument agree with
    * head and base in the object.
    */
   if (&anchor_to_old.getBase() != &old_to_anchor.getHead()) {
      TBOX_ERROR("Bad input for MappingConnectorAlgorithm::modify:\n"
         << "Given Connectors to and from base of modify do not refer\n"
         << "to the base of the modify in MappingConnectorAlgorithm::modify:\n"
         << "anchor_to_old is FROM " << &anchor_to_old.getBase() << "\n"
         << "old_to_anchor is  TO  " << &old_to_anchor.getHead() << "\n"
         );
   }
   if (!anchor_to_old.isTransposeOf(old_to_anchor)) {
      TBOX_ERROR("Bad input for MappingConnectorAlgorithm::modify:\n"
         << "Given Connectors between base and old of modify\n"
         << "are not transposes of each other.\n"
         << "See MappingConnectorAlgorithm::isTransposeOf().\n"
         );
   }
   if (anchor_to_old.getParallelState() != BoxLevel::DISTRIBUTED) {
      TBOX_ERROR("Bad input for MappingConnectorAlgorithm::modify:\n"
         << "modifying is currently set up for DISTRIBUTED\n"
         << "mode only.\n");
   }

   if (s_print_modify_steps == 'y') {
      const BoxLevel& anchor_mapped_box_level = anchor_to_mapped.getBase();
      const BoxLevel& old_mapped_box_level = old_to_new.getBase();

      tbox::plog
      << "MappingConnectorAlgorithm::modify: anchor mapped_box_level:\n"
      << anchor_mapped_box_level.format(s_dbgbord, 2)
      << "MappingConnectorAlgorithm::modify: anchor_to_old:\n"
      << anchor_to_old.format(s_dbgbord, 2)
      << "MappingConnectorAlgorithm::modify: old mapped_box_level:\n"
      << old_mapped_box_level.format(s_dbgbord, 2)
      << "MappingConnectorAlgorithm::modify: old_to_new:\n"
      << old_to_new.format(s_dbgbord, 2)
      << "MappingConnectorAlgorithm::modify: No new_to_old.\n";
   }

   Connector dummy_new_to_old;
   privateModify(anchor_to_mapped,
      mapped_to_anchor,
      old_to_new,
      dummy_new_to_old,
      mutable_new,
      mutable_old);
}

/*
 *****************************************************************************
 * Version of modify requiring only the forward map
 * and allows only local mappings.
 *
 * This version modifies just one Connector.
 *****************************************************************************
 */

void MappingConnectorAlgorithm::modify(
   Connector& anchor_to_mapped,
   const Connector& old_to_new,
   BoxLevel* mutable_new,
   BoxLevel* mutable_old) const
{
   /*
    * Ensure that connectors incident to and from old agree on
    * what the old mapped_box_level is.
    */
   if (&anchor_to_mapped.getHead() != &old_to_new.getBase()) {
      TBOX_ERROR(
         "Bad input for MappingConnectorAlgorithm::modify:\n"
         << "Input MappingConnectorAlgorithm do not agree on what the old mapped_box_level is.\n"
         << "anchor_to_mapped is  TO  " << &anchor_to_mapped.getHead() << "\n"
         << "old_to_new is FROM " << &old_to_new.getBase()
         << "\n"
         );
   }

   if (anchor_to_mapped.getParallelState() != BoxLevel::DISTRIBUTED) {
      TBOX_ERROR("Bad input for MappingConnectorAlgorithm::modify:\n"
         << "modifying is currently set up for DISTRIBUTED\n"
         << "mode only.\n");
   }

#ifdef DEBUG_CHECK_ASSERTIONS
   /*
    * Ensure that mapping has only local neighbors.
    */
<<<<<<< HEAD
   const NeighborhoodSet& old_eto_new = old_to_new.getNeighborhoodSets();
   for (NeighborhoodSet::const_iterator ci = old_eto_new.begin();
        ci != old_eto_new.end(); ++ci) {
      const NeighborSet& new_nabrs = (*ci).second;
      for (NeighborSet::OrderedConstIterator na = new_nabrs.orderedBegin();
           na != new_nabrs.orderedEnd(); ++na) {
         if ((*na).getOwnerRank() != old_to_new.getMPI().getRank()) {
            const hier::Box find_box(na->getDim(), (*ci).first);
            const Box& mapped_box(
               *old_to_new.getBase().getBoxes().find(find_box));
=======
   for (Connector::ConstNeighborhoodIterator ci = old_to_new.begin();
        ci != old_to_new.end(); ++ci) {
      for (Connector::ConstNeighborIterator na = old_to_new.begin(ci);
           na != old_to_new.end(ci); ++na) {
         if (na->getOwnerRank() != old_to_new.getMPI().getRank()) {
            const Box& mapped_box(
               *old_to_new.getBase().getBoxes().
               find(Box(na->getDim(), ci->first)));
>>>>>>> 7c3ca08f
            TBOX_ERROR("MappingConnectorAlgorithm::modify: this version of modify\n"
               "only allows local mappings.  The local mapped_box\n"
               << mapped_box << " has a non-local map to\n"
               << *na << "\n"
               << "To modify using non-local maps, the\n"
               << "reverse mapping must be provide and\n"
               << "the four-argument version of modify\n"
               << "must be used.");
         }
      }
   }
#endif

   /*
    * Generate temporary mapped_to_anchor needed by the modify
    * operation.  This step is the reason anchor_to_mapped
    * may not have non-local neighbors.
    *
    * No need to check that anchor_to_mapped is strictly local,
    * because initializeToLocalTranspose checks that.
    */
   Connector mapped_to_anchor;
   mapped_to_anchor.initializeToLocalTranspose(anchor_to_mapped);

   if (s_print_modify_steps == 'y') {
      const BoxLevel& anchor_mapped_box_level = anchor_to_mapped.getBase();
      const BoxLevel& old_mapped_box_level = old_to_new.getBase();
      const BoxLevel& new_mapped_box_level =
         old_to_new.getHead();

      tbox::plog
      << "MappingConnectorAlgorithm::modify: anchor mapped_box_level:\n"
      << anchor_mapped_box_level.format(s_dbgbord, 2)
      << "MappingConnectorAlgorithm::modify: anchor_to_old:\n"
      << anchor_to_mapped.format(s_dbgbord, 2)
      << "MappingConnectorAlgorithm::modify: old mapped_box_level:\n"
      << old_mapped_box_level.format(s_dbgbord, 2)
      << "MappingConnectorAlgorithm::modify: old_to_new:\n"
      << old_to_new.format(s_dbgbord, 2)
      << "MappingConnectorAlgorithm::modify: new mapped_box_level:\n"
      << new_mapped_box_level.format(s_dbgbord, 2);
   }

   Connector dummy_new_to_old;
   privateModify(anchor_to_mapped,
      mapped_to_anchor,
      old_to_new,
      dummy_new_to_old,
      mutable_new,
      mutable_old);
}

/*
 ***********************************************************************
 * This method modifies overlap Connectors based on the described
 * changes to their base or head BoxLevels.  The change is
 * described as a mapping from the old state to the new.
 *
 * Essential nomenclature:
 * - mapped: The BoxLevel that is being changed.
 * - anchor: A BoxLevel that is NOT being changed.
 *   This method modifies the overlap Connectors between anchor
 *   and mapped.
 * - old: The state of mapped before the change.
 * - new: the state of mapped after the change.
 * - old_to_new: Desription of the change.  The NeighborSet of
 *   an old Box is what the old Box will become.
 *   By convention, the NeighborSet of a un-changing Box
 *   is not required.  However, an empty NeighborSet means that
 *   the old Box will disappear.
 *
 * While modify adjusts the Connector to reflect changes in the mapped
 * BoxLevel, it does NOT manipulate any BoxLevel objects
 * (other than initializing one with another; see in-place changes).
 *
 * The Connector width of the mapping must be at least equal to the
 * ammount that new boxes protrude from their old boxes.  The protusion
 * may generate undetected overlaps between anchor and mapped.  To
 * avoid generating undetected overlaps, the width of anchor<==>mapped
 * are shrunken by the width of the mapping.
 *
 * At this time, new_to_old is only used to determine the remote
 * owners that must be notified of a local mapped_box being mapped.
 * The Connector object contains more info than required, so it can be
 * replaced by something more concise.  However, requiring a transpose
 * Connector lets us use some canned sanity checks.  The use of the
 * transpose Connector is fairly efficient.
 ***********************************************************************
 */

void MappingConnectorAlgorithm::privateModify(
   Connector& anchor_to_mapped,
   Connector& mapped_to_anchor,
   const Connector& old_to_new,
   const Connector& new_to_old,
   BoxLevel* mutable_new,
   BoxLevel* mutable_old) const
{
   t_modify->barrierAndStart();
   t_modify_misc->start();

   if (s_print_modify_steps == 'y') {
      tbox::plog
      << "MappingConnectorAlgorithm::privateModify: anchor_to_old:\n"
      << anchor_to_mapped.format(s_dbgbord, 3)
      << "MappingConnectorAlgorithm::privateModify: mapped_to_anchor:\n"
      << mapped_to_anchor.format(s_dbgbord, 3)
      << "MappingConnectorAlgorithm::privateModify: old_to_new:\n"
      << old_to_new.format(s_dbgbord, 3)
      << "MappingConnectorAlgorithm::privateModify: new_to_old:\n"
      << old_to_new.format(s_dbgbord, 3);
   }

   checkModifyParameters(
      anchor_to_mapped,
      mapped_to_anchor,
      old_to_new,
      new_to_old);

   /*
    * anchor<==>mapped start out as Connectors between
    * old and anchor.  Make copies of Connectors to and from old
    * so we can modify anchor_to_mapped/mapped_to_anchor without
    * losing needed data.
    */
   const Connector anchor_to_old = anchor_to_mapped;
   const Connector old_to_anchor = mapped_to_anchor;

   /*
    * We will modify the mapped BoxLevel to make it the new
    * BoxLevel.  "mapped" is the name for the changing
    * BoxLevel.  Because this BoxLevel will be
    * modified for output, it is synonymous with "new".
    */
   Connector& anchor_to_new = anchor_to_mapped;
   Connector& new_to_anchor = mapped_to_anchor;

   /*
    * Shorthand for the three BoxLevels and their Refinement
    * ratios.
    */
   const BoxLevel& old = old_to_anchor.getBase();
   const BoxLevel& new_mapped_box_level = old_to_new.getHead();
   const BoxLevel& anchor = anchor_to_new.getBase();
   const IntVector& old_ratio = old.getRefinementRatio();
   const IntVector& anchor_ratio = anchor.getRefinementRatio();
   const IntVector& new_ratio = new_mapped_box_level.getRefinementRatio();

   const tbox::Dimension dim(old.getDim());
   const tbox::SAMRAI_MPI& mpi(old.getMPI());

   /*
    * The width of old-->new indicates the maximum amount of box
    * growth caused by the change.  A value of zero means no growth.
    *
    * Growing old Boxes may generate new overlaps that we cannot
    * detect because they lie outside the current anchor<==>mapped
    * widths.  To reflect that we do not see any farther just because
    * the Boxes have grown, we shrink the widths by (nominally)
    * the amount of growth.  To ensure the shrinkage is consistent
    * between transpose pairs of Connectors, it is converted to the
    * coarser index space then converted into the final index space.
    * Calls to Connector::convertHeadWidthToBase() perform the
    * conversions.
    */
   const IntVector shrinkage_in_new_index_space =
      Connector::convertHeadWidthToBase(
         old_ratio,
         new_ratio,
         old_to_new.getConnectorWidth());
   const IntVector shrinkage_in_anchor_index_space =
      Connector::convertHeadWidthToBase(
         anchor_ratio,
         new_ratio,
         shrinkage_in_new_index_space);
   const IntVector anchor_to_new_width =
      anchor_to_old.getConnectorWidth() - shrinkage_in_anchor_index_space;
   if (!(anchor_to_new_width >= IntVector::getZero(dim))) {
      TBOX_ERROR(
         "MappingConnectorAlgorithm::privateModify error:\n"
         << "Mapping connector allows mapped BoxLevel to grow\n"
         << "too much.  The growth may generate new overlaps\n"
         << "that cannot be detected by mapping algorithm, thus\n"
         << "causing output overlap Connectors to be incomplete.\n"
         << "Mapping Connector:\n" << old_to_new.format("", 0)
         << "anchor--->mapped:\n" << anchor_to_new.format("", 0)
         << "Connector width of anchor--->mapped will shrink\n"
         << "by " << shrinkage_in_anchor_index_space << " which\n"
         << "will result in a non-positive width.");
   }
   const IntVector new_to_anchor_width =
      Connector::convertHeadWidthToBase(
         new_mapped_box_level.getRefinementRatio(),
         anchor.getRefinementRatio(),
         anchor_to_new_width);

   t_modify_misc->stop();

   bool do_shortcut(false);
   if (d_shortcut_trivial_maps) {
      t_modify_shortcut->start();
      do_shortcut = (old_to_new.getGlobalNumberOfNeighborSets() == 0);
      t_modify_shortcut->stop();
   }

   if (do_shortcut) {

      t_modify_shortcut->start();
      /*
       * Shortcut for trivial mapping.
       *
       * Initialize the output Connectors to connect to the new
       * BoxLevel.  Shrink the ghost widths to those computed
       * above (if needed).
       */

      if (d_sanity_check_inputs) {
         TBOX_ASSERT(old_to_new.getBase() == old_to_new.getHead());
      }

      anchor_to_new.initialize(
         anchor_to_new.getBase(),
         old_to_new.getHead(),
         anchor_to_new.getConnectorWidth(),
         BoxLevel::DISTRIBUTED,
         false);
      new_to_anchor.initialize(
         old_to_new.getHead(),
         anchor_to_new.getBase(),
         new_to_anchor.getConnectorWidth(),
         BoxLevel::DISTRIBUTED,
         false);

      if (anchor_to_new_width != anchor_to_new.getConnectorWidth()) {
         anchor_to_new.shrinkWidth(anchor_to_new_width);
      }
      if (new_to_anchor_width != new_to_anchor.getConnectorWidth()) {
         new_to_anchor.shrinkWidth(new_to_anchor_width);
      }

      t_modify_shortcut->stop();

   } else {

      /*
       * The essential modify algorithm is in this block.
       */

      t_modify_misc->start();

      /*
       * Initialize the output connectors with the correct new
       * BoxLevel.  (As inputs, they were referencing the old
       * BoxLevel.)
       */
<<<<<<< HEAD
      NeighborhoodSet new_eto_anchor(dim);
      NeighborhoodSet anchor_eto_new(dim);
      anchor_to_new.swapInitialize(
         anchor_to_old.getBase(),
         old_to_new.getHead(),
         anchor_to_new_width,
         anchor_eto_new,
         BoxLevel::DISTRIBUTED);
      new_to_anchor.swapInitialize(
         anchor_to_new.getHead(),
         anchor_to_old.getBase(),
         new_to_anchor_width,
         new_eto_anchor,
         BoxLevel::DISTRIBUTED);
=======
>>>>>>> 7c3ca08f

      /*
       * Determine which ranks we have to communicate with.  They are
       * the ones who owns Boxes that the local Boxes will
       * be mapped to.
       */
      std::set<int> incoming_ranks, outgoing_ranks;
      old_to_new.getLocalOwners(incoming_ranks);
      old_to_anchor.getLocalOwners(incoming_ranks);

      anchor_to_old.getLocalOwners(outgoing_ranks);
      if (new_to_old.isInitialized()) {
         new_to_old.getLocalOwners(outgoing_ranks);
      }

      // We don't need to communicate locally.
      incoming_ranks.erase(mpi.getRank());
      outgoing_ranks.erase(mpi.getRank());

      /*
       * Object for communicating relationship changes.
       */
      tbox::AsyncCommStage comm_stage;
      tbox::AsyncCommPeer<int> * all_comms(NULL);
      tbox::AsyncCommStage::MemberVec completed;

      t_modify_misc->stop();

      /*
       * Set up communication mechanism (and post receives).
       */
      privateModify_setupCommunication(
         all_comms,
         comm_stage,
         completed,
         anchor.getMPI(),
         incoming_ranks,
         outgoing_ranks);

      /*
       * There are three major parts to computing the new neighbors:
       * (1) remove relationships for Boxes being mapped into
       * something else, (2) discover new relationships for the new
       * Boxes and (3) share information with other processes.
       *
       * In steps 1 and 2, the owners of the Boxes being
       * modified determine which relationships to remove and which to
       * add.  Some of this information is kept locally while the rest
       * are to be sent to the owners of the affected anchor and new
       * Boxes.
       *
       * The three parts are done in the 3 steps following.  Note that
       * these steps do not correspond to the parts.
       */

      /*
       * Data for caching relationship removal messages.  This
       * temporary object holds data computed when removing neighbors,
       * to be used when sending out the relationship removal
       * information.
       */
      std::map<int, std::vector<int> > neighbor_removal_mesg;

      /*
       * First step: Remove neighbor data for Boxes that are
       * going away and cache information to be sent out.
       */
      privateModify_removeAndCache(
         neighbor_removal_mesg,
         anchor_to_new,
         new_to_anchor,
         old_to_new);

      /*
       * Second step: Discover overlaps for new Boxes.  Send
       * messages with information about what relationships to remove
       * or create.
       */
      privateModify_discoverAndSend(
         neighbor_removal_mesg,
         anchor_to_new,
         new_to_anchor,
         incoming_ranks,
         outgoing_ranks,
         all_comms,
         completed,
         old_to_anchor,
         anchor_to_old,
         old_to_new);

      /*
       * Third step: Receive and unpack messages from incoming_ranks.
       * These message contain information about what relationships to
       * remove or add.
       */
      privateModify_receiveAndUnpack(
         anchor_to_new,
         new_to_anchor,
         outgoing_ranks,
         all_comms,
         comm_stage,
         completed,
         dim,
         mpi);

      t_modify_misc->start();

      delete[] all_comms;

      /*
       * Now we have set up the NeighborhoodSets for anchor_to_new and
       * new_to_anchor so we can initialize these Connectors.
       */
      anchor_to_new.initialize(
         anchor_to_old.getBase(),
         old_to_new.getHead(),
         anchor_to_new_width,
         BoxLevel::DISTRIBUTED,
         false);
      new_to_anchor.initialize(
         anchor_to_new.getHead(),
         anchor_to_old.getBase(),
         new_to_anchor_width,
         BoxLevel::DISTRIBUTED,
         false);

      if (!anchor_to_new.ratioIsExact()) {
         TBOX_WARNING("MappingConnectorAlgorithm::privateModify: generated\n"
            << "overlap Connectors with non-integer ratio between\n"
            << "the base and head.  The results are not guaranteed\n"
            << "to be complete overlap Connectors.");
      }
      t_modify_misc->stop();

   }

   /*
    * Optional in-place changes:
    *
    * Note that the old and new BoxLevels gotten from Connectors
    * are const, so this method cannot modify them.  Only by specifying
    * the mutable BoxLevels, can this method modify them.
    *
    * If users provide mutable object to initialize to the new
    * BoxLevel, this method initializes it to the new
    * BoxLevel and uses it in the output Connectors.
    */
   t_modify_misc->start();
   if (mutable_new == &old_to_new.getBase() &&
       mutable_old == &old_to_new.getHead()) {
      /*
       * Since mutable_new is old and mutable_old is new, shortcut
       * two assignments by swapping.
       */
      BoxLevel::swap(*mutable_new, *mutable_old);
      new_to_anchor.initialize(
         *mutable_new,
         new_to_anchor.getHead(),
         new_to_anchor.getConnectorWidth(),
         BoxLevel::DISTRIBUTED,
         false);
      anchor_to_new.initialize(
         anchor_to_new.getBase(),
         *mutable_new,
         anchor_to_new.getConnectorWidth(),
         BoxLevel::DISTRIBUTED,
         false);
   } else {
      if (mutable_new != NULL) {
         *mutable_new = old_to_new.getHead();
         new_to_anchor.initialize(
            *mutable_new,
            new_to_anchor.getHead(),
            new_to_anchor.getConnectorWidth(),
            BoxLevel::DISTRIBUTED,
            false);
         anchor_to_new.initialize(
            anchor_to_new.getBase(),
            *mutable_new,
            anchor_to_new.getConnectorWidth(),
            BoxLevel::DISTRIBUTED,
            false);
      }
      if (mutable_old != NULL) {
         *mutable_old = old_to_new.getBase();
      }
   }
   t_modify_misc->stop();

   t_modify->stop();
}

/*
 ***********************************************************************
 * Receive messages and unpack info sent from other processes.
 ***********************************************************************
 */
void MappingConnectorAlgorithm::privateModify_setupCommunication(
   tbox::AsyncCommPeer<int> *& all_comms,
   tbox::AsyncCommStage& comm_stage,
   tbox::AsyncCommStage::MemberVec& completed,
   const tbox::SAMRAI_MPI& mpi,
   const std::set<int>& incoming_ranks,
   const std::set<int>& outgoing_ranks) const
{
   t_modify_setup_comm->start();

   /*
    * Set up communication mechanism (and post receives).  We lump all
    * communication objects into one array, all_comms.  all_comms is
    * ordered with the incoming first and the outgoing afterward.
    */
   comm_stage.setCommunicationWaitTimer(t_modify_MPI_wait);
   const int n_comm = static_cast<int>(
         outgoing_ranks.size() + incoming_ranks.size());
   all_comms = new tbox::AsyncCommPeer<int>[n_comm];

   completed.clear();

   const int tag0 = ++s_operation_mpi_tag;
   const int tag1 = ++s_operation_mpi_tag;

   std::set<int>::const_iterator owneri;
   size_t peer_idx = 0;
   for (owneri = outgoing_ranks.begin(); owneri != outgoing_ranks.end(); ++owneri,
        ++peer_idx) {
      const int peer_rank = *owneri;
      tbox::AsyncCommPeer<int>& incoming_comm = all_comms[peer_idx];
      incoming_comm.initialize(&comm_stage);
      incoming_comm.setPeerRank(peer_rank);
      incoming_comm.setMPI(mpi);
      incoming_comm.setMPITag(tag0, tag1);
      incoming_comm.limitFirstDataLength(MAPPING_CONNECTOR_ALGORITHM_FIRST_DATA_LENGTH);
      incoming_comm.beginRecv();
      if (s_print_modify_steps == 'y') tbox::plog << "Post recv to "
                                                  << incoming_comm.getPeerRank()
                                                  << std::endl;
      if (incoming_comm.isDone()) {
         completed.insert(completed.end(), &incoming_comm);
      }
   }

   for (owneri = incoming_ranks.begin(); owneri != incoming_ranks.end(); ++owneri,
        ++peer_idx) {
      const int peer_rank = *owneri;
      tbox::AsyncCommPeer<int>& outgoing_comm = all_comms[peer_idx];
      outgoing_comm.initialize(&comm_stage);
      outgoing_comm.setPeerRank(peer_rank);
      outgoing_comm.setMPI(mpi);
      outgoing_comm.setMPITag(tag0, tag1);
      outgoing_comm.limitFirstDataLength(MAPPING_CONNECTOR_ALGORITHM_FIRST_DATA_LENGTH);
   }

   t_modify_setup_comm->stop();
}

/*
 ***********************************************************************
 * Receive messages and unpack info sent from other processes.
 ***********************************************************************
 */
void MappingConnectorAlgorithm::privateModify_receiveAndUnpack(
   Connector& anchor_to_new,
   Connector& new_to_anchor,
   std::set<int>& outgoing_ranks,
   tbox::AsyncCommPeer<int> all_comms[],
   tbox::AsyncCommStage& comm_stage,
   tbox::AsyncCommStage::MemberVec& completed,
   const tbox::Dimension& dim,
   const tbox::SAMRAI_MPI& mpi) const
{
   t_modify_receive_and_unpack->start();

   const int rank(mpi.getRank());

   do {
      for (unsigned int i = 0; i < completed.size(); ++i) {

         tbox::AsyncCommPeer<int>* peer =
            dynamic_cast<tbox::AsyncCommPeer<int> *>(completed[i]);
         TBOX_ASSERT(completed[i] != NULL);
         TBOX_ASSERT(peer != NULL);

         if ((unsigned int)(peer - all_comms) < outgoing_ranks.size()) {
            // Received from this peer.
            const int sender = peer->getPeerRank();
            const int* ptr = peer->getRecvData();

            const int mapped_box_com_buffer_size = Box::commBufferSize(
                  dim);
            /*
             * Content of send_mesg:
             * - neighbor-removal section cached in neighbor_removal_mesg.
             * - offset to the reference section (see below)
             * - number of anchor mapped_boxes for which neighbors are found
             * - number of new mapped_boxes for which neighbors are found
             * - index of base/head mapped_box
             * - number of neighbors found for base/head mapped_box.
             *   - owner and local indices of neighbors found.
             *     Boxes of found neighbors are given in the
             *     reference section of the message.
             * - reference section: all the mapped_boxes referenced as
             *   neighbors (accumulated in referenced_anchor_nabrs
             *   and referenced_new_nabrs).
             *   - number of referenced base neighbors
             *   - number of referenced head neighbors
             *   - referenced base neighbors
             *   - referenced head neighbors
             */

            // Unpack neighbor-removal section.
            const int num_removed_mapped_boxes = *(ptr++);
            for (int ii = 0; ii < num_removed_mapped_boxes; ++ii) {
               const LocalId id_gone(*(ptr++));
               const BlockId block_id_gone(*(ptr++));
               const int number_affected = *(ptr++);
               const Box mapped_box_gone(dim, id_gone, sender, block_id_gone);
               if (s_print_modify_steps == 'y') tbox::plog << "Box "
                                                           << mapped_box_gone
                                                           << " removed, affecting "
                                                           << number_affected
                                                           << " mapped_boxes."
                                                           << std::endl;
//TODO: Is BoxId usage in this method correct regarding block id?
               for (int iii = 0; iii < number_affected; ++iii) {
                  const LocalId id_affected(*(ptr++));
                  const BlockId block_id_affected(*(ptr++));
                  BoxId affected_nbrhd(id_affected, rank, block_id_affected);
                  if (s_print_modify_steps == 'y') tbox::plog
                     << " Removing " << mapped_box_gone
                     << " from nabr list for " << id_affected
                     << std::endl;
<<<<<<< HEAD
                  NeighborSet::OrderedConstIterator ni = nabrs.find(mapped_box_gone);
                  TBOX_ASSERT(ni != nabrs.orderedEnd());
                  nabrs.erase(ni);
=======
                  TBOX_ASSERT(anchor_to_new.hasLocalNeighbor(
                     affected_nbrhd,
                     mapped_box_gone));
                  anchor_to_new.eraseNeighbor(mapped_box_gone, affected_nbrhd);
>>>>>>> 7c3ca08f
               }
               TBOX_ASSERT(ptr != peer->getRecvData() + peer->getRecvSize());
            }

            // Get the referenced neighbor Boxes.
<<<<<<< HEAD
            NeighborSet referenced_base_nabrs(dim);
            NeighborSet referenced_head_nabrs(dim);
=======
            BoxSet referenced_base_nabrs;
            BoxSet referenced_head_nabrs;
>>>>>>> 7c3ca08f
            const int offset = *(ptr++);
            const int* ref_mapped_box_ptr = peer->getRecvData() + offset;
            const int n_reference_base_mapped_boxes = *(ref_mapped_box_ptr++);
            const int n_reference_head_mapped_boxes = *(ref_mapped_box_ptr++);
            for (int ii = 0; ii < n_reference_base_mapped_boxes; ++ii) {
               Box mapped_box(dim);
               mapped_box.getFromIntBuffer(ref_mapped_box_ptr);
               referenced_base_nabrs.insert(
                  referenced_base_nabrs.orderedEnd(), mapped_box);
               ref_mapped_box_ptr += mapped_box_com_buffer_size;
            }
            for (int ii = 0; ii < n_reference_head_mapped_boxes; ++ii) {
               Box mapped_box(dim);
               mapped_box.getFromIntBuffer(ref_mapped_box_ptr);
               referenced_head_nabrs.insert(
                  referenced_head_nabrs.orderedEnd(), mapped_box);
               ref_mapped_box_ptr += mapped_box_com_buffer_size;
            }
            TBOX_ASSERT(
               ref_mapped_box_ptr == peer->getRecvData() + peer->getRecvSize());

            /*
             * Unpack neighbor data for base mapped_boxes and head
             * mapped_box_levels.  The neighbor info given includes
             * only owner and local index.  Refer to reference data to
             * get the box info.
             */
            const int n_base_mapped_boxes = *(ptr++);
            const int n_head_mapped_boxes = *(ptr++);
            for (int ii = 0; ii < n_base_mapped_boxes; ++ii) {
               LocalId local_id(*(ptr++));
               BlockId block_id(*(ptr++));
               const BoxId gid(local_id, rank, block_id);
<<<<<<< HEAD
               NeighborSet& nabrs = anchor_eto_new.getNeighborSet(gid, dim);
=======
>>>>>>> 7c3ca08f
               const int n_nabrs_found = *(ptr++);
               for (int j = 0; j < n_nabrs_found; ++j) {
                  Box tmp_nabr(dim, LocalId(ptr[1]), ptr[0], BlockId(ptr[2]));
                  ptr += 3;
<<<<<<< HEAD
                  NeighborSet::OrderedConstIterator na =
=======
                  BoxSet::const_iterator na =
>>>>>>> 7c3ca08f
                     referenced_head_nabrs.find(tmp_nabr);
                  TBOX_ASSERT(na != referenced_head_nabrs.orderedEnd());
                  const Box& nabr = *na;
                  anchor_to_new.insertLocalNeighbor(nabr, gid);
               }
            }
            for (int ii = 0; ii < n_head_mapped_boxes; ++ii) {
               LocalId local_id(*(ptr++));
               BlockId block_id(*(ptr++));
               const BoxId gid(local_id, rank, block_id);
<<<<<<< HEAD
               NeighborSet& nabrs = new_eto_anchor.getNeighborSet(gid, dim);
=======
>>>>>>> 7c3ca08f
               const int n_nabrs_found = *(ptr++);
               for (int j = 0; j < n_nabrs_found; ++j) {
                  Box tmp_nabr(dim, LocalId(ptr[1]), ptr[0], BlockId(ptr[2]));
                  ptr += 3;
<<<<<<< HEAD
                  NeighborSet::OrderedConstIterator na =
=======
                  BoxSet::const_iterator na =
>>>>>>> 7c3ca08f
                     referenced_base_nabrs.find(tmp_nabr);
                  TBOX_ASSERT(na != referenced_base_nabrs.orderedEnd());
                  const Box& nabr = *na;
                  new_to_anchor.insertLocalNeighbor(nabr, gid);
               }
            }
         } else {
            // Sent to this peer.  No need to do anything.
         }
      }

      completed.clear();
      comm_stage.advanceSome(completed);

   } while (completed.size() > 0);

   t_modify_receive_and_unpack->stop();
}

/*
 ***********************************************************************
 * Discover overlaps with new Boxes and send outgoing messages.
 * We interlace discovery with sends rather than wait until all
 * discovery is completed before sending.  This makes sure sends are
 * started asap to maximize communication and computation.
 ***********************************************************************
 */
void MappingConnectorAlgorithm::privateModify_discoverAndSend(
   std::map<int, std::vector<int> >& neighbor_removal_mesg,
   Connector& anchor_to_new,
   Connector& new_to_anchor,
   std::set<int>& incoming_ranks,
   std::set<int>& outgoing_ranks,
   tbox::AsyncCommPeer<int> all_comms[],
   tbox::AsyncCommStage::MemberVec& completed,
   const Connector& old_to_anchor,
   const Connector& anchor_to_old,
   const Connector& old_to_new) const
{
   t_modify_discover_and_send->start();

   const BoxLevel& old(old_to_new.getBase());
   const BoxLevel& new_mapped_box_level(old_to_new.getHead());
   const IntVector& anchor_to_new_width(anchor_to_new.getConnectorWidth());
   const IntVector& new_to_anchor_width(new_to_anchor.getConnectorWidth());
   const tbox::ConstPointer<GridGeometry>& grid_geometry(old.getGridGeometry());

   const tbox::Dimension& dim(old.getDim());
   const int rank = old.getMPI().getRank();
   const int nproc = old.getMPI().getSize();

   IntVector anchor_to_new_ratio(dim);
   bool anchor_to_new_head_coarser;
   bool anchor_to_new_ratio_exact;
   IntVector new_to_anchor_ratio(dim);
   bool new_to_anchor_head_coarser;
   bool new_to_anchor_ratio_exact;
   Connector::computeRatioInfo(
      anchor_to_old.getBase().getRefinementRatio(),
      old_to_new.getHead().getRefinementRatio(),
      anchor_to_new_ratio,
      anchor_to_new_head_coarser,
      anchor_to_new_ratio_exact);
   Connector::computeRatioInfo(
      anchor_to_new.getHead().getRefinementRatio(),
      anchor_to_old.getBase().getRefinementRatio(),
      new_to_anchor_ratio,
      new_to_anchor_head_coarser,
      new_to_anchor_ratio_exact);

   /*
    * visible_anchor_nabrs, visible_new_nabrs are the neighbors that
    * are seen by the local process.  For communication efficiency, we
    * use a looping construct that assumes that they are sorted by
    * owners first.  Note the comparator BoxOwnerFirst used to
    * achieve this ordering.
    */
   BoxSet visible_anchor_nabrs(dim), visible_new_nabrs(dim);
   InvertedNeighborhoodSet anchor_eto_old, new_eto_old;
   for (Connector::ConstNeighborhoodIterator ei = old_to_anchor.begin();
        ei != old_to_anchor.end(); ++ei) {
      const BoxId& old_gid = (*ei).first;
<<<<<<< HEAD
      const NeighborSet& anchor_nabrs = (*ei).second;
      for (NeighborSet::OrderedConstIterator na = anchor_nabrs.orderedBegin();
           na != anchor_nabrs.orderedEnd(); ++na) {
=======
      for (Connector::ConstNeighborIterator na = old_to_anchor.begin(ei);
           na != old_to_anchor.end(ei); ++na) {
>>>>>>> 7c3ca08f
         visible_anchor_nabrs.insert(*na);
         if (old_to_new.hasNeighborSet(old_gid)) {
            /*
             * anchor_eto_old is an InvertedNeighborhoodSet mapping visible anchor
             * Boxes to local old Boxes that are changing (excludes
             * old Boxes that do not change).
             */
            anchor_eto_old[*na].insert(old_gid);
         }
      }
   }
   for (Connector::ConstNeighborhoodIterator ei = old_to_new.begin();
        ei != old_to_new.end(); ++ei) {
      const BoxId& old_gid = (*ei).first;
<<<<<<< HEAD
      const NeighborSet& new_nabrs = (*ei).second;
      for (NeighborSet::OrderedConstIterator na = new_nabrs.orderedBegin();
           na != new_nabrs.orderedEnd(); ++na) {
         visible_new_nabrs.insert(visible_new_nabrs.orderedEnd(), *na);
=======
      for (Connector::ConstNeighborIterator na = old_to_new.begin(ei);
           na != old_to_new.end(ei); ++na) {
         visible_new_nabrs.insert(visible_new_nabrs.end(), *na);
>>>>>>> 7c3ca08f
         new_eto_old[*na].insert(old_gid);
      }
   }

   /*
    * Compute relationships.  Relationships are either locally
    * stored or packed into a message for sending.
    */

   /*
    * anchor_ni and new_ni point to the base/head mapped_box whose
    * neighbors are being sought.
    *
    * new_ni is used only if we are trying to compute new_to_anchor.
    * If we are not interested in that connector, then new_ni plays no
    * role.
    */
<<<<<<< HEAD
   NeighborSet::OrderedConstIterator anchor_ni(visible_anchor_nabrs);
   NeighborSet::OrderedConstIterator new_ni(visible_new_nabrs);
=======
   BoxSet::iterator anchor_ni;
   BoxSet::iterator new_ni;
>>>>>>> 7c3ca08f
   /*
    * Local process can find neighbors for the owners of mapped_boxes
    * in visible_anchor_nabrs and visible_new_nabrs.  As an
    * optimization measure, start loop on the first owner with higher
    * rank than the local rank.  This avoid the higher-end ranks from
    * having to wait at the beginning and the lower-end ranks from
    * having to wait at the end.  After the highest rank owner has
    * been handled, start at the beginning and do the remaining ranks.
    * If local rank is highest of all owners of the visible
    * mapped_boxes, start at the begining.
    */

   const Box start_loop_here(dim, LocalId::getZero(), rank + 1);
   anchor_ni = visible_anchor_nabrs.lower_bound(start_loop_here);
   new_ni = visible_new_nabrs.lower_bound(start_loop_here);

   if (anchor_ni == visible_anchor_nabrs.orderedEnd() &&
       new_ni == visible_new_nabrs.orderedEnd()) {
      /*
       * There are no visible mapped_boxes owned by rank higher than
       * local process.  So loop from the beginning.
       */
      anchor_ni = visible_anchor_nabrs.orderedBegin();
      new_ni = visible_new_nabrs.orderedBegin();
   }

   /*
    * Set peer_idx to index the first incoming_ranks peer in all_comms.  It
    * will be incremented to correpond to the peer whose neighbors are
    * being searched for.
    */
   int peer_idx = static_cast<int>(outgoing_ranks.size());

   if (s_print_modify_steps == 'y') {
      tbox::plog << "visible_anchor_nabrs:" << std::endl;
<<<<<<< HEAD
      for (NeighborSet::OrderedConstIterator na = visible_anchor_nabrs.orderedBegin();
           na != visible_anchor_nabrs.orderedEnd(); ++na) {
         tbox::plog << "  " << *na << std::endl;
      }
      tbox::plog << "visible_new_nabrs:" << std::endl;
      for (NeighborSet::OrderedConstIterator na = visible_new_nabrs.orderedBegin();
           na != visible_new_nabrs.orderedEnd(); ++na) {
=======
      for (BoxSet::const_iterator na = visible_anchor_nabrs.begin();
           na != visible_anchor_nabrs.end(); ++na) {
         tbox::plog << "  " << *na << std::endl;
      }
      tbox::plog << "visible_new_nabrs:" << std::endl;
      for (BoxSet::const_iterator na = visible_new_nabrs.begin();
           na != visible_new_nabrs.end(); ++na) {
>>>>>>> 7c3ca08f
         tbox::plog << "  " << *na << std::endl;
      }
   }

   // Owners that we have sent messages to.
   std::set<int> owners_sent_to;

   /*
    * Loop until all visible anchor/new neighbors have their
    * new/anchor neighbors searched for.
    */
   while ((anchor_ni != visible_anchor_nabrs.orderedEnd()) ||
          (new_ni != visible_new_nabrs.orderedEnd())) {

      /*
       * curr_owner is the owner whose neighbors is currently being
       * searched for.  It should be the owner of the next anchor or
       * new Box in our cyclic-type looping.
       */
      int curr_owner = nproc; // Start with invalid value.
      if (anchor_ni != visible_anchor_nabrs.orderedEnd() &&
          curr_owner > (*anchor_ni).getOwnerRank()) {
         curr_owner = (*anchor_ni).getOwnerRank();
      }
      if (new_ni != visible_new_nabrs.orderedEnd() &&
          curr_owner > (*new_ni).getOwnerRank()) {
         curr_owner = (*new_ni).getOwnerRank();
      }

      std::vector<int> send_mesg;
      /*
       * Set up send_message to contain info discovered
       * locally and should be sent to curr_owner.
       *
       * Content of send_mesg:
       * - neighbor-removal section cached in neighbor_removal_mesg.
       * - offset to the reference section (see below)
       * - number of anchor mapped_boxes for which neighbors are found
       * - number of new mapped_boxes for which neighbors are found
       *   - index of base/head mapped_box
       *   - number of neighbors found for base/head mapped_box.
       *     - owner and local indices of neighbors found.
       *       Boxes of found neighbors are given in the
       *       reference section of the message.
       * - reference section: all the mapped_boxes referenced as
       *   neighbors (accumulated in referenced_anchor_nabrs
       *   and referenced_new_nabrs).
       *   - number of referenced base neighbors
       *   - number of referenced head neighbors
       *   - referenced base neighbors
       *   - referenced head neighbors
       *
       * The purpose of factoring out info on the neighbors referenced
       * is to reduce redundant data that can eat up lots of memory
       * and message passing bandwidth when there are lots of mapped_boxes
       * with the same neighbors.
       */

      /*
       * The first section of the send_mesg is the remote neighbor-removal
       * section (computed above).
       */
      if (curr_owner != rank) {
         // swap( send_mesg, neighbor_removal_mesg[curr_owner] );
         // We could use swap, but assign instead to leave data for debugging.
         send_mesg = neighbor_removal_mesg[curr_owner];
         if (send_mesg.empty()) {
            // No neighbor-removal data found for curr_owner.
            send_mesg.insert(send_mesg.end(), 0);
         }
      }

      // Indices of certain positions in send_mesg.
      const size_t idx_offset_to_ref = send_mesg.size();
      const size_t idx_num_anchor_mapped_boxes = idx_offset_to_ref + 1;
      const size_t idx_num_new_mapped_boxes = idx_offset_to_ref + 2;
      send_mesg.insert(send_mesg.end(), 3, 0);

      // Mapped_boxes referenced in the message, used when adding ref section.
      BoxSet referenced_anchor_nabrs(dim); // Referenced neighbors in anchor.
      BoxSet referenced_new_nabrs(dim); // Referenced neighbors in new.

      /*
       * Find locally visible new neighbors for all anchor
       * Boxes owned by curr_owner.
       */
      while (anchor_ni != visible_anchor_nabrs.orderedEnd() &&
             (*anchor_ni).getOwnerRank() == curr_owner) {
         const Box& anchor_mapped_box = *anchor_ni;
         if (s_print_modify_steps == 'y')
            tbox::plog << "Finding neighbors for anchor_mapped_box "
                       << anchor_mapped_box << std::endl;
         Box compare_box = anchor_mapped_box;
         compare_box.grow(anchor_to_new_width);
         if (anchor_to_old.getHeadCoarserFlag()) compare_box.coarsen(
               anchor_to_old.getRatio());
         else if (old_to_anchor.getHeadCoarserFlag()) compare_box.refine(
               old_to_anchor.getRatio());

         BlockId compare_box_block_id(anchor_mapped_box.getBlockId());
         Box transformed_compare_box(compare_box);

         std::vector<Box> found_nabrs;
         const BoxIdSet& old_indices = anchor_eto_old[anchor_mapped_box];

         for (BoxIdSet::const_iterator na = old_indices.begin();
              na != old_indices.end(); ++na) {
<<<<<<< HEAD
            const NeighborSet& new_nabrs = old_eto_new.find(*na)->second;
            for (NeighborSet::OrderedConstIterator naa = new_nabrs.orderedBegin();
                 naa != new_nabrs.orderedEnd(); ++naa) {
=======
            Connector::ConstNeighborhoodIterator nbrhd =
               old_to_new.findLocal(*na);
            for (Connector::ConstNeighborIterator naa = old_to_new.begin(nbrhd);
                 naa != old_to_new.end(nbrhd); ++naa) {
>>>>>>> 7c3ca08f
               const Box& new_nabr(*naa);
               if (compare_box_block_id != new_nabr.getBlockId()) {
                  // Re-transform compare_box and note its new BlockId.
                  transformed_compare_box = compare_box;
                  compare_box_block_id = new_nabr.getBlockId();
                  if (compare_box_block_id != anchor_mapped_box.getBlockId()) {
                     grid_geometry->transformBox(transformed_compare_box,
                        old.getRefinementRatio(),
                        new_nabr.getBlockId(),
                        anchor_mapped_box.getBlockId());
                  }
               }
               if (transformed_compare_box.intersects(new_nabr)) {
                  found_nabrs.insert(found_nabrs.end(), *naa);
               }
            }
         }
         if (s_print_modify_steps == 'y') {
            tbox::plog << "Found " << found_nabrs.size() << " neighbors :"
                       << std::endl;
            for (std::vector<Box>::const_iterator naa = found_nabrs.begin();
                 naa != found_nabrs.end(); ++naa) {
               tbox::plog << "  " << *naa << std::endl;
            }
         }
         if (!found_nabrs.empty()) {
            if (anchor_mapped_box.getOwnerRank() != rank) {
               // Pack up info for sending.
               ++send_mesg[idx_num_anchor_mapped_boxes];
               int subsize = 3 + 3 * static_cast<int>(found_nabrs.size());
               send_mesg.insert(send_mesg.end(), subsize, -1);
               int* submesg = &send_mesg[send_mesg.size() - subsize];
               *(submesg++) = anchor_mapped_box.getLocalId().getValue();
               *(submesg++) = anchor_mapped_box.getBlockId().getBlockValue();
               *(submesg++) = static_cast<int>(found_nabrs.size());
               for (std::vector<Box>::const_iterator na =
                       found_nabrs.begin();
                    na != found_nabrs.end(); ++na) {
                  const Box& nabr = *na;
                  referenced_new_nabrs.insert(nabr);
                  submesg[0] = nabr.getOwnerRank();
                  submesg[1] = nabr.getLocalId().getValue();
                  submesg[2] = nabr.getBlockId().getBlockValue();
                  submesg += 3;
               }
            } else {
               /*
                * Save neighbor info locally.
                *
                * To improve communication time, we should really send
                * the head neighbors before doing anything locally.
                */
<<<<<<< HEAD
               NeighborSet& local_nabrs =
                  anchor_eto_new.getNeighborSet(anchor_mapped_box.getId(), dim);
=======
>>>>>>> 7c3ca08f
               for (std::vector<Box>::const_iterator na =
                       found_nabrs.begin();
                    na != found_nabrs.end(); ++na) {
                  anchor_to_new.insertLocalNeighbor(*na, anchor_mapped_box.getId());
               }
            }
         }
         if (s_print_modify_steps == 'y')
            tbox::plog << "Erasing visible base nabr " << (*anchor_ni)
                       << std::endl;
         visible_anchor_nabrs.erase(anchor_ni++);
         if (s_print_modify_steps == 'y') {
            if (anchor_ni == visible_anchor_nabrs.orderedEnd())
               tbox::plog << "Next base nabr: end" << std::endl;
            else
               tbox::plog << "Next base nabr: " << *anchor_ni << std::endl;
         }

      }

      /*
       * Find locally visible anchor neighbors for all new
       * Boxes owned by curr_owner.
       */
      while (new_ni != visible_new_nabrs.orderedEnd() &&
             (*new_ni).getOwnerRank() == curr_owner) {
         const Box& new_mapped_box = *new_ni;
         if (s_print_modify_steps == 'y') {
            tbox::plog << "Finding neighbors for new_mapped_box "
                       << new_mapped_box << std::endl;
         }
         Box compare_box = new_mapped_box;
         compare_box.grow(new_to_anchor_width);
         if (anchor_to_new_head_coarser) {
            compare_box.refine(anchor_to_new_ratio);
         }
         else if (new_to_anchor_head_coarser) {
            compare_box.coarsen(new_to_anchor_ratio);
         }

         BlockId compare_box_block_id(new_mapped_box.getBlockId());
         Box transformed_compare_box(compare_box);

         std::vector<Box> found_nabrs;
         const BoxIdSet& old_indices = new_eto_old[new_mapped_box];

         for (BoxIdSet::const_iterator na = old_indices.begin();
              na != old_indices.end(); ++na) {
            Connector::ConstNeighborhoodIterator anchor_nabrs_i =
               old_to_anchor.findLocal(*na);
            if (anchor_nabrs_i != old_to_anchor.end()) {
               /*
                * There are anchor Boxes with relationships to
                * the old Box identified by *na.
                */
<<<<<<< HEAD
               const NeighborSet& anchor_nabrs = anchor_nabrs_i->second;
               for (NeighborSet::OrderedConstIterator naa = anchor_nabrs.orderedBegin();
                    naa != anchor_nabrs.orderedEnd(); ++naa) {
=======
               for (Connector::ConstNeighborIterator naa = old_to_anchor.begin(anchor_nabrs_i);
                    naa != old_to_anchor.end(anchor_nabrs_i); ++naa) {
>>>>>>> 7c3ca08f
                  const Box& anchor_nabr(*naa);
                  if (compare_box_block_id != anchor_nabr.getBlockId()) {
                     // Re-transform compare_box and note its new BlockId.
                     transformed_compare_box = compare_box;
                     compare_box_block_id = anchor_nabr.getBlockId();
                     if (compare_box_block_id != new_mapped_box.getBlockId()) {
                        grid_geometry->transformBox(transformed_compare_box,
                           new_mapped_box_level.getRefinementRatio(),
                           anchor_nabr.getBlockId(),
                           new_mapped_box.getBlockId());
                     }
                  }
                  if (transformed_compare_box.intersects(anchor_nabr)) {
                     found_nabrs.insert(found_nabrs.end(), *naa);
                  }
               }
            }
         }

         if (s_print_modify_steps == 'y') {
            tbox::plog << "Found " << found_nabrs.size() << " neighbors:"
                       << std::endl;
            for (std::vector<Box>::const_iterator naa = found_nabrs.begin();
                 naa != found_nabrs.end(); ++naa) {
               tbox::plog << "  " << *naa << std::endl;
            }
         }

         if (!found_nabrs.empty()) {
            if (new_mapped_box.getOwnerRank() != rank) {
               // Pack up info for sending.
               ++send_mesg[idx_num_new_mapped_boxes];
               int subsize = 3 + 3 * static_cast<int>(found_nabrs.size());
               send_mesg.insert(send_mesg.end(), subsize, -1);
               int* submesg = &send_mesg[send_mesg.size() - subsize];
               *(submesg++) = new_mapped_box.getLocalId().getValue();
               *(submesg++) = new_mapped_box.getBlockId().getBlockValue();
               *(submesg++) = static_cast<int>(found_nabrs.size());
               for (std::vector<Box>::const_iterator na =
                       found_nabrs.begin();
                    na != found_nabrs.end(); ++na) {
                  const Box& nabr(*na);
                  referenced_anchor_nabrs.insert(nabr);
                  submesg[0] = nabr.getOwnerRank();
                  submesg[1] = nabr.getLocalId().getValue();
                  submesg[2] = nabr.getBlockId().getBlockValue();
                  submesg += 3;
               }
            } else {
               /*
                * Save neighbor info locally.
                */
<<<<<<< HEAD
               NeighborSet& local_nabrs =
                  new_eto_anchor.getNeighborSet(new_mapped_box.getId(), dim);
               const BoxId& new_id = new_mapped_box.getId();
               for (std::vector<Box>::const_iterator na =
                       found_nabrs.begin();
                    na != found_nabrs.end(); ++na) {
                  local_nabrs.insert(*na);
=======
               for (std::vector<Box>::const_iterator na =
                       found_nabrs.begin();
                    na != found_nabrs.end(); ++na) {
                  new_to_anchor.insertLocalNeighbor(*na,
                     new_mapped_box.getId());
>>>>>>> 7c3ca08f
               }
            }
         }
         if (s_print_modify_steps == 'y')
            tbox::plog << "Erasing visible head nabr " << (*new_ni)
                       << std::endl;
         visible_new_nabrs.erase(new_ni++);
         if (s_print_modify_steps == 'y') {
            if (new_ni == visible_new_nabrs.orderedEnd())
               tbox::plog << "Next head nabr: end" << std::endl;
            else
               tbox::plog << "Next head nabr: " << *new_ni << std::endl;
         }
      }

      if (curr_owner != rank) {
         /*
          * Send discoveries to the curr_owner.
          */

         /*
          * Fill the messages's reference section with neighbors
          * that have been referenced.
          */
         const int offset = send_mesg[idx_offset_to_ref] =
               static_cast<int>(send_mesg.size());
         const int n_referenced_nabrs =
            static_cast<int>(
               referenced_new_nabrs.size() + referenced_anchor_nabrs.size());
         const int reference_section_size =
            2 + n_referenced_nabrs * Box::commBufferSize(dim);
         send_mesg.insert(send_mesg.end(),
            reference_section_size,
            -1);
         int* ptr = &send_mesg[offset];
         *(ptr++) = static_cast<int>(referenced_anchor_nabrs.size());
         *(ptr++) = static_cast<int>(referenced_new_nabrs.size());
         for (BoxSet::OrderedConstIterator ni = referenced_anchor_nabrs.orderedBegin();
              ni != referenced_anchor_nabrs.orderedEnd(); ++ni) {
            const Box& mapped_box = *ni;
            mapped_box.putToIntBuffer(ptr);
            ptr += Box::commBufferSize(dim);
         }
         for (BoxSet::OrderedConstIterator ni = referenced_new_nabrs.orderedBegin();
              ni != referenced_new_nabrs.orderedEnd(); ++ni) {
            const Box& mapped_box = *ni;
            mapped_box.putToIntBuffer(ptr);
            ptr += Box::commBufferSize(dim);
         }

         TBOX_ASSERT(ptr == &send_mesg[send_mesg.size() - 1] + 1);

         /*
          * Find the communication object by increasing peer_idx
          * (cyclically) until it corresponds to curr_owner.
          */
         while (all_comms[peer_idx].getPeerRank() != curr_owner) {
            ++peer_idx;
            if (peer_idx == static_cast<int>(outgoing_ranks.size()
                                             + incoming_ranks.size()))
               peer_idx -= static_cast<int>(incoming_ranks.size());
         }
         /*
          * Send message.
          */
         tbox::AsyncCommPeer<int>& outgoing_comm = all_comms[peer_idx];
         // Make sure we picked the correct peer.
         TBOX_ASSERT(outgoing_comm.getPeerRank() == curr_owner);

         outgoing_comm.beginSend(&send_mesg[0],
            static_cast<int>(send_mesg.size()));
         if (outgoing_comm.isDone()) {
            completed.insert(completed.end(), &outgoing_comm);
         }

         TBOX_ASSERT(owners_sent_to.find(curr_owner) == owners_sent_to.end());

         owners_sent_to.insert(curr_owner);

      }

      /*
       * If we come to the end of visible mapped_boxes, go back and
       * work on the mapped_boxes owned by processors with lower rank
       * than the local rank.  (This is part of the optimization to
       * reduce communication time.)
       */
      if (anchor_ni == visible_anchor_nabrs.orderedEnd() &&
          new_ni == visible_new_nabrs.orderedEnd()) {
         /*
          * There are no mapped_boxes that are owned by rank higher
          * than local process and that we want to find neighbors for.
          * So loop from the beginning.
          */
         anchor_ni = visible_anchor_nabrs.orderedBegin();
         new_ni = visible_new_nabrs.orderedBegin();
      }

   }

   t_modify_discover_and_send->stop();
}

/*
 ***********************************************************************
 * Remove relationships made obsolete by mapping.  Cache outgoing
 * information in message buffers.
 ***********************************************************************
 */
void MappingConnectorAlgorithm::privateModify_removeAndCache(
   std::map<int, std::vector<int> >& neighbor_removal_mesg,
   Connector& anchor_to_new,
   Connector& new_to_anchor,
   const Connector& old_to_new) const
{
   t_modify_remove_and_cache->start();

   const tbox::Dimension& dim(old_to_new.getBase().getDim());
   const tbox::SAMRAI_MPI& mpi(old_to_new.getBase().getMPI());
   const int rank(mpi.getRank());

   /*
    * Remove relationships with old mapped_boxes (because
    * they are going away). These are Boxes mapped by
    * old_to_new.
    *
    * Erase local old Boxes from new_to_anchor.
    *
    * If the old mapped_boxes have neighbors in the anchor
    * BoxLevel, some relationships from anchor_eto_old should be
    * erased also.  For each neighbor from a remote anchor mapped_box to a
    * local old mapped_box, add data to mesg_to_owners saying what
    * Box is disappearing and what anchor Box should
    * no longer reference it.
    */
   for (Connector::ConstNeighborhoodIterator iold = old_to_new.begin();
        iold != old_to_new.end(); ++iold) {

      const BoxId& old_gid_gone = iold->first;
      const Box old_mapped_box_gone(dim, old_gid_gone);

      if (new_to_anchor.hasNeighborSet(old_gid_gone)) {
         // old_gid_gone exists in new_to_anchor.  Remove it.

	Connector::ConstNeighborhoodIterator affected_anchor_nbrhd =
           new_to_anchor.find(old_gid_gone);

         if (s_print_modify_steps == 'y') tbox::plog << "Box "
                                                     << old_mapped_box_gone
                                                     << " is gone."
                                                     << std::endl;

<<<<<<< HEAD
         for (NeighborSet::OrderedConstIterator ianchor = affected_anchor_nabrs.orderedBegin();
              ianchor != affected_anchor_nabrs.orderedEnd(); /* incremented in loop */) {
=======
         for (Connector::ConstNeighborIterator ianchor = new_to_anchor.begin(affected_anchor_nbrhd);
              ianchor != new_to_anchor.end(affected_anchor_nbrhd); /* incremented in loop */) {
>>>>>>> 7c3ca08f

            if (s_print_modify_steps == 'y') tbox::plog << "  Box "
                                                        << *ianchor
                                                        << " is affected."
                                                        << std::endl;

            const int anchor_nabr_owner = ianchor->getOwnerRank();
            if (anchor_nabr_owner == rank) {
               // Erase local relationship from anchor to old_gid_gone.
               do {

                  if (s_print_modify_steps == 'y') tbox::plog
                     << "  Fixing affected mapped_box " << *ianchor
                     << std::endl;

                  TBOX_ASSERT(anchor_to_new.hasNeighborSet(ianchor->getId()));

                  if (s_print_modify_steps == 'y') {
                     anchor_to_new.writeNeighborhoodToErrorStream(
                        ianchor->getId(), "XX-> ");
                     tbox::plog << std::endl;
                  }
<<<<<<< HEAD

                  NeighborSet::OrderedConstIterator nb = nabrs_nabrs.find(old_mapped_box_gone);
                  if (nb != nabrs_nabrs.orderedEnd()) {
=======
                  if (anchor_to_new.hasLocalNeighbor(ianchor->getId(),
                                                     old_mapped_box_gone)) {
>>>>>>> 7c3ca08f
                     if (s_print_modify_steps == 'y') tbox::plog
                        << "    Removing neighbor " << old_mapped_box_gone
                        << " from list for " << *ianchor << std::endl;
                     anchor_to_new.eraseNeighbor(old_mapped_box_gone,
                                                 ianchor->getId());
                  }

                  ++ianchor;

                  // Skip past periodic image Boxes.
<<<<<<< HEAD
                  while (ianchor != affected_anchor_nabrs.orderedEnd() &&
=======
                  while (ianchor != new_to_anchor.end(affected_anchor_nbrhd) &&
>>>>>>> 7c3ca08f
                         ianchor->isPeriodicImage()) {
                     ++ianchor;
                  }

<<<<<<< HEAD
               } while (ianchor != affected_anchor_nabrs.orderedEnd() &&
=======
               } while (ianchor != new_to_anchor.end(affected_anchor_nbrhd) &&
>>>>>>> 7c3ca08f
                        ianchor->getOwnerRank() == rank);
            } else {
               // Tell owner of nabr to erase references to old_gid_gone.
               std::vector<int>& mesg = neighbor_removal_mesg[anchor_nabr_owner];
               // mesg[0] is the counter for how many mapped_boxes are removed.
               if (mesg.empty()) {
                  mesg.insert(mesg.end(), 1);
               } else { ++mesg[0];
               }
               mesg.insert(mesg.end(), old_gid_gone.getLocalId().getValue());
               mesg.insert(mesg.end(), old_gid_gone.getBlockId().getBlockValue());
               int i_count = static_cast<int>(mesg.size());
               mesg.insert(mesg.end(), 0);
               do {
                  mesg.insert(mesg.end(), ianchor->getLocalId().getValue());
                  mesg.insert(mesg.end(), ianchor->getBlockId().getBlockValue());
                  ++mesg[i_count];
                  if (s_print_modify_steps == 'y') tbox::plog
                     << "    Request change " << mesg[i_count]
                     << " to neighbors fo " << *ianchor << std::endl;
                  ++ianchor;
<<<<<<< HEAD
               } while (ianchor != affected_anchor_nabrs.orderedEnd() &&
=======
               } while (ianchor != new_to_anchor.end(affected_anchor_nbrhd) &&
>>>>>>> 7c3ca08f
                        ianchor->getOwnerRank() == anchor_nabr_owner);
            }
         }

         /*
          * Erase relationships from old_mapped_box_gone to anchor
          * mapped_box_level.
          */
         new_to_anchor.eraseLocalNeighborhood(old_gid_gone);

      }

   }

   t_modify_remove_and_cache->stop();
}

/*
 ***********************************************************************
 * Do some standard (not expensive) checks on the arguments of modify.
 ***********************************************************************
 */

void MappingConnectorAlgorithm::checkModifyParameters(
   const Connector& anchor_to_mapped,
   const Connector& mapped_to_anchor,
   const Connector& old_to_new,
   const Connector& new_to_old) const
{
   const BoxLevel& old = mapped_to_anchor.getBase();

   /*
    * Ensure that Connectors incident to and from the old agree on
    * what the old is.
    */
   if (&old != &old_to_new.getBase() ||
       (new_to_old.isInitialized() && &old !=
        &new_to_old.getHead()) ||
       &old != &anchor_to_mapped.getHead()) {
      TBOX_ERROR("Bad input for MappingConnectorAlgorithm::modify:\n"
         << "Given Connectors to anchor and new of modify are not incident\n"
         << "from the same old in MappingConnectorAlgorithm::modify:\n"
         << "anchor_to_mapped is  TO  " << &anchor_to_mapped.getHead() << "\n"
         << "old_to_new is FROM " << &old_to_new.getBase()
         << "\n"
         << "new_to_old is  TO  " << &new_to_old.getHead()
         << "\n"
         << "mapped_to_anchor is FROM " << &mapped_to_anchor.getBase() << "\n"
         );
   }
   /*
    * Ensure that new and anchor mapped_box_levels in argument agree with
    * new and anchor in the object.
    */
   if (&mapped_to_anchor.getHead() != &anchor_to_mapped.getBase()) {
      TBOX_ERROR("Bad input for MappingConnectorAlgorithm::modify:\n"
         << "Given Connectors to and from anchor of modify do not refer\n"
         << "to the anchor of the modify in MappingConnectorAlgorithm::modify:\n"
         << "anchor_to_mapped is FROM " << &anchor_to_mapped.getBase() << "\n"
         << "mapped_to_anchor is  TO  " << &mapped_to_anchor.getHead() << "\n"
         << "anchor of modify is    " << &anchor_to_mapped.getBase() << "\n"
         );
   }
   if (new_to_old.isInitialized() && &old_to_new.getHead() !=
       &new_to_old.getBase()) {
      TBOX_ERROR("Bad input for MappingConnectorAlgorithm::modify:\n"
         << "Given Connectors to and from new of modify do not refer\n"
         << "to the new of the modify in MappingConnectorAlgorithm::modify:\n"
         << "new_to_old is FROM " << &new_to_old.getBase()
         << "\n"
         << "old_to_new is  TO  " << &old_to_new.getHead()
         << "\n"
         << "new of modify is    " << &anchor_to_mapped.getHead() << "\n"
         );
   }
   if (!anchor_to_mapped.isTransposeOf(mapped_to_anchor)) {
      TBOX_ERROR("Bad input for MappingConnectorAlgorithm::modify:\n"
         << "Given Connectors between anchor and mapped of modify\n"
         << "are not transposes of each other.\n"
         << "See Connector::isTransposeOf().\n"
         );
   }
   if (new_to_old.isInitialized() &&
       !new_to_old.isTransposeOf(old_to_new)) {
      TBOX_ERROR("Bad input for MappingConnectorAlgorithm::modify:\n"
         << "Given Connectors between new and old of modify\n"
         << "are not transposes of each other.\n"
         << "See Connector::isTransposeOf().\n"
         );
   }
   if (anchor_to_mapped.getParallelState() != BoxLevel::DISTRIBUTED) {
      TBOX_ERROR("Bad input for MappingConnectorAlgorithm::modify:\n"
         << "bridging is currently set up for DISTRIBUTED\n"
         << "mode only.\n");
   }
   if (mapped_to_anchor.getParallelState() != BoxLevel::DISTRIBUTED) {
      TBOX_ERROR("Bad input for MappingConnectorAlgorithm::modify:\n"
         << "bridging is currently set up for DISTRIBUTED\n"
         << "mode only.\n");
   }

   // Expensive sanity checks:
   if (d_sanity_check_inputs) {
      anchor_to_mapped.assertTransposeCorrectness(mapped_to_anchor);
      mapped_to_anchor.assertTransposeCorrectness(anchor_to_mapped);
      if (new_to_old.isInitialized()) {
         /*
          * Not sure if the following are valid checks for modify operation.
          * Modify *may* have different restrictions on the mapping Connector.
          */
         new_to_old.assertTransposeCorrectness(old_to_new);
         old_to_new.assertTransposeCorrectness(new_to_old);
      }
      size_t nerrs = findMappingErrors(old_to_new);
      if (nerrs != 0) {
         TBOX_ERROR("MappingConnectorUtil::privateModify: found errors in\n"
            << "mapping Connector.");
      }
   }
}

/*
 ***********************************************************************
 * Run findMappingErrors and assert that no errors are found.
 ***********************************************************************
 */

void MappingConnectorAlgorithm::assertMappingValidity(
   const Connector& connector,
   char is_local_map) const
{
   size_t nerr = findMappingErrors(connector, is_local_map);
   if (nerr != 0) {
      tbox::perr << "MappingConnectorAlgorithm::assertMappingValidity found\n"
                 << nerr << " errors.\n"
                 << "mapping connector:\n" << connector.format("MAP: ", 2)
                 << "pre-map:\n" << connector.getBase().format("PRE: ", 2)
                 << "post-map:\n" << connector.getHead().format("POST: ", 2)
                 << std::endl;
      TBOX_ERROR("MappingConnectorAlgorithm::assertMappingValidity exiting due\n"
         << "to above errors.");
   }
}

/*
 ***********************************************************************
 ***********************************************************************
 */

size_t MappingConnectorAlgorithm::findMappingErrors(
   const Connector& connector,
   char is_local_map) const
{
   const tbox::SAMRAI_MPI& mpi(connector.getMPI());

   // Need to know whether this is a local map.
   if (is_local_map == '\0') {
      if (mpi.getSize() > 1) {
<<<<<<< HEAD
         for (NeighborhoodSet::const_iterator ei = neighborhoods.begin();
              ei != neighborhoods.end(); ++ei) {
            const NeighborSet& nabrs = (*ei).second;
            for (NeighborSet::OrderedConstIterator ni = nabrs.orderedBegin();
                 ni != nabrs.orderedEnd(); ++ni) {
=======
         for (Connector::ConstNeighborhoodIterator ei = connector.begin();
              ei != connector.end(); ++ei) {
            for (Connector::ConstNeighborIterator ni = connector.begin(ei);
                 ni != connector.end(ei); ++ni) {
>>>>>>> 7c3ca08f
               if ((*ni).getOwnerRank() != connector.getMPI().getRank()) {
                  is_local_map = 'n';
                  break;
               }
            }
            if (is_local_map == 'n') {
               break;
            }
         }
         if (is_local_map != 'n') {
            is_local_map = 'y';
         }
         int tmpi = is_local_map == 'y' ? 0 : 1;
         int tmpj; // For some reason, MPI_IN_PLACE is undeclared!
         mpi.Allreduce(&tmpi, &tmpj, 1, MPI_INT, MPI_MAX);
         if (tmpj > 0) is_local_map = 'n';
      } else {
         is_local_map = 'y';
      }
   }

   /*
    * If not a local map, we need a globalized copy of the head.
    */
   const BoxLevel& new_mapped_box_level =
      is_local_map == 'y' ? connector.getHead() :
      connector.getHead().getGlobalizedVersion();

   int error_count = 0;

   /*
    * Find old Boxes that changed or disappeared on
    * the new BoxLevel.  There should be a mapping for each
    * Box that changed or disappeared.
    */
   const BoxSet& old_mapped_boxes = connector.getBase().getBoxes();
   for (RealBoxConstIterator ni(old_mapped_boxes); ni.isValid();
        ++ni) {
      const Box& old_mapped_box = *ni;
      if (!new_mapped_box_level.hasBox(old_mapped_box)) {
         // old_mapped_box disappeared.  Require a mapping for old_mapped_box.
         if (!connector.hasNeighborSet(old_mapped_box.getId())) {
            ++error_count;
            tbox::perr << "MappingConnectorAlgorithm::findMappingError ("
                       << error_count
                       << "): old mapped_box " << old_mapped_box
                       << " disappeared without being mapped." << std::endl;
         }
      } else {
         const Box& new_mapped_box =
            *(new_mapped_box_level.getBoxStrict(old_mapped_box));
         if (!new_mapped_box.isSpatiallyEqual(old_mapped_box)) {
            // old_mapped_box has changed its box.  A mapping must exist for it.
            if (!connector.hasNeighborSet(old_mapped_box.getId())) {
               ++error_count;
               tbox::perr << "MappingConnectorAlgorithm::findMappingError ("
                          << error_count
                          << "): old mapped_box " << old_mapped_box
                          << " changed to " << new_mapped_box
                          << " without being mapped." << std::endl;
            }
         }
      }
   }

   /*
    * All mappings should point from a old Box to a new
    * set of Boxes.
    */
   for (Connector::ConstNeighborhoodIterator ei = connector.begin();
        ei != connector.end(); ++ei) {

      const BoxId& gid = (*ei).first;

      if (!connector.getBase().hasBox(gid)) {
         // Mapping does not go from a old mapped_box.
         ++error_count;
         tbox::perr << "MappingConnectorAlgorithm::findMappingError ("
                    << error_count
                    << "): mapping given for nonexistent index " << gid
                    << std::endl;
      } else {
         const Box& old_mapped_box =
            *(connector.getBase().getBoxStrict(gid));

         Box grown_box(old_mapped_box);
         grown_box.grow(connector.getConnectorWidth());

<<<<<<< HEAD
         for (NeighborSet::OrderedConstIterator ni = nabrs.orderedBegin();
              ni != nabrs.orderedEnd(); ++ni) {
=======
         for (Connector::ConstNeighborIterator ni = connector.begin(ei);
              ni != connector.end(ei); ++ni) {
>>>>>>> 7c3ca08f
            const Box& nabr = *ni;

            if (!grown_box.contains(nabr)) {
               ++error_count;
               tbox::perr << "MappingConnectorAlgorithm::findMappingError ("
                          << error_count
                          << "): old mapped_box " << old_mapped_box
                          << " grown by " << connector.getConnectorWidth()
                          << " to " << grown_box << " does not contain neighbor "
                          << nabr << std::endl;
            }

            if (!new_mapped_box_level.hasBox(nabr)) {
               ++error_count;
               tbox::perr << "MappingConnectorAlgorithm::findMappingError ("
                          << error_count
                          << "): old mapped_box " << old_mapped_box
                          << " mapped to nonexistent new mapped_box "
                          << nabr << std::endl;
            } else {
               const Box& head_mapped_box =
                  *(new_mapped_box_level.getBoxStrict(nabr.getId()));
               if (!nabr.isSpatiallyEqual(head_mapped_box)) {
                  ++error_count;
                  tbox::perr << "MappingConnectorAlgorithm::findMappingError ("
                             << error_count
                             << "): old mapped_box " << old_mapped_box
                             << " mapped to neighbor " << nabr
                             << " inconsistent new mapped_box "
                             << head_mapped_box << std::endl;
               }
            }

         }
      }
   }

   return error_count;
}

/*
 ***********************************************************************
 ***********************************************************************
 */

void MappingConnectorAlgorithm::initializeCallback()
{
   /*
    * The first constructor:
    * - gets timers from the TimerManager.
    * - sets up their deallocation.
    * - sets up debugging flags.
    */

   if (s_print_modify_steps == 0) {
      if (tbox::InputManager::inputDatabaseExists()) {
         s_print_modify_steps = 'n';
         tbox::Pointer<tbox::Database> idb =
            tbox::InputManager::getInputDatabase();
         if (idb->isDatabase("MappingConnectorAlgorithm")) {
            tbox::Pointer<tbox::Database> ocu_db =
               idb->getDatabase("MappingConnectorAlgorithm");
            s_print_modify_steps =
               ocu_db->getCharWithDefault("print_modify_steps",
                  s_print_modify_steps);
         }
      }
   }

   t_modify = tbox::TimerManager::getManager()->
      getTimer("hier::MappingConnectorAlgorithm::privateModify()");
   t_modify_shortcut = tbox::TimerManager::getManager()->
      getTimer("hier::MappingConnectorAlgorithm::privateModify()_shortcut");
   t_modify_setup_comm = tbox::TimerManager::getManager()->
      getTimer("hier::MappingConnectorAlgorithm::privateModify_setupCommunication()");
   t_modify_remove_and_cache = tbox::TimerManager::getManager()->
      getTimer("hier::MappingConnectorAlgorithm::privateModify_removeAndCache()");
   t_modify_discover_and_send = tbox::TimerManager::getManager()->
      getTimer("hier::MappingConnectorAlgorithm::privateModify_discoverAndSend()");
   t_modify_receive_and_unpack = tbox::TimerManager::getManager()->
      getTimer("hier::MappingConnectorAlgorithm::privateModify_receiveAndUnpack()");
   t_modify_MPI_wait = tbox::TimerManager::getManager()->
      getTimer("hier::MappingConnectorAlgorithm::privateModify()_MPI_wait");
   t_modify_misc = tbox::TimerManager::getManager()->
      getTimer("hier::MappingConnectorAlgorithm::privateModify()_misc");
}

/*
 ***************************************************************************
 * Free statics.  To be called by shutdown registry to make sure
 * memory for statics do not leak.
 ***************************************************************************
 */

void MappingConnectorAlgorithm::finalizeCallback()
{
   t_modify.setNull();
   t_modify_setup_comm.setNull();
   t_modify_remove_and_cache.setNull();
   t_modify_discover_and_send.setNull();
   t_modify_receive_and_unpack.setNull();
   t_modify_MPI_wait.setNull();
   t_modify_misc.setNull();

   if (s_class_mpi.getCommunicator() != tbox::SAMRAI_MPI::commNull) {
      s_class_mpi.freeCommunicator();
   }
}

}
}
#endif<|MERGE_RESOLUTION|>--- conflicted
+++ resolved
@@ -271,27 +271,15 @@
    /*
     * Ensure that mapping has only local neighbors.
     */
-<<<<<<< HEAD
-   const NeighborhoodSet& old_eto_new = old_to_new.getNeighborhoodSets();
-   for (NeighborhoodSet::const_iterator ci = old_eto_new.begin();
-        ci != old_eto_new.end(); ++ci) {
-      const NeighborSet& new_nabrs = (*ci).second;
-      for (NeighborSet::OrderedConstIterator na = new_nabrs.orderedBegin();
-           na != new_nabrs.orderedEnd(); ++na) {
-         if ((*na).getOwnerRank() != old_to_new.getMPI().getRank()) {
-            const hier::Box find_box(na->getDim(), (*ci).first); 
-            const Box& mapped_box(
-               *old_to_new.getBase().getBoxes().find(find_box));
-=======
    for (Connector::ConstNeighborhoodIterator ci = old_to_new.begin();
         ci != old_to_new.end(); ++ci) {
       for (Connector::ConstNeighborIterator na = old_to_new.begin(ci);
            na != old_to_new.end(ci); ++na) {
          if (na->getOwnerRank() != old_to_new.getMPI().getRank()) {
+            const hier::Box find_box(na->getDim(), (*ci).first); 
             const Box& mapped_box(
                *old_to_new.getBase().getBoxes().
                find(Box(na->getDim(), ci->first)));
->>>>>>> 7c3ca08f
             TBOX_ERROR("MappingConnectorAlgorithm::modify: this version of modify\n"
                "only allows local mappings.  The local mapped_box\n"
                << mapped_box << " has a non-local map to\n"
@@ -415,27 +403,15 @@
    /*
     * Ensure that mapping has only local neighbors.
     */
-<<<<<<< HEAD
-   const NeighborhoodSet& old_eto_new = old_to_new.getNeighborhoodSets();
-   for (NeighborhoodSet::const_iterator ci = old_eto_new.begin();
-        ci != old_eto_new.end(); ++ci) {
-      const NeighborSet& new_nabrs = (*ci).second;
-      for (NeighborSet::OrderedConstIterator na = new_nabrs.orderedBegin();
-           na != new_nabrs.orderedEnd(); ++na) {
-         if ((*na).getOwnerRank() != old_to_new.getMPI().getRank()) {
-            const hier::Box find_box(na->getDim(), (*ci).first);
-            const Box& mapped_box(
-               *old_to_new.getBase().getBoxes().find(find_box));
-=======
    for (Connector::ConstNeighborhoodIterator ci = old_to_new.begin();
         ci != old_to_new.end(); ++ci) {
       for (Connector::ConstNeighborIterator na = old_to_new.begin(ci);
            na != old_to_new.end(ci); ++na) {
          if (na->getOwnerRank() != old_to_new.getMPI().getRank()) {
+            const hier::Box find_box(na->getDim(), (*ci).first);
             const Box& mapped_box(
                *old_to_new.getBase().getBoxes().
                find(Box(na->getDim(), ci->first)));
->>>>>>> 7c3ca08f
             TBOX_ERROR("MappingConnectorAlgorithm::modify: this version of modify\n"
                "only allows local mappings.  The local mapped_box\n"
                << mapped_box << " has a non-local map to\n"
@@ -691,23 +667,6 @@
        * BoxLevel.  (As inputs, they were referencing the old
        * BoxLevel.)
        */
-<<<<<<< HEAD
-      NeighborhoodSet new_eto_anchor(dim);
-      NeighborhoodSet anchor_eto_new(dim);
-      anchor_to_new.swapInitialize(
-         anchor_to_old.getBase(),
-         old_to_new.getHead(),
-         anchor_to_new_width,
-         anchor_eto_new,
-         BoxLevel::DISTRIBUTED);
-      new_to_anchor.swapInitialize(
-         anchor_to_new.getHead(),
-         anchor_to_old.getBase(),
-         new_to_anchor_width,
-         new_eto_anchor,
-         BoxLevel::DISTRIBUTED);
-=======
->>>>>>> 7c3ca08f
 
       /*
        * Determine which ranks we have to communicate with.  They are
@@ -1040,28 +999,17 @@
                      << " Removing " << mapped_box_gone
                      << " from nabr list for " << id_affected
                      << std::endl;
-<<<<<<< HEAD
-                  NeighborSet::OrderedConstIterator ni = nabrs.find(mapped_box_gone);
-                  TBOX_ASSERT(ni != nabrs.orderedEnd());
-                  nabrs.erase(ni);
-=======
                   TBOX_ASSERT(anchor_to_new.hasLocalNeighbor(
                      affected_nbrhd,
                      mapped_box_gone));
                   anchor_to_new.eraseNeighbor(mapped_box_gone, affected_nbrhd);
->>>>>>> 7c3ca08f
                }
                TBOX_ASSERT(ptr != peer->getRecvData() + peer->getRecvSize());
             }
 
             // Get the referenced neighbor Boxes.
-<<<<<<< HEAD
-            NeighborSet referenced_base_nabrs(dim);
-            NeighborSet referenced_head_nabrs(dim);
-=======
-            BoxSet referenced_base_nabrs;
-            BoxSet referenced_head_nabrs;
->>>>>>> 7c3ca08f
+            BoxSet referenced_base_nabrs(dim);
+            BoxSet referenced_head_nabrs(dim);
             const int offset = *(ptr++);
             const int* ref_mapped_box_ptr = peer->getRecvData() + offset;
             const int n_reference_base_mapped_boxes = *(ref_mapped_box_ptr++);
@@ -1095,19 +1043,11 @@
                LocalId local_id(*(ptr++));
                BlockId block_id(*(ptr++));
                const BoxId gid(local_id, rank, block_id);
-<<<<<<< HEAD
-               NeighborSet& nabrs = anchor_eto_new.getNeighborSet(gid, dim);
-=======
->>>>>>> 7c3ca08f
                const int n_nabrs_found = *(ptr++);
                for (int j = 0; j < n_nabrs_found; ++j) {
                   Box tmp_nabr(dim, LocalId(ptr[1]), ptr[0], BlockId(ptr[2]));
                   ptr += 3;
-<<<<<<< HEAD
-                  NeighborSet::OrderedConstIterator na =
-=======
-                  BoxSet::const_iterator na =
->>>>>>> 7c3ca08f
+                  BoxSet::OrderedConstIterator na =
                      referenced_head_nabrs.find(tmp_nabr);
                   TBOX_ASSERT(na != referenced_head_nabrs.orderedEnd());
                   const Box& nabr = *na;
@@ -1118,19 +1058,11 @@
                LocalId local_id(*(ptr++));
                BlockId block_id(*(ptr++));
                const BoxId gid(local_id, rank, block_id);
-<<<<<<< HEAD
-               NeighborSet& nabrs = new_eto_anchor.getNeighborSet(gid, dim);
-=======
->>>>>>> 7c3ca08f
                const int n_nabrs_found = *(ptr++);
                for (int j = 0; j < n_nabrs_found; ++j) {
                   Box tmp_nabr(dim, LocalId(ptr[1]), ptr[0], BlockId(ptr[2]));
                   ptr += 3;
-<<<<<<< HEAD
-                  NeighborSet::OrderedConstIterator na =
-=======
-                  BoxSet::const_iterator na =
->>>>>>> 7c3ca08f
+                  BoxSet::OrderedConstIterator na =
                      referenced_base_nabrs.find(tmp_nabr);
                   TBOX_ASSERT(na != referenced_base_nabrs.orderedEnd());
                   const Box& nabr = *na;
@@ -1213,14 +1145,8 @@
    for (Connector::ConstNeighborhoodIterator ei = old_to_anchor.begin();
         ei != old_to_anchor.end(); ++ei) {
       const BoxId& old_gid = (*ei).first;
-<<<<<<< HEAD
-      const NeighborSet& anchor_nabrs = (*ei).second;
-      for (NeighborSet::OrderedConstIterator na = anchor_nabrs.orderedBegin();
-           na != anchor_nabrs.orderedEnd(); ++na) {
-=======
       for (Connector::ConstNeighborIterator na = old_to_anchor.begin(ei);
            na != old_to_anchor.end(ei); ++na) {
->>>>>>> 7c3ca08f
          visible_anchor_nabrs.insert(*na);
          if (old_to_new.hasNeighborSet(old_gid)) {
             /*
@@ -1235,16 +1161,9 @@
    for (Connector::ConstNeighborhoodIterator ei = old_to_new.begin();
         ei != old_to_new.end(); ++ei) {
       const BoxId& old_gid = (*ei).first;
-<<<<<<< HEAD
-      const NeighborSet& new_nabrs = (*ei).second;
-      for (NeighborSet::OrderedConstIterator na = new_nabrs.orderedBegin();
-           na != new_nabrs.orderedEnd(); ++na) {
-         visible_new_nabrs.insert(visible_new_nabrs.orderedEnd(), *na);
-=======
       for (Connector::ConstNeighborIterator na = old_to_new.begin(ei);
            na != old_to_new.end(ei); ++na) {
-         visible_new_nabrs.insert(visible_new_nabrs.end(), *na);
->>>>>>> 7c3ca08f
+         visible_new_nabrs.insert(visible_new_nabrs.orderedEnd(), *na);
          new_eto_old[*na].insert(old_gid);
       }
    }
@@ -1262,13 +1181,8 @@
     * If we are not interested in that connector, then new_ni plays no
     * role.
     */
-<<<<<<< HEAD
-   NeighborSet::OrderedConstIterator anchor_ni(visible_anchor_nabrs);
-   NeighborSet::OrderedConstIterator new_ni(visible_new_nabrs);
-=======
-   BoxSet::iterator anchor_ni;
-   BoxSet::iterator new_ni;
->>>>>>> 7c3ca08f
+   BoxContainer::OrderedConstIterator anchor_ni(visible_anchor_nabrs);
+   BoxContainer::OrderedConstIterator new_ni(visible_new_nabrs);
    /*
     * Local process can find neighbors for the owners of mapped_boxes
     * in visible_anchor_nabrs and visible_new_nabrs.  As an
@@ -1304,23 +1218,13 @@
 
    if (s_print_modify_steps == 'y') {
       tbox::plog << "visible_anchor_nabrs:" << std::endl;
-<<<<<<< HEAD
-      for (NeighborSet::OrderedConstIterator na = visible_anchor_nabrs.orderedBegin();
+      for (BoxContainer::OrderedConstIterator na = visible_anchor_nabrs.orderedBegin();
            na != visible_anchor_nabrs.orderedEnd(); ++na) {
          tbox::plog << "  " << *na << std::endl;
       }
       tbox::plog << "visible_new_nabrs:" << std::endl;
-      for (NeighborSet::OrderedConstIterator na = visible_new_nabrs.orderedBegin();
+      for (BoxContainer::OrderedConstIterator na = visible_new_nabrs.orderedBegin();
            na != visible_new_nabrs.orderedEnd(); ++na) {
-=======
-      for (BoxSet::const_iterator na = visible_anchor_nabrs.begin();
-           na != visible_anchor_nabrs.end(); ++na) {
-         tbox::plog << "  " << *na << std::endl;
-      }
-      tbox::plog << "visible_new_nabrs:" << std::endl;
-      for (BoxSet::const_iterator na = visible_new_nabrs.begin();
-           na != visible_new_nabrs.end(); ++na) {
->>>>>>> 7c3ca08f
          tbox::plog << "  " << *na << std::endl;
       }
    }
@@ -1428,16 +1332,10 @@
 
          for (BoxIdSet::const_iterator na = old_indices.begin();
               na != old_indices.end(); ++na) {
-<<<<<<< HEAD
-            const NeighborSet& new_nabrs = old_eto_new.find(*na)->second;
-            for (NeighborSet::OrderedConstIterator naa = new_nabrs.orderedBegin();
-                 naa != new_nabrs.orderedEnd(); ++naa) {
-=======
             Connector::ConstNeighborhoodIterator nbrhd =
                old_to_new.findLocal(*na);
             for (Connector::ConstNeighborIterator naa = old_to_new.begin(nbrhd);
                  naa != old_to_new.end(nbrhd); ++naa) {
->>>>>>> 7c3ca08f
                const Box& new_nabr(*naa);
                if (compare_box_block_id != new_nabr.getBlockId()) {
                   // Re-transform compare_box and note its new BlockId.
@@ -1490,11 +1388,6 @@
                 * To improve communication time, we should really send
                 * the head neighbors before doing anything locally.
                 */
-<<<<<<< HEAD
-               NeighborSet& local_nabrs =
-                  anchor_eto_new.getNeighborSet(anchor_mapped_box.getId(), dim);
-=======
->>>>>>> 7c3ca08f
                for (std::vector<Box>::const_iterator na =
                        found_nabrs.begin();
                     na != found_nabrs.end(); ++na) {
@@ -1550,14 +1443,8 @@
                 * There are anchor Boxes with relationships to
                 * the old Box identified by *na.
                 */
-<<<<<<< HEAD
-               const NeighborSet& anchor_nabrs = anchor_nabrs_i->second;
-               for (NeighborSet::OrderedConstIterator naa = anchor_nabrs.orderedBegin();
-                    naa != anchor_nabrs.orderedEnd(); ++naa) {
-=======
                for (Connector::ConstNeighborIterator naa = old_to_anchor.begin(anchor_nabrs_i);
                     naa != old_to_anchor.end(anchor_nabrs_i); ++naa) {
->>>>>>> 7c3ca08f
                   const Box& anchor_nabr(*naa);
                   if (compare_box_block_id != anchor_nabr.getBlockId()) {
                      // Re-transform compare_box and note its new BlockId.
@@ -1610,21 +1497,11 @@
                /*
                 * Save neighbor info locally.
                 */
-<<<<<<< HEAD
-               NeighborSet& local_nabrs =
-                  new_eto_anchor.getNeighborSet(new_mapped_box.getId(), dim);
-               const BoxId& new_id = new_mapped_box.getId();
-               for (std::vector<Box>::const_iterator na =
-                       found_nabrs.begin();
-                    na != found_nabrs.end(); ++na) {
-                  local_nabrs.insert(*na);
-=======
                for (std::vector<Box>::const_iterator na =
                        found_nabrs.begin();
                     na != found_nabrs.end(); ++na) {
                   new_to_anchor.insertLocalNeighbor(*na,
                      new_mapped_box.getId());
->>>>>>> 7c3ca08f
                }
             }
          }
@@ -1777,13 +1654,8 @@
                                                      << " is gone."
                                                      << std::endl;
 
-<<<<<<< HEAD
-         for (NeighborSet::OrderedConstIterator ianchor = affected_anchor_nabrs.orderedBegin();
-              ianchor != affected_anchor_nabrs.orderedEnd(); /* incremented in loop */) {
-=======
          for (Connector::ConstNeighborIterator ianchor = new_to_anchor.begin(affected_anchor_nbrhd);
               ianchor != new_to_anchor.end(affected_anchor_nbrhd); /* incremented in loop */) {
->>>>>>> 7c3ca08f
 
             if (s_print_modify_steps == 'y') tbox::plog << "  Box "
                                                         << *ianchor
@@ -1806,14 +1678,8 @@
                         ianchor->getId(), "XX-> ");
                      tbox::plog << std::endl;
                   }
-<<<<<<< HEAD
-
-                  NeighborSet::OrderedConstIterator nb = nabrs_nabrs.find(old_mapped_box_gone);
-                  if (nb != nabrs_nabrs.orderedEnd()) {
-=======
                   if (anchor_to_new.hasLocalNeighbor(ianchor->getId(),
                                                      old_mapped_box_gone)) {
->>>>>>> 7c3ca08f
                      if (s_print_modify_steps == 'y') tbox::plog
                         << "    Removing neighbor " << old_mapped_box_gone
                         << " from list for " << *ianchor << std::endl;
@@ -1824,20 +1690,12 @@
                   ++ianchor;
 
                   // Skip past periodic image Boxes.
-<<<<<<< HEAD
-                  while (ianchor != affected_anchor_nabrs.orderedEnd() &&
-=======
                   while (ianchor != new_to_anchor.end(affected_anchor_nbrhd) &&
->>>>>>> 7c3ca08f
                          ianchor->isPeriodicImage()) {
                      ++ianchor;
                   }
 
-<<<<<<< HEAD
-               } while (ianchor != affected_anchor_nabrs.orderedEnd() &&
-=======
                } while (ianchor != new_to_anchor.end(affected_anchor_nbrhd) &&
->>>>>>> 7c3ca08f
                         ianchor->getOwnerRank() == rank);
             } else {
                // Tell owner of nabr to erase references to old_gid_gone.
@@ -1859,11 +1717,7 @@
                      << "    Request change " << mesg[i_count]
                      << " to neighbors fo " << *ianchor << std::endl;
                   ++ianchor;
-<<<<<<< HEAD
-               } while (ianchor != affected_anchor_nabrs.orderedEnd() &&
-=======
                } while (ianchor != new_to_anchor.end(affected_anchor_nbrhd) &&
->>>>>>> 7c3ca08f
                         ianchor->getOwnerRank() == anchor_nabr_owner);
             }
          }
@@ -2022,18 +1876,10 @@
    // Need to know whether this is a local map.
    if (is_local_map == '\0') {
       if (mpi.getSize() > 1) {
-<<<<<<< HEAD
-         for (NeighborhoodSet::const_iterator ei = neighborhoods.begin();
-              ei != neighborhoods.end(); ++ei) {
-            const NeighborSet& nabrs = (*ei).second;
-            for (NeighborSet::OrderedConstIterator ni = nabrs.orderedBegin();
-                 ni != nabrs.orderedEnd(); ++ni) {
-=======
          for (Connector::ConstNeighborhoodIterator ei = connector.begin();
               ei != connector.end(); ++ei) {
             for (Connector::ConstNeighborIterator ni = connector.begin(ei);
                  ni != connector.end(ei); ++ni) {
->>>>>>> 7c3ca08f
                if ((*ni).getOwnerRank() != connector.getMPI().getRank()) {
                   is_local_map = 'n';
                   break;
@@ -2122,13 +1968,8 @@
          Box grown_box(old_mapped_box);
          grown_box.grow(connector.getConnectorWidth());
 
-<<<<<<< HEAD
-         for (NeighborSet::OrderedConstIterator ni = nabrs.orderedBegin();
-              ni != nabrs.orderedEnd(); ++ni) {
-=======
          for (Connector::ConstNeighborIterator ni = connector.begin(ei);
               ni != connector.end(ei); ++ni) {
->>>>>>> 7c3ca08f
             const Box& nabr = *ni;
 
             if (!grown_box.contains(nabr)) {
