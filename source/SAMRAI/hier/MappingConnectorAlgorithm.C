/*************************************************************************
 *
 * This file is part of the SAMRAI distribution.  For full copyright
 * information, see COPYRIGHT and COPYING.LESSER.
 *
 * Copyright:     (c) 1997-2014 Lawrence Livermore National Security, LLC
 * Description:   Algorithms for working with MappingConnectors.
 *
 ************************************************************************/
#include "SAMRAI/hier/BoxContainerUtils.h"
#include "SAMRAI/hier/MappingConnectorAlgorithm.h"
#include "SAMRAI/tbox/InputManager.h"
#include "SAMRAI/hier/RealBoxConstIterator.h"
#include "SAMRAI/tbox/AsyncCommStage.h"
#include "SAMRAI/tbox/AsyncCommPeer.h"
#include "SAMRAI/tbox/SAMRAI_MPI.h"
#include "SAMRAI/tbox/StartupShutdownManager.h"
#include "SAMRAI/tbox/TimerManager.h"

#include <algorithm>

namespace SAMRAI {
namespace hier {

const std::string MappingConnectorAlgorithm::s_default_timer_prefix(
   "hier::MappingConnectorAlgorithm");
std::map<std::string,
         MappingConnectorAlgorithm::TimerStruct> MappingConnectorAlgorithm::s_static_timers;
char MappingConnectorAlgorithm::s_ignore_external_timer_prefix('n');

char MappingConnectorAlgorithm::s_print_steps = '\0';

const std::string MappingConnectorAlgorithm::s_dbgbord;

int MappingConnectorAlgorithm::s_operation_mpi_tag = 0;
/*
 * Do we even need to use different tags each time we modify???
 * Unique tags were used to help debug, but the methods may work
 * with reused tags anyway.
 */

tbox::StartupShutdownManager::Handler
MappingConnectorAlgorithm::s_initialize_finalize_handler(
   MappingConnectorAlgorithm::initializeCallback,
   0,
   0,
   MappingConnectorAlgorithm::finalizeCallback,
   tbox::StartupShutdownManager::priorityTimers);

/*
 ***********************************************************************
 ***********************************************************************
 */

MappingConnectorAlgorithm::MappingConnectorAlgorithm():
   d_mpi(MPI_COMM_NULL),
   d_mpi_is_exclusive(false),
   d_object_timers(NULL),
   d_barrier_before_communication(false),
   d_sanity_check_inputs(false),
   d_sanity_check_outputs(false)
{
   getFromInput();
   setTimerPrefix(s_default_timer_prefix);
}

/*
 ***********************************************************************
 ***********************************************************************
 */

MappingConnectorAlgorithm::~MappingConnectorAlgorithm()
{
   if ( d_mpi_is_exclusive ) {
      d_mpi.freeCommunicator();
      d_mpi_is_exclusive = false;
   }
}

/*
 ***********************************************************************
 ***********************************************************************
 */
void MappingConnectorAlgorithm::setSAMRAI_MPI(
   const tbox::SAMRAI_MPI &mpi,
   bool make_duplicate )
{
   if ( d_mpi_is_exclusive ) {
      d_mpi.freeCommunicator();
      d_mpi_is_exclusive = false;
   }
   if ( make_duplicate ) {
      d_mpi.dupCommunicator(mpi);
      d_mpi_is_exclusive = true;
   }
   else {
      d_mpi = mpi;
   }
}

/*
 ***********************************************************************
 ***********************************************************************
 */

void
MappingConnectorAlgorithm::getFromInput()
{
   if (s_print_steps == '\0') {
      s_print_steps = 'n';
      if (tbox::InputManager::inputDatabaseExists()) {
         boost::shared_ptr<tbox::Database> idb(
            tbox::InputManager::getInputDatabase());
         if (idb->isDatabase("MappingConnectorAlgorithm")) {
            boost::shared_ptr<tbox::Database> mca_db(
               idb->getDatabase("MappingConnectorAlgorithm"));
            s_print_steps =
               mca_db->getCharWithDefault("DEV_print_modify_steps", 'n');
            if (!(s_print_steps == 'n' || s_print_steps == 'y')) {
               INPUT_VALUE_ERROR("DEV_print_modify_steps");
            }
            s_ignore_external_timer_prefix =
               mca_db->getCharWithDefault("DEV_ignore_external_timer_prefix",
                  'n');
            if (!(s_ignore_external_timer_prefix == 'n' ||
                  s_ignore_external_timer_prefix == 'y')) {
               INPUT_VALUE_ERROR("DEV_ignore_external_timer_prefix");
            }
         }
      }
   }
}

/*
 ***********************************************************************
 ***********************************************************************
 */

void
MappingConnectorAlgorithm::modify(
   Connector& anchor_to_mapped,
   const MappingConnector& old_to_new,
   BoxLevel* mutable_new,
   BoxLevel* mutable_old) const
{
   d_object_timers->t_modify_public->start();

   Connector* old_to_anchor = 0;
   if (anchor_to_mapped.hasTranspose()) {
      old_to_anchor = &anchor_to_mapped.getTranspose();
   } else {
      old_to_anchor = anchor_to_mapped.createLocalTranspose();
   }
   Connector& mapped_to_anchor = *old_to_anchor;

   const MappingConnector* new_to_old = 0;
   if (old_to_new.hasTranspose()) {
      new_to_old =
         static_cast<MappingConnector *>(&old_to_new.getTranspose());
   }

   /*
    * Ensure that head and base BoxLevels in argument agree with each
    * other and that transpose Connectors are really transposes.
    */
   const Connector& anchor_to_old = anchor_to_mapped;

   const BoxLevel* old = &old_to_new.getBase();


   if ( d_sanity_check_inputs ) {
      if ( !d_mpi.hasNullCommunicator() && !d_mpi.isCongruentWith(old->getMPI()) ) {
         TBOX_ERROR("MappingConnectorAlgorithm::modify input error: Input BoxLevel\n"
                    <<"has SAMRAI_MPI that is incongruent with MappingConnectorAlgorithm's.\n"
                    <<"See MappingConnectorAlgorithm::setSAMRAI_MPI.\n");
      }
   }

   if ((new_to_old && (old != &new_to_old->getHead())) ||
       old != &anchor_to_mapped.getHead() ||
       old != &mapped_to_anchor.getBase()) {
      if (new_to_old) {
         TBOX_ERROR("Bad input for MappingConnectorAlgorithm::modify:\n"
            << "Given Connectors to base and head of modify are not incident\n"
            << "from the same old in MappingConnectorAlgorithm::modify:\n"
            << "anchor_to_old is  TO  " << &anchor_to_old.getHead() << "\n"
            << "old_to_new is FROM " << &old_to_new.getBase()
            << "\n"
            << "new_to_old is  TO  " << &new_to_old->getHead()
            << "\n"
            << "old_to_anchor is FROM " << &old_to_anchor->getBase() << "\n");
      } else {
         TBOX_ERROR("Bad input for MappingConnectorAlgorithm::modify:\n"
            << "Given Connectors to base and head of modify are not incident\n"
            << "from the same old in MappingConnectorAlgorithm::modify:\n"
            << "anchor_to_old is  TO  " << &anchor_to_old.getHead() << "\n"
            << "old_to_new is FROM " << &old_to_new.getBase()
            << "\n"
            << "old_to_anchor is FROM " << &old_to_anchor->getBase() << "\n");
      }
   }
   if (&anchor_to_old.getBase() != &old_to_anchor->getHead()) {
      TBOX_ERROR("Bad input for MappingConnectorAlgorithm::modify:\n"
         << "Given Connectors to and from anchor of modify do not refer\n"
         << "to the same BoxLevel:\n"
         << "anchor_to_old is FROM " << &anchor_to_old.getBase() << "\n"
         << "old_to_anchor is  TO  " << &old_to_anchor->getHead() << "\n");
   }
   if (new_to_old && (&old_to_new.getHead() != &new_to_old->getBase())) {
      TBOX_ERROR("Bad input for MappingConnectorAlgorithm::modify:\n"
         << "Given Connectors to and from new of modify do not refer\n"
         << "to the same BoxLevel:\n"
         << "new_to_old is FROM " << &new_to_old->getBase() << "\n"
         << "old_to_new is  TO  " << &old_to_new.getHead() << "\n");
   }
   if (!anchor_to_old.isTransposeOf(*old_to_anchor)) {
      TBOX_ERROR("Bad input for MappingConnectorAlgorithm::modify:\n"
         << "Given Connectors between anchor and old of modify\n"
         << "are not transposes of each other.\n"
         << "See MappingConnectorAlgorithm::isTransposeOf().\n");
   }
   if (new_to_old && !new_to_old->isTransposeOf(old_to_new)) {
      TBOX_ERROR("Bad input for MappingConnectorAlgorithm::modify:\n"
         << "Given Connectors between new and old of modify\n"
         << "are not transposes of each other.\n"
         << "See MappingConnectorAlgorithm::isTransposeOf().\n");
   }
   if (anchor_to_old.getParallelState() != BoxLevel::DISTRIBUTED) {
      TBOX_ERROR("Bad input for MappingConnectorAlgorithm::modify:\n"
         << "bridging is currently set up for DISTRIBUTED\n"
         << "mode only.\n");
   }

   if (s_print_steps == 'y') {
      tbox::plog
      << "MappingConnectorAlgorithm::modify: old box_level:\n"
      << old_to_new.getBase().format(s_dbgbord, 2);
      if (new_to_old) {
         tbox::plog
         << "MappingConnectorAlgorithm::modify: new box_level:\n"
         << new_to_old->getBase().format(s_dbgbord, 2);
      }
      tbox::plog
      << "MappingConnectorAlgorithm::modify: old_to_new:\n"
      << old_to_new.format(s_dbgbord, 2);
      if (new_to_old) {
         tbox::plog
         << "MappingConnectorAlgorithm::modify: new_to_old:\n"
         << new_to_old->format(s_dbgbord, 2);
      }
   }

   if (0) {
      // Expensive input checking.
      const BoxLevel& anchor_box_level = anchor_to_old.getBase();
      const BoxLevel& old_box_level = old_to_new.getBase();

      tbox::plog
      << "anchor box_level:\n" << anchor_box_level.format(s_dbgbord, 2)
      << "anchor_to_old:\n" << anchor_to_old.format(s_dbgbord, 2)
      << "old box_level:\n" << old_box_level.format(s_dbgbord, 2)
      << "old_to_new:\n" << old_to_new.format(s_dbgbord, 2);
      if (new_to_old) {
         tbox::plog
         << "new_to_old:\n" << new_to_old->format(s_dbgbord, 2);
      }

      TBOX_ASSERT(anchor_to_old.checkOverlapCorrectness() == 0);
      TBOX_ASSERT(old_to_anchor->checkOverlapCorrectness() == 0);
      TBOX_ASSERT(old_to_anchor->checkTransposeCorrectness(anchor_to_old,
            true) == 0);
      TBOX_ASSERT(old_to_new.checkOverlapCorrectness(true, false) == 0);
      TBOX_ASSERT(!new_to_old ||
         new_to_old->checkOverlapCorrectness(true, false) == 0);
      TBOX_ASSERT(!new_to_old ||
         old_to_new.checkTransposeCorrectness(*new_to_old, true) == 0);
   }

   d_object_timers->t_modify_public->stop();
   privateModify(anchor_to_mapped,
      mapped_to_anchor,
      old_to_new,
      new_to_old,
      mutable_new,
      mutable_old);
   d_object_timers->t_modify_public->start();

   if (d_sanity_check_outputs) {
      anchor_to_mapped.assertTransposeCorrectness(mapped_to_anchor);
      mapped_to_anchor.assertTransposeCorrectness(anchor_to_mapped);
   }

   if (!anchor_to_mapped.hasTranspose()) {
      delete old_to_anchor;
   }

   d_object_timers->t_modify_public->stop();
}

/*
 ***********************************************************************
 * This method modifies overlap Connectors based on the described
 * changes to their base or head BoxLevels.  The change is
 * described as a mapping from the old state to the new.
 *
 * Essential nomenclature:
 * - mapped: The BoxLevel that is being changed.
 * - anchor: A BoxLevel that is NOT being changed.
 *   This method modifies the overlap Connectors between anchor
 *   and mapped.
 * - old: The state of mapped before the change.
 * - new: the state of mapped after the change.
 * - old_to_new: Desription of the change.  The NeighborSet of
 *   an old Box is what the old Box will become.
 *   By convention, the NeighborSet of a un-changing Box
 *   is not required.  However, an empty NeighborSet means that
 *   the old Box will disappear.
 *
 * While modify adjusts the Connector to reflect changes in the mapped
 * BoxLevel, it does NOT manipulate any BoxLevel objects
 * (other than initializing one with another; see in-place changes).
 *
 * The Connector width of the mapping must be at least equal to the
 * ammount that new boxes protrude from their old boxes.  The protusion
 * may generate undetected overlaps between anchor and mapped.  To
 * avoid generating undetected overlaps, the width of anchor<==>mapped
 * are shrunken by the width of the mapping.
 *
 * At this time, new_to_old is only used to determine the remote
 * owners that must be notified of a local box being mapped.
 * The Connector object contains more info than required, so it can be
 * replaced by something more concise.  However, requiring a transpose
 * Connector lets us use some canned sanity checks.  The use of the
 * transpose Connector is fairly efficient.
 ***********************************************************************
 */

void
MappingConnectorAlgorithm::privateModify(
   Connector& anchor_to_mapped,
   Connector& mapped_to_anchor,
   const MappingConnector& old_to_new,
   const MappingConnector* new_to_old,
   BoxLevel* mutable_new,
   BoxLevel* mutable_old) const
{
<<<<<<< HEAD
   const tbox::SAMRAI_MPI& mpi = d_mpi.getCommunicator() == MPI_COMM_NULL ?
      old_to_new.getBase().getMPI() : d_mpi;

   if ( mpi.hasReceivableMessage(0, MPI_ANY_SOURCE, MPI_ANY_TAG) ) {
      TBOX_ERROR("Errant message detected.");
   }

   if ( d_barrier_before_communication ) {
      mpi.Barrier();
=======
   if (d_barrier_before_communication) {
      old_to_new.getBase().getMPI().Barrier();
>>>>>>> 509a723b
   }
   d_object_timers->t_modify->start();
   d_object_timers->t_modify_misc->start();

   if (s_print_steps == 'y') {
      tbox::plog
      << "MappingConnectorAlgorithm::privateModify: anchor_to_old:\n"
      << anchor_to_mapped.format(s_dbgbord, 3)
      << "MappingConnectorAlgorithm::privateModify: mapped_to_anchor:\n"
      << mapped_to_anchor.format(s_dbgbord, 3)
      << "MappingConnectorAlgorithm::privateModify: old_to_new:\n"
      << old_to_new.format(s_dbgbord, 3);
      if (new_to_old) {
         tbox::plog
         << "MappingConnectorAlgorithm::privateModify: new_to_old:\n"
         << new_to_old->format(s_dbgbord, 3);
      }
   }

   privateModify_checkParameters(
      anchor_to_mapped,
      mapped_to_anchor,
      old_to_new,
      new_to_old);

   /*
    * anchor<==>mapped start out as Connectors between
    * old and anchor.  Make copies of Connectors to and from old
    * so we can modify anchor_to_mapped/mapped_to_anchor without
    * losing needed data.
    */
   const Connector anchor_to_old = anchor_to_mapped;
   const Connector old_to_anchor = mapped_to_anchor;

   /*
    * We will modify the mapped BoxLevel to make it the new
    * BoxLevel.  "mapped" is the name for the changing
    * BoxLevel.  Because this BoxLevel will be
    * modified for output, it is synonymous with "new".
    */
   Connector& anchor_to_new = anchor_to_mapped;
   Connector& new_to_anchor = mapped_to_anchor;

   /*
    * Shorthand for the three BoxLevels and their Refinement
    * ratios.
    */
   const BoxLevel& old = old_to_anchor.getBase();
   const BoxLevel& anchor = anchor_to_old.getBase();
   const BoxLevel& new_level = old_to_new.getHead();
   const IntVector& old_ratio = old.getRefinementRatio();
   const IntVector& anchor_ratio = anchor.getRefinementRatio();
   const IntVector& new_ratio = new_level.getRefinementRatio();

   const tbox::Dimension dim(old.getDim());

   /*
    * The width of old-->new indicates the maximum amount of box
    * growth caused by the change.  A value of zero means no growth.
    *
    * Growing old Boxes may generate new overlaps that we cannot
    * detect because they lie outside the current anchor<==>mapped
    * widths.  To reflect that we do not see any farther just because
    * the Boxes have grown, we shrink the widths by (nominally)
    * the amount of growth.  To ensure the shrinkage is consistent
    * between transpose pairs of Connectors, it is converted to the
    * coarser index space then converted into the final index space.
    * Calls to Connector::convertHeadWidthToBase() perform the
    * conversions.
    */
   const IntVector shrinkage_in_new_index_space =
      Connector::convertHeadWidthToBase(
         old_ratio,
         new_ratio,
         old_to_new.getConnectorWidth());
   const IntVector shrinkage_in_anchor_index_space =
      Connector::convertHeadWidthToBase(
         anchor_ratio,
         new_ratio,
         shrinkage_in_new_index_space);
   const IntVector anchor_to_new_width =
      anchor_to_old.getConnectorWidth() - shrinkage_in_anchor_index_space;
   if (!(anchor_to_new_width >= IntVector::getZero(dim))) {
      TBOX_ERROR(
         "MappingConnectorAlgorithm::privateModify error:\n"
         << "Mapping connector allows mapped BoxLevel to grow\n"
         << "too much.  The growth may generate new overlaps\n"
         << "that cannot be detected by mapping algorithm, thus\n"
         << "causing output overlap Connectors to be incomplete.\n"
         << "MappingConnector:\n" << old_to_new.format("", 0)
         << "anchor--->mapped:\n" << anchor_to_new.format("", 0)
         << "Connector width of anchor--->mapped will shrink\n"
         << "by " << shrinkage_in_anchor_index_space << " which\n"
         << "will result in a non-positive width." << std::endl);
   }
   const IntVector new_to_anchor_width =
      Connector::convertHeadWidthToBase(
         new_ratio,
         anchor.getRefinementRatio(),
         anchor_to_new_width);

   anchor_to_new.shrinkWidth(anchor_to_new_width);
   new_to_anchor.shrinkWidth(new_to_anchor_width);

   d_object_timers->t_modify_misc->stop();

   /*
    * The essential modify algorithm is in this block.
    */

   d_object_timers->t_modify_misc->start();

   /*
    * Initialize the output connectors with the correct new
    * BoxLevel.  (As inputs, they were referencing the old
    * BoxLevel.)
    */

   /*
    * Determine which ranks we have to communicate with.  They are
    * the ones who owns Boxes that the local Boxes will
    * be mapped to.
    */
   std::set<int> incoming_ranks, outgoing_ranks;
   old_to_anchor.getLocalOwners(outgoing_ranks);
   anchor_to_old.getLocalOwners(incoming_ranks);
   old_to_new.getLocalOwners(outgoing_ranks);
   if (new_to_old) {
      new_to_old->getLocalOwners(incoming_ranks);
   }

   // We don't need to communicate locally.
   incoming_ranks.erase(mpi.getRank());
   outgoing_ranks.erase(mpi.getRank());

   /*
    * visible_anchor_nabrs, visible_new_nabrs are the neighbors that
    * are seen by the local process.  For communication efficiency, we
    * use a looping construct that assumes that they are sorted by
    * owners first.  Note the comparator BoxOwnerFirst used to
    * achieve this ordering.
    */
   bool ordered = true;
   BoxContainer visible_anchor_nabrs(ordered), visible_new_nabrs(ordered);
   InvertedNeighborhoodSet anchor_eto_old, new_eto_old;
   for (Connector::ConstNeighborhoodIterator ei = old_to_anchor.begin();
        ei != old_to_anchor.end(); ++ei) {
      const BoxId& old_gid = *ei;
      for (Connector::ConstNeighborIterator na = old_to_anchor.begin(ei);
           na != old_to_anchor.end(ei); ++na) {
         visible_anchor_nabrs.insert(*na);
         if (old_to_new.hasNeighborSet(old_gid)) {
            /*
             * anchor_eto_old is an InvertedNeighborhoodSet mapping visible anchor
             * Boxes to local old Boxes that are changing (excludes
             * old Boxes that do not change).
             */
            anchor_eto_old[*na].insert(old_gid);
         }
      }
   }
   for (Connector::ConstNeighborhoodIterator ei = old_to_new.begin();
        ei != old_to_new.end(); ++ei) {
      const BoxId& old_gid = *ei;
      for (Connector::ConstNeighborIterator na = old_to_new.begin(ei);
           na != old_to_new.end(ei); ++na) {
         visible_new_nabrs.insert(visible_new_nabrs.end(), *na);
         new_eto_old[*na].insert(old_gid);
      }
   }

   /*
    * Object for communicating relationship changes.
    */
   tbox::AsyncCommStage comm_stage;
   tbox::AsyncCommPeer<int> * all_comms(0);

   d_object_timers->t_modify_misc->stop();

   /*
    * Set up communication mechanism (and post receives).
    */
   d_object_timers->t_modify_setup_comm->start();

   setupCommunication(
      all_comms,
      comm_stage,
      mpi,
      incoming_ranks,
      outgoing_ranks,
      d_object_timers->t_modify_MPI_wait,
      s_operation_mpi_tag,
      s_print_steps == 'y');

   d_object_timers->t_modify_setup_comm->stop();

   /*
    * There are three major parts to computing the new neighbors:
    * (1) remove relationships for Boxes being mapped into
    * something else, (2) discover new relationships for the new
    * Boxes and (3) share information with other processes.
    *
    * In steps 1 and 2, the owners of the Boxes being
    * modified determine which relationships to remove and which to
    * add.  Some of this information is kept locally while the rest
    * are to be sent to the owners of the affected anchor and new
    * Boxes.
    *
    * The three parts are done in the 3 steps following.  Note that
    * these steps do not correspond to the parts.
    */

   /*
    * Messages for other processors describing removed and added relationships.
    */
   std::map<int, std::vector<int> > send_mesgs;
   for (std::set<int>::const_iterator itr(outgoing_ranks.begin());
        itr != outgoing_ranks.end(); ++itr) {
      send_mesgs[*itr];
   }

   /*
    * First step: Remove neighbor data for Boxes that are
    * going away and cache information to be sent out.
    */
   privateModify_removeAndCache(
      send_mesgs,
      anchor_to_new,
      &new_to_anchor,
      old_to_new);

   /*
    * Second step: Discover overlaps for new Boxes.  Send
    * messages with information about what relationships to remove
    * or create.
    */
   privateModify_discoverAndSend(
      send_mesgs,
      anchor_to_new,
      &new_to_anchor,
      incoming_ranks,
      outgoing_ranks,
      all_comms,
      visible_new_nabrs,
      visible_anchor_nabrs,
      anchor_eto_old,
      new_eto_old,
      old_to_anchor,
      anchor_to_old,
      old_to_new);

   /*
    * Third step: Receive and unpack messages from incoming_ranks.
    * These message contain information about what relationships to
    * remove or add.
    */
   receiveAndUnpack(
      anchor_to_new,
      &new_to_anchor,
      incoming_ranks,
      all_comms,
      comm_stage,
      d_object_timers->t_modify_receive_and_unpack,
      s_print_steps == 'y');

   d_object_timers->t_modify_misc->start();

   if (all_comms) {
      delete[] all_comms;
   }

   /*
    * Now we have set up the NeighborhoodSets for anchor_to_new and
    * new_to_anchor so we can initialize these Connectors.
    */
   anchor_to_new.setHead(new_level);
   anchor_to_new.setWidth(anchor_to_new_width, true);
   new_to_anchor.setBase(new_level);
   new_to_anchor.setHead(anchor);
   new_to_anchor.setWidth(new_to_anchor_width, true);

   if (!anchor_to_new.ratioIsExact()) {
      TBOX_WARNING("MappingConnectorAlgorithm::privateModify: generated\n"
         << "overlap Connectors with non-integer ratio between\n"
         << "the base and head.  The results are not guaranteed\n"
         << "to be complete overlap Connectors." << std::endl);
   }
   d_object_timers->t_modify_misc->stop();

   /*
    * Optional in-place changes:
    *
    * Note that the old and new BoxLevels gotten from Connectors
    * are const, so this method cannot modify them.  Only by specifying
    * the mutable BoxLevels, can this method modify them.
    *
    * If users provide mutable object to initialize to the new
    * BoxLevel, this method initializes it to the new
    * BoxLevel and uses it in the output Connectors.
    */
   d_object_timers->t_modify_misc->start();
   if (mutable_new == &old_to_new.getBase() &&
       mutable_old == &old_to_new.getHead()) {
      /*
       * Since mutable_new is old and mutable_old is new, shortcut
       * two assignments by swapping.
       */
      BoxLevel::swap(*mutable_new, *mutable_old);
      new_to_anchor.setBase(*mutable_new, true);
      anchor_to_new.setHead(*mutable_new, true);
   } else {
      if (mutable_new != 0) {
         *mutable_new = old_to_new.getHead();
         new_to_anchor.setBase(*mutable_new, true);
         anchor_to_new.setHead(*mutable_new, true);
      }
      if (mutable_old != 0) {
         *mutable_old = old_to_new.getBase();
      }
   }
   d_object_timers->t_modify_misc->stop();

   d_object_timers->t_modify->stop();

   if ( mpi.hasReceivableMessage(0, MPI_ANY_SOURCE, MPI_ANY_TAG) ) {
      TBOX_ERROR("Errant message detected.");
   }
}

/*
 ***********************************************************************
 * Do some standard (not expensive) checks on the arguments of modify.
 ***********************************************************************
 */

void
MappingConnectorAlgorithm::privateModify_checkParameters(
   const Connector& anchor_to_mapped,
   const Connector& mapped_to_anchor,
   const MappingConnector& old_to_new,
   const MappingConnector* new_to_old) const
{
   const BoxLevel& old = mapped_to_anchor.getBase();

   /*
    * Ensure that Connectors incident to and from the old agree on
    * what the old is.
    */
   if ((&old != &old_to_new.getBase()) ||
       (new_to_old && new_to_old->isFinalized() &&
        (&old != &new_to_old->getHead())) ||
       (&old != &anchor_to_mapped.getHead())) {
      if (new_to_old) {
         TBOX_ERROR("Bad input for MappingConnectorAlgorithm::modify:\n"
            << "Given Connectors to anchor and new of modify are not incident\n"
            << "from the same old in MappingConnectorAlgorithm::modify:\n"
            << "anchor_to_mapped is  TO  " << &anchor_to_mapped.getHead() << "\n"
            << "old_to_new is FROM " << &old_to_new.getBase()
            << "\n"
            << "new_to_old is  TO  " << &new_to_old->getHead()
            << "\n"
            << "mapped_to_anchor is FROM " << &mapped_to_anchor.getBase() << "\n");
      } else {
         TBOX_ERROR("Bad input for MappingConnectorAlgorithm::modify:\n"
            << "Given Connectors to anchor and new of modify are not incident\n"
            << "from the same old in MappingConnectorAlgorithm::modify:\n"
            << "anchor_to_mapped is  TO  " << &anchor_to_mapped.getHead() << "\n"
            << "old_to_new is FROM " << &old_to_new.getBase()
            << "\n"
            << "mapped_to_anchor is FROM " << &mapped_to_anchor.getBase() << "\n");
      }
   }
   /*
    * Ensure that new and anchor box_levels in argument agree with
    * new and anchor in the object.
    */
   if (&mapped_to_anchor.getHead() != &anchor_to_mapped.getBase()) {
      TBOX_ERROR("Bad input for MappingConnectorAlgorithm::modify:\n"
         << "Given Connectors to and from anchor of modify do not refer\n"
         << "to the anchor of the modify in MappingConnectorAlgorithm::modify:\n"
         << "anchor_to_mapped is FROM " << &anchor_to_mapped.getBase() << "\n"
         << "mapped_to_anchor is  TO  " << &mapped_to_anchor.getHead() << "\n"
         << "anchor of modify is    " << &anchor_to_mapped.getBase() << "\n");
   }
   if (new_to_old && new_to_old->isFinalized() &&
       &old_to_new.getHead() != &new_to_old->getBase()) {
      TBOX_ERROR("Bad input for MappingConnectorAlgorithm::modify:\n"
         << "Given Connectors to and from new of modify do not refer\n"
         << "to the new of the modify in MappingConnectorAlgorithm::modify:\n"
         << "new_to_old is FROM " << &new_to_old->getBase()
         << "\n"
         << "old_to_new is  TO  " << &old_to_new.getHead()
         << "\n"
         << "new of modify is    " << &anchor_to_mapped.getHead() << "\n");
   }
   if (!anchor_to_mapped.isTransposeOf(mapped_to_anchor)) {
      TBOX_ERROR("Bad input for MappingConnectorAlgorithm::modify:\n"
         << "Given Connectors between anchor and mapped of modify\n"
         << "are not transposes of each other.\n"
         << "See Connector::isTransposeOf().\n");
   }
   if (new_to_old && new_to_old->isFinalized() &&
       !new_to_old->isTransposeOf(old_to_new)) {
      TBOX_ERROR("Bad input for MappingConnectorAlgorithm::modify:\n"
         << "Given Connectors between new and old of modify\n"
         << "are not transposes of each other.\n"
         << "See Connector::isTransposeOf().\n");
   }
   if (anchor_to_mapped.getParallelState() != BoxLevel::DISTRIBUTED) {
      TBOX_ERROR("Bad input for MappingConnectorAlgorithm::modify:\n"
         << "bridging is currently set up for DISTRIBUTED\n"
         << "mode only.\n");
   }
   if (mapped_to_anchor.getParallelState() != BoxLevel::DISTRIBUTED) {
      TBOX_ERROR("Bad input for MappingConnectorAlgorithm::modify:\n"
         << "bridging is currently set up for DISTRIBUTED\n"
         << "mode only.\n");
   }

   // Expensive sanity checks:
   if (d_sanity_check_inputs) {
      anchor_to_mapped.assertTransposeCorrectness(mapped_to_anchor);
      mapped_to_anchor.assertTransposeCorrectness(anchor_to_mapped);
      if (new_to_old && new_to_old->isFinalized()) {
         /*
          * Not sure if the following are valid checks for modify operation.
          * Modify *may* have different restrictions on the mapping Connector.
          */
         new_to_old->assertTransposeCorrectness(old_to_new);
         old_to_new.assertTransposeCorrectness(*new_to_old);
      }
      size_t nerrs = old_to_new.findMappingErrors();
      if (nerrs != 0) {
         TBOX_ERROR("MappingConnectorUtil::privateModify: found errors in\n"
            << "mapping Connector.\n"
            << "old:\n" << old_to_new.getBase().format("OLD: ")
            << "new:\n" << old_to_new.getHead().format("NEW: ")
            << "old_to_new:\n" << old_to_new.format("O->N: ")
            << std::endl);
      }
   }
}

/*
 ***********************************************************************
 * Remove relationships made obsolete by mapping.  Cache outgoing
 * information in message buffers.
 ***********************************************************************
 */
void
MappingConnectorAlgorithm::privateModify_removeAndCache(
   std::map<int, std::vector<int> >& send_mesgs,
   Connector& anchor_to_new,
   Connector* new_to_anchor,
   const MappingConnector& old_to_new) const
{
   d_object_timers->t_modify_remove_and_cache->start();

   const tbox::Dimension& dim(old_to_new.getBase().getDim());
   const tbox::SAMRAI_MPI& mpi = d_mpi.getCommunicator() == MPI_COMM_NULL ?
      old_to_new.getBase().getMPI() : d_mpi;
   const int rank(mpi.getRank());

   /*
    * Remove relationships with old boxes (because
    * they are going away). These are Boxes mapped by
    * old_to_new.
    *
    * Erase local old Boxes from new_to_anchor.
    *
    * If the old boxes have neighbors in the anchor
    * BoxLevel, some relationships from anchor_eto_old should be
    * erased also.  For each neighbor from a remote anchor box to a
    * local old box, add data to mesg_to_owners saying what
    * Box is disappearing and what anchor Box should
    * no longer reference it.
    */
   for (Connector::ConstNeighborhoodIterator iold = old_to_new.begin();
        iold != old_to_new.end(); ++iold) {

      const BoxId& old_gid_gone = *iold;
      const Box old_box_gone(dim, old_gid_gone);

      if (new_to_anchor->hasNeighborSet(old_gid_gone)) {
         // old_gid_gone exists in new_to_anchor.  Remove it.

         Connector::ConstNeighborhoodIterator affected_anchor_nbrhd =
            new_to_anchor->find(old_gid_gone);

         if (s_print_steps == 'y') {
            tbox::plog << "Box " << old_box_gone
                       << " is gone." << std::endl;
         }

         for (Connector::ConstNeighborIterator ianchor =
                 new_to_anchor->begin(affected_anchor_nbrhd);
              ianchor != new_to_anchor->end(affected_anchor_nbrhd); /* incremented in loop */) {

            if (s_print_steps == 'y') {
               tbox::plog << "  Box " << *ianchor
                          << " is affected." << std::endl;
            }

            const int anchor_nabr_owner = ianchor->getOwnerRank();
            if (anchor_nabr_owner == rank) {
               // Erase local relationship from anchor to old_gid_gone.
               do {

                  if (s_print_steps == 'y') {
                     tbox::plog << "  Fixing affected box " << *ianchor
                                << std::endl;
                  }

                  TBOX_ASSERT(anchor_to_new.hasNeighborSet(ianchor->getBoxId()));

                  if (s_print_steps == 'y') {
                     anchor_to_new.writeNeighborhoodToStream(
                        tbox::plog,
                        ianchor->getBoxId());
                     tbox::plog << std::endl;
                  }
                  if (anchor_to_new.hasLocalNeighbor(ianchor->getBoxId(),
                         old_box_gone)) {
                     if (s_print_steps == 'y') {
                        tbox::plog << "    Removing neighbor " << old_box_gone
                                   << " from list for " << *ianchor << std::endl;
                     }
                     anchor_to_new.eraseNeighbor(old_box_gone,
                        ianchor->getBoxId());
                  }

                  ++ianchor;

                  // Skip past periodic image Boxes.
                  while (ianchor != new_to_anchor->end(affected_anchor_nbrhd) &&
                         ianchor->isPeriodicImage()) {
                     ++ianchor;
                  }

               } while (ianchor != new_to_anchor->end(affected_anchor_nbrhd) &&
                        ianchor->getOwnerRank() == rank);
            } else {
               // Tell owner of nabr to erase references to old_gid_gone.
               std::vector<int>& mesg = send_mesgs[anchor_nabr_owner];
               // mesg[0] is the counter for how many boxes are removed.
               if (mesg.empty()) {
                  mesg.insert(mesg.end(), 1);
               } else {
                  ++mesg[0];
               }
               mesg.insert(mesg.end(), old_gid_gone.getLocalId().getValue());
               mesg.insert(mesg.end(), -1);
               int i_count = static_cast<int>(mesg.size());
               mesg.insert(mesg.end(), 0);
               do {
                  mesg.insert(mesg.end(), ianchor->getLocalId().getValue());
                  mesg.insert(mesg.end(), ianchor->getBlockId().getBlockValue());
                  ++mesg[i_count];
                  if (s_print_steps == 'y') tbox::plog
                     << "    Request change " << mesg[i_count]
                     << " to neighbors fo " << *ianchor << std::endl;
                  ++ianchor;
               } while (ianchor != new_to_anchor->end(affected_anchor_nbrhd) &&
                        ianchor->getOwnerRank() == anchor_nabr_owner);
            }
         }

         /*
          * Erase relationships from old_box_gone to anchor
          * box_level.
          */
         new_to_anchor->eraseLocalNeighborhood(old_gid_gone);

      }

   }

   d_object_timers->t_modify_remove_and_cache->stop();
}

/*
 ***********************************************************************
 * Discover overlaps with new Boxes and send outgoing messages.  We thread
 * the discovery process for non-local overlaps and then send the overlap
 * results.  Then we discover the local overlaps and set them in the
 * Connector(s).
 ***********************************************************************
 */
void
MappingConnectorAlgorithm::privateModify_discoverAndSend(
   std::map<int, std::vector<int> >& send_mesgs,
   Connector& anchor_to_new,
   Connector* new_to_anchor,
   const std::set<int>& incoming_ranks,
   const std::set<int>& outgoing_ranks,
   tbox::AsyncCommPeer<int>* all_comms,
   BoxContainer& visible_new_nabrs,
   BoxContainer& visible_anchor_nabrs,
   const InvertedNeighborhoodSet& anchor_eto_old,
   const InvertedNeighborhoodSet& new_eto_old,
   const Connector& old_to_anchor,
   const Connector& anchor_to_old,
   const MappingConnector& old_to_new) const
{
   if (visible_anchor_nabrs.empty() && visible_new_nabrs.empty()) {
      return;
   }

   /*
    * Discover overlaps.  Overlaps are either locally stored or
    * packed into a message for sending.
    */

   d_object_timers->t_modify_discover_and_send->start();

   const BoxLevel& old(old_to_new.getBase());

   const tbox::Dimension& dim(old.getDim());
   const tbox::SAMRAI_MPI& mpi = d_mpi.getCommunicator() == MPI_COMM_NULL ?
      old_to_new.getBase().getMPI() : d_mpi;
   const int rank = mpi.getRank();

   /*
    * Local process can find some neighbors for the (local and
    * remote) Boxes in visible_anchor_nabrs and visible_new_nabrs.
    * Separate this into 2 parts: discovery of remote Boxes which
    * may be threaded, and discovery of local Boxes can not be.
    * In either case we loop through the visible_anchor_nabrs and
    * compare each to visible_new_nabrs, looking for overlaps.
    * Then vice versa.  Since each of these NeighborSets is
    * ordered by processor owner first and we know each non-local
    * processor we can construct each non-local message in a
    * separate thread and then find and set all the local overlaps.
    *
    * To do this we first separate visible_anchor_nabrs into 2 groups
    * non-local and local neighbors.  Also do the same for
    * visible_new_nabrs.
    */
   bool ordered = true;
   BoxContainer visible_local_anchor_nabrs(ordered);
   BoxContainer visible_local_new_nabrs(ordered);
   const Box this_proc_start(dim, GlobalId(LocalId::getZero(), rank));
   BoxContainer::iterator anchor_ni =
      visible_anchor_nabrs.lowerBound(this_proc_start);
   BoxContainer::iterator new_ni =
      visible_new_nabrs.lowerBound(this_proc_start);
   while (anchor_ni != visible_anchor_nabrs.end() &&
          anchor_ni->getOwnerRank() == rank) {
      visible_local_anchor_nabrs.insert(*anchor_ni);
      visible_anchor_nabrs.erase(anchor_ni++);
   }
   while (new_ni != visible_new_nabrs.end() &&
          new_ni->getOwnerRank() == rank) {
      visible_local_new_nabrs.insert(*new_ni);
      visible_new_nabrs.erase(new_ni++);
   }

   // Discover all non-local overlaps.
   int i = 0;
   int imax = static_cast<int>(outgoing_ranks.size());
   std::vector<int> another_outgoing_ranks(outgoing_ranks.size());
   for (std::set<int>::const_iterator outgoing_ranks_itr(outgoing_ranks.begin());
        outgoing_ranks_itr != outgoing_ranks.end(); ++outgoing_ranks_itr) {
      another_outgoing_ranks[i++] = *outgoing_ranks_itr;
   }
#ifdef HAVE_OPENMP
#pragma omp parallel private(i) num_threads(4)
   {
#pragma omp for schedule(dynamic) nowait
#endif
   for (i = 0; i < imax; ++i) {
      BoxId outgoing_proc_start_id(
         LocalId::getZero(),
         another_outgoing_ranks[i]);
      Box outgoing_proc_start(dim, outgoing_proc_start_id);
      BoxContainer::const_iterator thread_anchor_ni =
         visible_anchor_nabrs.lowerBound(outgoing_proc_start);
      BoxContainer::const_iterator thread_new_ni =
         visible_new_nabrs.lowerBound(outgoing_proc_start);
      privateModify_discover(
         send_mesgs[another_outgoing_ranks[i]],
         anchor_to_new,
         new_to_anchor,
         visible_anchor_nabrs,
         visible_new_nabrs,
         thread_anchor_ni,
         thread_new_ni,
         another_outgoing_ranks[i],
         dim,
         rank,
         anchor_eto_old,
         new_eto_old,
         old_to_anchor,
         anchor_to_old,
         old_to_new);
   }
#ifdef HAVE_OPENMP
}
#endif

   /*
    * Send all non-local overlap messages.
    * As an optimization, send to the next higher ranked process first followed
    * by successively higher processes and finally looping around to process
    * 0 through the next lower ranked process.  This spreads out the sends more
    * evenly and prevents everyone from sending to the same processor (like
    * process 0) at the same time.
    */
   int num_outgoing_ranks = static_cast<int>(outgoing_ranks.size());
   int num_incoming_ranks = static_cast<int>(incoming_ranks.size());
   int num_comms = num_outgoing_ranks + num_incoming_ranks;
   std::set<int>::const_iterator outgoing_ranks_itr(
      outgoing_ranks.lower_bound(rank + 1));
   if (outgoing_ranks_itr == outgoing_ranks.end()) {
      outgoing_ranks_itr = outgoing_ranks.begin();
   }
   int comm_offset = num_incoming_ranks;
   for ( ; comm_offset < num_comms; ++comm_offset) {
      if (all_comms[comm_offset].getPeerRank() == *outgoing_ranks_itr) {
         break;
      }
   }
   TBOX_ASSERT(num_outgoing_ranks == 0 || comm_offset < num_comms);
   for (int outgoing_ranks_ctr = 0;
        outgoing_ranks_ctr < num_outgoing_ranks; ++outgoing_ranks_ctr) {
      std::vector<int>& send_mesg = send_mesgs[*outgoing_ranks_itr];
      tbox::AsyncCommPeer<int>& outgoing_comm = all_comms[comm_offset];
      outgoing_comm.beginSend(
         &send_mesg[0],
         static_cast<int>(send_mesg.size()));
      ++comm_offset;
      ++outgoing_ranks_itr;
      TBOX_ASSERT((outgoing_ranks_itr == outgoing_ranks.end()) ==
         (comm_offset == num_comms));
      if (outgoing_ranks_itr == outgoing_ranks.end()) {
         outgoing_ranks_itr = outgoing_ranks.begin();
      }
      if (comm_offset == num_comms) {
         comm_offset = num_incoming_ranks;
      }
      if (s_print_steps == 'y') {
         tbox::plog << "Sent to " << outgoing_comm.getPeerRank() << std::endl;
      }
   }

   // Discover all local overlaps and store them in the Connector(s).
   BoxContainer::const_iterator anchor_local_ni =
      visible_local_anchor_nabrs.lowerBound(this_proc_start);
   BoxContainer::const_iterator new_local_ni =
      visible_local_new_nabrs.lowerBound(this_proc_start);
   privateModify_discover(
      send_mesgs[rank],
      anchor_to_new,
      new_to_anchor,
      visible_local_anchor_nabrs,
      visible_local_new_nabrs,
      anchor_local_ni,
      new_local_ni,
      rank,
      dim,
      rank,
      anchor_eto_old,
      new_eto_old,
      old_to_anchor,
      anchor_to_old,
      old_to_new);

   d_object_timers->t_modify_discover_and_send->stop();
}

/*
 ***********************************************************************
 ***********************************************************************
 */
void
MappingConnectorAlgorithm::privateModify_discover(
   std::vector<int>& send_mesg,
   Connector& anchor_to_new,
   Connector* new_to_anchor,
   const BoxContainer& visible_anchor_nabrs,
   const BoxContainer& visible_new_nabrs,
   BoxContainer::const_iterator& anchor_ni,
   BoxContainer::const_iterator& new_ni,
   int curr_owner,
   const tbox::Dimension& dim,
   int rank,
   const InvertedNeighborhoodSet& anchor_eto_old,
   const InvertedNeighborhoodSet& new_eto_old,
   const Connector& old_to_anchor,
   const Connector& anchor_to_old,
   const MappingConnector& old_to_new) const
{
   if (s_print_steps == 'y') {
      tbox::plog << "visible_anchor_nabrs:" << std::endl;
      for (BoxContainer::const_iterator na = visible_anchor_nabrs.begin();
           na != visible_anchor_nabrs.end(); ++na) {
         tbox::plog << "  " << *na << std::endl;
      }
      tbox::plog << "visible_new_nabrs:" << std::endl;
      for (BoxContainer::const_iterator na = visible_new_nabrs.begin();
           na != visible_new_nabrs.end(); ++na) {
         tbox::plog << "  " << *na << std::endl;
      }
   }

#ifdef DEBUG_CHECK_ASSERTIONS
   // Owners that we have sent messages to.  Used for debugging.
   std::set<int> owners_sent_to;
#endif

   TBOX_ASSERT(owners_sent_to.find(curr_owner) == owners_sent_to.end());

   /*
    * Set up send_message to contain info discovered
    * locally and should be sent to curr_owner.
    *
    * Content of send_mesg:
    * - neighbor-removal section cached in send_mesg.
    * - offset to the reference section (see below)
    * - number of anchor boxes for which neighbors are found
    * - number of new boxes for which neighbors are found
    *   - id of base/head box
    *   - number of neighbors found for base/head box.
    *     - BoxId of neighbors found.
    *       Boxes of found neighbors are given in the
    *       reference section of the message.
    * - reference section: all the boxes referenced as
    *   neighbors (accumulated in referenced_anchor_nabrs
    *   and referenced_new_nabrs).
    *   - number of referenced base neighbors
    *   - number of referenced head neighbors
    *   - referenced base neighbors
    *   - referenced head neighbors
    *
    * The purpose of factoring out info on the neighbors referenced
    * is to reduce redundant data that can eat up lots of memory
    * and message passing bandwidth when there are lots of Boxes
    * with the same neighbors.
    */

   /*
    * The first section of the send_mesg is the remote neighbor-removal
    * section (computed above).
    */
   if (curr_owner != rank && send_mesg.empty()) {
      // No neighbor-removal data found for curr_owner.
      send_mesg.insert(send_mesg.end(), 0);
   }

   // Indices of certain positions in send_mesg.
   const int idx_offset_to_ref = static_cast<int>(send_mesg.size());
   const int idx_num_anchor_boxes = idx_offset_to_ref + 1;
   const int idx_num_new_boxes = idx_offset_to_ref + 2;
   send_mesg.insert(send_mesg.end(), 3, 0);

   // Boxes referenced in the message, used when adding ref section.
   BoxContainer referenced_anchor_nabrs;
   BoxContainer referenced_new_nabrs;

   /*
    * Find locally visible new neighbors for all anchor Boxes owned by
    * curr_owner.
    */
   privateModify_findOverlapsForOneProcess(
      curr_owner,
      visible_anchor_nabrs,
      anchor_ni,
      send_mesg,
      idx_num_anchor_boxes,
      anchor_to_new,
      referenced_new_nabrs,
      anchor_to_old,
      old_to_anchor,
      old_to_new,
      anchor_eto_old,
      old_to_new.getHead().getRefinementRatio());

   /*
    * Find locally visible anchor neighbors for all new Boxes owned by
    * curr_owner.
    */
   privateModify_findOverlapsForOneProcess(
      curr_owner,
      visible_new_nabrs,
      new_ni,
      send_mesg,
      idx_num_new_boxes,
      *new_to_anchor,
      referenced_anchor_nabrs,
      *new_to_anchor,
      anchor_to_new,
      old_to_anchor,
      new_eto_old,
      old_to_anchor.getHead().getRefinementRatio());

   if (curr_owner != rank) {
      /*
       * If this discovery is off processor then the send message must be
       * filled with the referenced neighbors.
       */

      packReferencedNeighbors(
         send_mesg,
         idx_offset_to_ref,
         referenced_new_nabrs,
         referenced_anchor_nabrs,
         dim,
         s_print_steps == 'y');

#ifdef DEBUG_CHECK_ASSERTIONS
      owners_sent_to.insert(curr_owner);
#endif

   } // Block to send discoveries to curr_owner.
}

/*
 ***********************************************************************
 *
 * Find overlaps from visible_base_nabrs to head_rbbt.  Find only
 * overlaps for Boxes owned by owner_rank.
 *
 * On input, base_ni points to the first Box in visible_base_nabrs
 * owned by owner_rank.  Increment base_ni past those Boxes
 * processed and remove them from visible_base_nabrs.
 *
 * Save local and semilocal overlaps in bridging_connector.  For
 * remote overlaps, pack in send_mesg, add head Box to
 * referenced_head_nabrs and increment
 * send_mesg[remote_box_counter_index].
 *
 ***********************************************************************
 */
void
MappingConnectorAlgorithm::privateModify_findOverlapsForOneProcess(
   const int owner_rank,
   const BoxContainer& visible_base_nabrs,
   BoxContainer::const_iterator& base_ni,
   std::vector<int>& send_mesg,
   int remote_box_counter_index,
   Connector& mapped_connector,
   BoxContainer& referenced_head_nabrs,
   const Connector& unmapped_connector,
   const Connector& unmapped_connector_transpose,
   const Connector& mapping_connector,
   const InvertedNeighborhoodSet& inverted_nbrhd,
   const IntVector& head_refinement_ratio) const
{
   const BoxLevel& old = mapping_connector.getBase();
   const boost::shared_ptr<const BaseGridGeometry>& grid_geometry(
      old.getGridGeometry());
   const tbox::SAMRAI_MPI& mpi = d_mpi.getCommunicator() == MPI_COMM_NULL ? old.getMPI() : d_mpi;
   const int rank = mpi.getRank();

   while (base_ni != visible_base_nabrs.end() &&
          base_ni->getOwnerRank() == owner_rank) {
      const Box& base_box = *base_ni;
      if (s_print_steps == 'y') {
         tbox::plog << "Finding neighbors for base_box "
                    << base_box << std::endl;
      }
      Box compare_box = base_box;
      compare_box.grow(mapped_connector.getConnectorWidth());
      if (unmapped_connector.getHeadCoarserFlag()) {
         compare_box.coarsen(unmapped_connector.getRatio());
      } else if (unmapped_connector_transpose.getHeadCoarserFlag()) {
         compare_box.refine(unmapped_connector_transpose.getRatio());
      }

      BlockId compare_box_block_id(base_box.getBlockId());
      Box transformed_compare_box(compare_box);

      std::vector<Box> found_nabrs;
      InvertedNeighborhoodSet::const_iterator ini =
         inverted_nbrhd.find(base_box);
      if (ini != inverted_nbrhd.end()) {
         const BoxIdSet& old_indices = ini->second;

         for (BoxIdSet::const_iterator na = old_indices.begin();
              na != old_indices.end(); ++na) {
            Connector::ConstNeighborhoodIterator nbrhd =
               mapping_connector.findLocal(*na);
            if (nbrhd != mapping_connector.end()) {
               /*
                * There are anchor Boxes with relationships to
                * the old Box identified by *na.
                */
               for (Connector::ConstNeighborIterator naa =
                       mapping_connector.begin(nbrhd);
                    naa != mapping_connector.end(nbrhd); ++naa) {
                  const Box& new_nabr(*naa);
                  if (compare_box_block_id != new_nabr.getBlockId()) {
                     // Re-transform compare_box and note its new BlockId.
                     transformed_compare_box = compare_box;
                     compare_box_block_id = new_nabr.getBlockId();
                     if (compare_box_block_id != base_box.getBlockId()) {
                        grid_geometry->transformBox(
                           transformed_compare_box,
                           head_refinement_ratio,
                           new_nabr.getBlockId(),
                           base_box.getBlockId());
                     }
                  }
                  if (transformed_compare_box.intersects(new_nabr)) {
                     found_nabrs.insert(found_nabrs.end(), *naa);
                  }
               }
            }
         }
      }
      if (s_print_steps == 'y') {
         tbox::plog << "Found " << found_nabrs.size() << " neighbors :";
         BoxContainerUtils::recursivePrintBoxVector(
            found_nabrs,
            tbox::plog,
            "\n");
         tbox::plog << std::endl;
      }
      if (!found_nabrs.empty()) {
         if (base_box.getOwnerRank() != rank) {
            // Pack up info for sending.
            ++send_mesg[remote_box_counter_index];
            const int subsize = 3
               + BoxId::commBufferSize() * static_cast<int>(found_nabrs.size());
            send_mesg.insert(send_mesg.end(), subsize, -1);
            int* submesg = &send_mesg[send_mesg.size() - subsize];
            *(submesg++) = base_box.getLocalId().getValue();
            *(submesg++) = base_box.getBlockId().getBlockValue();
            *(submesg++) = static_cast<int>(found_nabrs.size());
            for (std::vector<Box>::const_iterator na = found_nabrs.begin();
                 na != found_nabrs.end(); ++na) {
               const Box& nabr = *na;
               referenced_head_nabrs.insert(nabr);
               nabr.getBoxId().putToIntBuffer(submesg);
               submesg += BoxId::commBufferSize();
            }
         } else {
            /*
             * Save neighbor info locally.
             *
             * To improve communication time, we should really send
             * the head neighbors before doing anything locally.
             */
            if (!found_nabrs.empty()) {
               Connector::NeighborhoodIterator base_box_itr =
                  mapped_connector.makeEmptyLocalNeighborhood(base_box.getBoxId());
               for (std::vector<Box>::const_iterator na = found_nabrs.begin();
                    na != found_nabrs.end(); ++na) {
                  mapped_connector.insertLocalNeighbor(*na, base_box_itr);
               }
            }
         }
      }
      if (s_print_steps == 'y') {
         tbox::plog << "Erasing visible base nabr " << (*base_ni) << std::endl;
      }
      ++base_ni;
      if (s_print_steps == 'y') {
         if (base_ni == visible_base_nabrs.end()) {
            tbox::plog << "Next base nabr: end" << std::endl;
         } else {
            tbox::plog << "Next base nabr: " << *base_ni << std::endl;
         }
      }
   }
}

/*
 ***********************************************************************
 ***********************************************************************
 */

void
MappingConnectorAlgorithm::initializeCallback()
{
   // Initialize timers with default prefix.
   getAllTimers(s_default_timer_prefix,
      s_static_timers[s_default_timer_prefix]);

}

/*
 ***************************************************************************
 * Free statics.  To be called by shutdown registry to make sure
 * memory for statics do not leak.
 ***************************************************************************
 */

void
MappingConnectorAlgorithm::finalizeCallback()
{
   s_static_timers.clear();
}

/*
 ***********************************************************************
 ***********************************************************************
 */
void
MappingConnectorAlgorithm::setTimerPrefix(
   const std::string& timer_prefix)
{
   std::string timer_prefix_used;
   if (s_ignore_external_timer_prefix == 'y') {
      timer_prefix_used = s_default_timer_prefix;
   } else {
      timer_prefix_used = timer_prefix;
   }
   std::map<std::string, TimerStruct>::iterator ti(
      s_static_timers.find(timer_prefix_used));
   if (ti == s_static_timers.end()) {
      d_object_timers = &s_static_timers[timer_prefix_used];
      getAllTimers(timer_prefix_used, *d_object_timers);
   } else {
      d_object_timers = &(ti->second);
   }
}

/*
 ***********************************************************************
 ***********************************************************************
 */
void
MappingConnectorAlgorithm::getAllTimers(
   const std::string& timer_prefix,
   TimerStruct& timers)
{
   timers.t_modify_public = tbox::TimerManager::getManager()->
      getTimer(timer_prefix + "::modify()_public");
   timers.t_modify = tbox::TimerManager::getManager()->
      getTimer(timer_prefix + "::privateModify()");
   timers.t_modify_setup_comm = tbox::TimerManager::getManager()->
      getTimer(timer_prefix + "::setupCommunication()");
   timers.t_modify_remove_and_cache = tbox::TimerManager::getManager()->
      getTimer(timer_prefix + "::privateModify_removeAndCache()");
   timers.t_modify_discover_and_send = tbox::TimerManager::getManager()->
      getTimer(timer_prefix + "::privateModify_discoverAndSend()");
   timers.t_modify_receive_and_unpack = tbox::TimerManager::getManager()->
      getTimer(timer_prefix + "::receiveAndUnpack()");
   timers.t_modify_MPI_wait = tbox::TimerManager::getManager()->
      getTimer(timer_prefix + "::privateModify()_MPI_wait");
   timers.t_modify_misc = tbox::TimerManager::getManager()->
      getTimer(timer_prefix + "::privateModify()_misc");
}

}
}<|MERGE_RESOLUTION|>--- conflicted
+++ resolved
@@ -344,7 +344,6 @@
    BoxLevel* mutable_new,
    BoxLevel* mutable_old) const
 {
-<<<<<<< HEAD
    const tbox::SAMRAI_MPI& mpi = d_mpi.getCommunicator() == MPI_COMM_NULL ?
       old_to_new.getBase().getMPI() : d_mpi;
 
@@ -354,10 +353,6 @@
 
    if ( d_barrier_before_communication ) {
       mpi.Barrier();
-=======
-   if (d_barrier_before_communication) {
-      old_to_new.getBase().getMPI().Barrier();
->>>>>>> 509a723b
    }
    d_object_timers->t_modify->start();
    d_object_timers->t_modify_misc->start();
