/*************************************************************************
 *
 * This file is part of the SAMRAI distribution.  For full copyright
 * information, see COPYRIGHT and COPYING.LESSER.
 *
 * Copyright:     (c) 1997-2014 Lawrence Livermore National Security, LLC
 * Description:   Utilities for working on DLBG edges.
 *
 ************************************************************************/
#include "SAMRAI/hier/BoxLevelConnectorUtils.h"

#include "SAMRAI/hier/BoxContainer.h"
#include "SAMRAI/hier/MappingConnectorAlgorithm.h"
#include "SAMRAI/hier/OverlapConnectorAlgorithm.h"
#include "SAMRAI/hier/PeriodicShiftCatalog.h"
#include "SAMRAI/hier/RealBoxConstIterator.h"
#include "SAMRAI/tbox/StartupShutdownManager.h"
#include "SAMRAI/tbox/InputManager.h"
#include "SAMRAI/tbox/TimerManager.h"

#include "boost/make_shared.hpp"
#include <limits>
#include <cstdlib>
#include <list>

namespace SAMRAI {
namespace hier {

const std::string BoxLevelConnectorUtils::s_default_timer_prefix("hier::BoxLevelConnectorUtils");
std::map<std::string, BoxLevelConnectorUtils::TimerStruct> BoxLevelConnectorUtils::s_static_timers;
char BoxLevelConnectorUtils::s_ignore_external_timer_prefix('\0');

tbox::StartupShutdownManager::Handler
BoxLevelConnectorUtils::s_initialize_handler(
   BoxLevelConnectorUtils::initializeCallback,
   0,
   0,
   0,
   tbox::StartupShutdownManager::priorityTimers);

/*
 ***********************************************************************
 ***********************************************************************
 */
BoxLevelConnectorUtils::BoxLevelConnectorUtils():
   d_sanity_check_precond(false),
   d_sanity_check_postcond(false)
{
   getFromInput();
   setTimerPrefix(s_default_timer_prefix);
}

/*
 ***********************************************************************
 ***********************************************************************
 */
BoxLevelConnectorUtils::~BoxLevelConnectorUtils()
{
}

/*
 ***********************************************************************
 ***********************************************************************
 */
void
BoxLevelConnectorUtils::getFromInput()
{
   if (s_ignore_external_timer_prefix == '\0') {
      s_ignore_external_timer_prefix = 'n';
      if (tbox::InputManager::inputDatabaseExists()) {
         boost::shared_ptr<tbox::Database> idb(
            tbox::InputManager::getInputDatabase());
         if (idb->isDatabase("BoxLevelConnectorUtils")) {
            boost::shared_ptr<tbox::Database> blcu_db(
               idb->getDatabase("BoxLevelConnectorUtils"));
            s_ignore_external_timer_prefix =
               blcu_db->getCharWithDefault("DEV_ignore_external_timer_prefix",
                  'n');
            if (!(s_ignore_external_timer_prefix == 'n' ||
                  s_ignore_external_timer_prefix == 'y')) {
               INPUT_VALUE_ERROR("DEV_ignore_external_timer_prefix");
            }
         }
      }
   }
}

/*
 ***********************************************************************
 * Given the base and head levels, determine whether the base nests
 * nests in the head.
 ***********************************************************************
 */
bool
BoxLevelConnectorUtils::baseNestsInHead(
   bool* locally_nests,
   const BoxLevel& base,
   const BoxLevel& head,
   const IntVector& base_swell,
   const IntVector& head_swell,
   const IntVector& head_nesting_margin,
   const BoxContainer* domain) const
{

   tbox::Dimension dim(head.getDim());

   TBOX_ASSERT_OBJDIM_EQUALITY2(head_nesting_margin, base_swell);

   TBOX_ASSERT(head.getMPI() == base.getMPI());

#ifdef DEBUG_CHECK_ASSERTIONS
   IntVector zero_vector(IntVector::getZero(dim));
   TBOX_ASSERT(base_swell >= zero_vector);
   TBOX_ASSERT(head_swell >= zero_vector);
   TBOX_ASSERT(head_nesting_margin >= zero_vector);
#endif

   IntVector required_gcw(base_swell);
   if (head.getRefinementRatio() <= base.getRefinementRatio()) {
      const IntVector ratio = base.getRefinementRatio()
         / head.getRefinementRatio();
      required_gcw += (head_swell + head_nesting_margin) * ratio;
   } else if (head.getRefinementRatio() >= base.getRefinementRatio()) {
      const IntVector ratio = head.getRefinementRatio()
         / base.getRefinementRatio();
      required_gcw += IntVector::ceilingDivide(
<<<<<<< HEAD
         head_swell + head_nesting_margin,
         ratio);
=======
            (head_swell + head_nesting_margin),
            ratio);
>>>>>>> 7a24c1cd
   } else {
      TBOX_ERROR("BoxLevelConnectorUtils::baseNestsInHead: head index space\n"
         << "must be either a refinement or a coarsening of\n"
         << "base, but not both." << std::endl);
   }

   boost::shared_ptr<Connector> base_to_head;
   OverlapConnectorAlgorithm oca;
   oca.findOverlaps(base_to_head,
      base,
      head,
      required_gcw);

   bool rval = baseNestsInHead(
         locally_nests,
         *base_to_head,
         base_swell,
         head_swell,
         head_nesting_margin,
         domain);

   return rval;
}

/*
 ***********************************************************************
 * Given a Connector, determine the extent to which the base nests in the
 * head.  The Connector is assumed, without verification, to be complete.
 *
 * This method returns true if the base, grown by (non-negative)
 * base_swell nests inside the head by a margin of head_nesting_margin.
 * base_swell should be in the base index space and head_nesting_margin
 * should be in the head index space.  The Connector GCW must be at least
 * the sum of the base_swell and the appropriately converted
 * head_nesting_margin.  base_swell and head_nesting_margin can be
 * interchangable if you do the index space conversion yourself.
 *
 * If the domain is given, disregard non-nesting parts that are outside
 * the domain.
 ***********************************************************************
 */
bool
BoxLevelConnectorUtils::baseNestsInHead(
   bool* locally_nests,
   const Connector& connector,
   const IntVector& base_swell,
   const IntVector& head_swell,
   const IntVector& head_nesting_margin,
   const BoxContainer* domain) const
{
   TBOX_ASSERT_OBJDIM_EQUALITY3(
      connector.getBase(), base_swell, head_nesting_margin);
   TBOX_ASSERT(connector.isFinalized());
   const tbox::Dimension& dim(connector.getBase().getDim());
   TBOX_ASSERT(base_swell >= IntVector::getZero(dim));
   TBOX_ASSERT(head_nesting_margin >= IntVector::getZero(dim));

   /*
    * To ensure correct results, connector must be sufficiently wide.
    * It should be at least as wide as the combination of base_swell,
    * head_swell and head_nesting_margin.
    */
   const IntVector required_gcw =
      base_swell
      + (connector.getHeadCoarserFlag() ?
         head_swell * connector.getRatio() :
         IntVector::ceilingDivide(head_swell, connector.getRatio()))
      + (connector.getHeadCoarserFlag() ?
         head_nesting_margin * connector.getRatio() :
         IntVector::ceilingDivide(head_nesting_margin, connector.getRatio()))
   ;
   if (!(connector.getConnectorWidth() >= required_gcw)) {
      TBOX_ERROR("BoxLevelConnectorUtils::baseNestsInHead: connector lacks\n"
         << "sufficient ghost cell width for determining whether its base\n"
         << "nests inside its head." << std::endl);
   }

   const BoxLevel& base = connector.getBase();
   const BoxLevel& head = connector.getHead();
   const boost::shared_ptr<const BaseGridGeometry>& grid_geom(
      base.getGridGeometry());

   /*
    * We swell the base then check for the parts outside the head if
    * the head domain is grown by head_swell then shrunken by
    * head_nesting_margin.
    *
    * TODO: We can probably remove the base swelling step by converting
    * the base_swell into head index space and add it to
    * head_nesting_margin.
    */

   boost::shared_ptr<BoxLevel> swelledbase;
   if (base_swell.isZero()) {
      swelledbase.reset(new BoxLevel(base));
   } else {
      const BoxContainer& base_boxes = base.getBoxes();
      swelledbase.reset(new BoxLevel(
            base.getRefinementRatio(),
            grid_geom,
            base.getMPI()));
      for (BoxContainer::const_iterator ni = base_boxes.begin();
           ni != base_boxes.end(); ++ni) {
         Box swelledbase_box(*ni);
         swelledbase_box.grow(base_swell);
         swelledbase->addBoxWithoutUpdate(swelledbase_box);
      }
      swelledbase->finalize();
   }

   boost::shared_ptr<BoxLevel> swelledhead;
   if (head_swell.isZero()) {
      swelledhead.reset(new BoxLevel(head));
   } else {
      const BoxContainer& head_boxes = head.getBoxes();

      swelledhead.reset(new BoxLevel(
            head.getRefinementRatio(),
            grid_geom,
            head.getMPI()));

      for (BoxContainer::const_iterator ni = head_boxes.begin();
           ni != head_boxes.end(); ++ni) {
         Box swelledhead_box(*ni);

         swelledhead_box.grow(head_swell);
         swelledhead->addBoxWithoutUpdate(swelledhead_box);
      }
      swelledhead->finalize();
   }

   Connector swelledbase_to_swelledhead(connector);
   swelledbase_to_swelledhead.setBase(*swelledbase);
   swelledbase_to_swelledhead.setHead(*swelledhead);
   swelledbase_to_swelledhead.setWidth(
      connector.getConnectorWidth() - base_swell,
      true);

   swelledbase_to_swelledhead.growLocalNeighbors(head_swell);

   if (d_sanity_check_precond &&
       head_swell.isZero()) {
      /*
       * If head was swelled, it may generate undetected overlaps that
       * cannot be compensated for by shrinking the connector width.
       * The additional overlaps do not matter to the nesting check,
       * so it does not affect our result.  Nevertheless, because they
       * are not detected, don't make this check if head was swelled.
       */
      swelledbase_to_swelledhead.assertOverlapCorrectness();
   }

   boost::shared_ptr<BoxLevel> external;
   boost::shared_ptr<MappingConnector> swelledbase_to_external;
   if (domain) {
      computeExternalParts(
         external,
         swelledbase_to_external,
         swelledbase_to_swelledhead,
         -head_nesting_margin,
         *domain);
   } else {
      computeExternalParts(
         external,
         swelledbase_to_external,
         swelledbase_to_swelledhead,
         -head_nesting_margin,
         BoxContainer());
   }
   if (domain) {
      /*
       * If domain is given, do not count external parts that are
       * outside the domain.  In many usages, part of base is outside
       * the domain and we want to ignore those parts.
       */
      MappingConnectorAlgorithm mca;
      BoxLevel domain_box_level(
         IntVector::getOne(dim),
         grid_geom,
         connector.getMPI(),
         BoxLevel::GLOBALIZED);
      for (BoxContainer::const_iterator bi = domain->begin();
           bi != domain->end(); ++bi) {
         domain_box_level.addBox(*bi);
      }
      boost::shared_ptr<Connector> external_to_domain;
      OverlapConnectorAlgorithm oca;
      oca.findOverlaps(external_to_domain,
         *external,
         domain_box_level,
         base_swell);
      boost::shared_ptr<BoxLevel> finalexternal;
      boost::shared_ptr<MappingConnector> external_to_finalexternal;
      computeInternalParts(
         finalexternal,
         external_to_finalexternal,
         *external_to_domain,
         IntVector::getZero(dim),
         *domain);
      mca.modify(*swelledbase_to_external,
         *external_to_finalexternal,
         external.get(),
         finalexternal.get());
   }

   if (locally_nests) {
      *locally_nests = external->getLocalNumberOfBoxes() == 0;
   }
   bool globally_nests = external->getGlobalNumberOfBoxes() == 0;

   return globally_nests;
}

/*
 ***********************************************************************
 * Make a MappingConnector object for changing the Box indices of a BoxLevel.
 *
 * If sequentialize_global_indices is true, the indices are changed
 * such that they become globally sequential, with processor n
 * starting where processor n-1 ended.  In order to determine what the
 * global indices should be, an allgather communication is used to
 * determine how many boxes each processor has.  This is a
 * utility function for resetting Box indices to correspond to
 * patch indices while we try to be backward compatible with non-DLBG
 * parts of SAMRAI.
 *
 * If sort_boxes_by_corner is true, the local Boxes are
 * sorted by their corner indices.  This helps to de-randomize
 * Boxes that may be randomly ordered by non-deterministic
 * algorithms.
 ***********************************************************************
 */
void
BoxLevelConnectorUtils::makeSortingMap(
   boost::shared_ptr<BoxLevel>& sorted_box_level,
   boost::shared_ptr<MappingConnector>& output_map,
   const BoxLevel& unsorted_box_level,
   bool sort_boxes_by_corner,
   bool sequentialize_global_indices,
   LocalId initial_sequential_index) const
{
   const tbox::Dimension& dim(unsorted_box_level.getDim());

   if (!sort_boxes_by_corner && !sequentialize_global_indices) {
      // Make a blank map.
      sorted_box_level.reset(new BoxLevel(unsorted_box_level));
      output_map.reset(new MappingConnector(unsorted_box_level,
            *sorted_box_level,
            IntVector::getZero(dim)));
      return;
   }

   d_object_timers->t_make_sorting_map->start();

   const BoxContainer& cur_boxes = unsorted_box_level.getBoxes();

   LocalId last_index = initial_sequential_index - 1;

   if (sequentialize_global_indices) {
      // Increase last_index by the box count of all lower MPI ranks.

      int box_count =
         static_cast<int>(unsorted_box_level.getLocalNumberOfBoxes());
      unsorted_box_level.getMPI().parallelPrefixSum(&box_count, 1, 0);
      box_count -= static_cast<int>(unsorted_box_level.getLocalNumberOfBoxes());

      last_index += box_count;
   }

   std::vector<Box> real_box_vector;
   std::vector<Box> periodic_image_box_vector;
   if (!cur_boxes.isEmpty()) {
      /*
       * Bypass qsort if we have no boxes (else there is a memory warning).
       */
      cur_boxes.separatePeriodicImages(
         real_box_vector,
         periodic_image_box_vector);
      if (sort_boxes_by_corner) {
         qsort((void *)&real_box_vector[0],
            real_box_vector.size(),
            sizeof(Box),
            qsortBoxCompare);
      }
   }

   sorted_box_level.reset(new BoxLevel(
         unsorted_box_level.getRefinementRatio(),
         unsorted_box_level.getGridGeometry(),
         unsorted_box_level.getMPI()));
   output_map.reset(new MappingConnector(unsorted_box_level,
         *sorted_box_level,
         IntVector::getZero(dim)));

   for (std::vector<Box>::const_iterator ni = real_box_vector.begin();
        ni != real_box_vector.end(); ++ni) {

      const Box& cur_box = *ni;
      const Box new_box(cur_box,
                        ++last_index,
                        cur_box.getOwnerRank(),
                        cur_box.getPeriodicId());
      sorted_box_level->addBoxWithoutUpdate(new_box);

      /*
       * Now, add cur_box's periodic images, but give them
       * cur_box's new LocalId.  In finding the image boxes, we
       * use the fact that a real box's image follows the real
       * box in a BoxContainer.
       */
      BoxContainer::const_iterator ini = cur_boxes.find(cur_box);
      TBOX_ASSERT(ini != cur_boxes.end());
      ++ini; // Skip the real box to look for its image boxes.
      while (ini != cur_boxes.end() &&
             ini->getGlobalId() == cur_box.getGlobalId()) {
         const Box& image_box = *ini;
         const Box new_image_box(image_box,
                                 new_box.getLocalId(),
                                 new_box.getOwnerRank(),
                                 image_box.
                                 getPeriodicId());
         TBOX_ASSERT(new_image_box.getBlockId() == cur_box.getBlockId());
         sorted_box_level->addBoxWithoutUpdate(new_image_box);
         ++ini;
      }

      /*
       * Edge for the mapping.  By convention, image boxes are
       * not explicitly mapped.  Also by convention, we don't create
       * edges unless there is a change.
       */
      if (cur_box.getLocalId() != new_box.getLocalId()) {
         output_map->insertLocalNeighbor(new_box,
            cur_box.getBoxId());
      }
   }
   sorted_box_level->finalize();

   d_object_timers->t_make_sorting_map->stop();
}

/*
 *************************************************************************
 * for use when sorting integers using the C-library qsort
 *************************************************************************
 */
int
BoxLevelConnectorUtils::qsortBoxCompare(
   const void* v,
   const void* w)
{
   const Box& box_v(*(const Box *)v);
   const Box& box_w(*(const Box *)w);

   if (box_v.getBlockId() > box_w.getBlockId()) return 1;

   if (box_v.getBlockId() < box_w.getBlockId()) return -1;

   const tbox::Dimension& dim(box_v.getDim());

   const Index& lowv = box_v.lower();
   const Index& loww = box_w.lower();
   for (int i = 0; i < dim.getValue(); ++i) {
      if (lowv[i] > loww[i]) return 1;

      if (lowv[i] < loww[i]) return -1;
   }

   const Index& upv = box_v.upper();
   const Index& upw = box_w.upper();
   for (int i = 0; i < dim.getValue(); ++i) {
      if (upv[i] > upw[i]) return 1;

      if (upv[i] < upw[i]) return -1;
   }

   return 0;
}

/*
 *************************************************************************
 * Methods computeInternalParts and
 * computeExternalParts delegates to this method.
 *
 * Compare an input BoxLevel to a "reference" BoxLevel.
 * Identify parts of the input that are internal or external (depending
 * on the value of internal_or_external) to the reference
 * BoxLevel, and store the in/external parts in a BoxLevel.
 * Create the input_to_parts MappingConnector between the input and these
 * parts.
 *
 * For generality, the reference BoxLevel can be grown a
 * specified amount (nesting_width) before comparing.  nesting_width
 * must be in the index space of the input BoxLevel (not the
 * reference BoxLevel, despite the name).  A negative growth
 * indicates shrinking the reference layer at its boundary.
 *
 * As a practical consideration of how this method is used, we do not
 * shrink the reference layer where it touches the domain boundary.
 * This feature can be disabled by specifying an uninitialized domain
 * object.
 *
 * On return, input_to_parts is set to an appropriate mapping for use
 * in MappingConnectorAlgorithm::modify().
 *
 * This method does not require any communication.
 *
 * Formula for computing external parts:
 *
 * Definitions:
 * L = input BoxLevel
 * R = reference BoxLevel
 * g = nesting width (non-negative or non-positive, but not mixed)
 * E = parts of L external to R^g (R^g is R grown by g)
 * I = parts of L internal to R^g (R^g is R grown by g)
 * O = domain (without periodic images).  Universe, if not specified.
 * \ = set theory notation.  x \ y means set x with y removed from it.
 *
 * For non-negative g:
 *
 * E := L \ { (R^g) <intersection> O }
 * I := L <intersection> { (R^g) <intersection> O }
 *
 * For non-positive g:
 *
 * E := L <intersection> { ( ( (R^1) \ R ) <intersection> O )^(-g) }
 * I := L \ { ( ( (R^1) \ R ) <intersection> O )^(-g) }
 *
 * A requirement of the computation for negative g is that input must
 * nest in R^(1-g).  In other words: L \ (R^(1-g)} = <empty>.  If not
 * satisfied, this method may classify some external parts as
 * internal.
 *
 *************************************************************************
 */
void
BoxLevelConnectorUtils::computeInternalOrExternalParts(
   boost::shared_ptr<BoxLevel>& parts,
   boost::shared_ptr<MappingConnector>& input_to_parts,
   char internal_or_external,
   const Connector& input_to_reference,
   const IntVector& nesting_width,
   const BoxContainer& domain) const
{
   d_object_timers->t_compute_internal_or_external_parts->start();

   const BoxLevel& input = input_to_reference.getBase();

   const boost::shared_ptr<const BaseGridGeometry>& grid_geometry(
      input.getGridGeometry());

   const tbox::Dimension& dim(input.getDim());
   const IntVector zero_vec(IntVector::getZero(input.getDim()));
   IntVector one_vec(IntVector::getOne(dim));

   const bool nonnegative_nesting_width = nesting_width >= zero_vec;

   const char* caller = internal_or_external == 'i' ?
      "computInternalParts" : "computeExternalparts";

   // Sanity check inputs.

   if (!(nesting_width >= zero_vec) && !(nesting_width <= zero_vec)) {
      TBOX_ERROR(
         "BoxLevelConnectorUtils::computeInternalOrExternalParts:" << caller
                                                                   <<
         ": error:\n"
                                                                   <<
         "nesting_width may not have mix of positive\n"
                                                                   <<
         "and negative values." << std::endl);
   }

   if (nesting_width != zero_vec &&
       input_to_reference.getConnectorWidth() < one_vec) {
      TBOX_ERROR(
         "BoxLevelConnectorUtils::computeInternalOrExternalParts:" << caller
                                                                   <<
         ": error:\n"
                                                                   << "If nesting width "
                                                                   << nesting_width
                                                                   << " is non-zero,\n"
                                                                   <<
         "width of input_to_reference, " << input_to_reference.getConnectorWidth() << ",\n"
                                                                   <<
         "must be at least 1.  Otherwise, correct results cannot be guaranteed."
                                                                   << std::endl);
   }

   if (!(input_to_reference.getConnectorWidth() >=
         (nonnegative_nesting_width ? nesting_width : -nesting_width))) {
      TBOX_ERROR(
         "BoxLevelConnectorUtils::computeInternalOrExternalParts:"
         << caller << ": error:\n"
         << "input_to_reference width, " << input_to_reference.getConnectorWidth()
         << ",\nmust be greater than the absolute value of nesting_width, "
         << nesting_width << ",\nto avoid erroneous results." << std::endl);
   }

   parts.reset(new BoxLevel(input.getRefinementRatio(),
         input.getGridGeometry(), input.getMPI()));

   /*
    * Get the set of neighboring boxes on the reference BoxLevel.  We first
    * store these boxes in a NeighborSet in order to remove duplicate entries.
    * Then we move them into BoxContainer for each block for box manipulation.
    */
   BoxContainer reference_box_list;
   reference_box_list.order();
   input_to_reference.getLocalNeighbors(reference_box_list);

   /*
    * Bring reference_box_list into refinement ratio of input
    * (for intersection checks).
    */
   if (!input_to_reference.getRatio().isOne()) {
      if (input_to_reference.getHeadCoarserFlag()) {
         reference_box_list.refine(input_to_reference.getRatio());
      } else {
         reference_box_list.coarsen(input_to_reference.getRatio());
      }
   }

   /*
    * Build a search tree containing either the internal or external
    * parts of the reference BoxLevel, depending on the sign of
    * nesting_width.  If the nesting_width is non-negative, the
    * internal parts are the same as the reference, possibly after
    * growing.  If it is negative, shrinking the reference boxes does
    * not work.  We take its complement and grow the complement by
    * -nesting_width.  The result represents the external parts of the
    * reference.
    */

   d_object_timers->t_compute_internal_or_external_parts_manip_reference->start();
   const bool search_tree_represents_internal = nonnegative_nesting_width;

   if (search_tree_represents_internal) {

      if (!(nesting_width == zero_vec)) {
         reference_box_list.grow(nesting_width);
      }

   } else {

      /*
       * nesting_width is non-positive.  The external parts are given
       * by the grown boundary boxes.
       *
       * Note: Don't simplify the boxes in computeBoxesAroundBoundary.
       * Doing so caused a 200X increase in the run time of this method
       * in the domainexpansionc benchmark.  We will have to live with
       * having extraneous boxes in the boundary description.
       */

      computeBoxesAroundBoundary(
         reference_box_list,
         input.getRefinementRatio(),
         grid_geometry,
         false);
      // ... reference_boundary is now ( (R^1) \ R )

      if (!domain.isEmpty()) {

         if (input.getRefinementRatio().isOne()) {
            reference_box_list.intersectBoxes(
               input.getRefinementRatio(),
               domain);
         } else {
            BoxContainer refined_domain(domain);
            refined_domain.refine(input.getRefinementRatio());
            refined_domain.makeTree(grid_geometry.get());
            reference_box_list.intersectBoxes(input.getRefinementRatio(),
               refined_domain);
         }

      }
      // ... reference_boundary is now ( ( (R^1) \ R ) <intersection> O )

      reference_box_list.grow(-nesting_width);
      // ... reference_boundary is now ( ( (R^1) \ R ) <intersection> O )^(-g)
   } // search_tree_represents_internal == false
   d_object_timers->t_compute_internal_or_external_parts_manip_reference->stop();

   reference_box_list.makeTree(grid_geometry.get());

   /*
    * Keep track of last index so we don't give parts an index
    * used by input.  This is required because if we allow parts
    * to select an index it is not using, it may select one that is
    * used by input, creating an invalid mapping that prevents
    * MappingConnectorAlgorithm::modify() from working correctly.
    */
   LocalId last_used_index = input.getLastLocalId();

   /*
    * The output mapping has zero width.  For a mapping, zero width
    * means that no Box is mapped to something outside its
    * extent.
    */
   input_to_parts.reset(new MappingConnector(input, *parts, zero_vec));

   const bool compute_overlaps =
      search_tree_represents_internal == (internal_or_external == 'i');

   /*
    * For each Box in input, compare it to the search tree to
    * compute its overlapping (or non-overlapping) parts.
    */

   const BoxContainer& input_boxes = input.getBoxes();

   for (RealBoxConstIterator ni(input_boxes.realBegin());
        ni != input_boxes.realEnd(); ++ni) {

      const Box& input_box = *ni;
      const BoxId& input_box_id = input_box.getBoxId();

      if (!input_to_reference.hasNeighborSet(input_box_id)) {
         /*
          * Absence of a reference neighbor set in the overlap
          * Connector means the input Box does not overlap the
          * reference BoxLevel.
          */
         if (compute_overlaps) {
            /*
             * Trying to get the overlapping parts.  Create empty
             * neighbor list to indicate there are no such parts.
             */
            input_to_parts->makeEmptyLocalNeighborhood(input_box_id);
         } else {
            /*
             * Trying to get the non-overlapping parts.
             * Non-overlapping parts is the whole box.
             */
            parts->addBox(input_box);
         }

      } else {

         BoxContainer parts_list(input_box);
         /*
          * Compute parts of input_box either overlapping
          * or nor overlapping the reference_box_list.
          *
          * Note about intersections in singularity neighbor blocks:
          * Cells from multiple singularity neighbor blocks can
          * coincide when transformed into input_box's block.
          * There is no way to specify that a cell in input_box
          * intersects in some singularity block neighbors but not
          * others.  By comparing to singularity neighbor blocks, we
          * take the convention that intersection in one singularity
          * block neighbor is considered intersection in all at the
          * same singularity.  When compute_overlaps == true,
          * this can lead to overspecifying parts and
          * underspecifying external parts, and vice versa.
          */

         if (compute_overlaps) {
            parts_list.intersectBoxes(
               input.getRefinementRatio(),
               reference_box_list,
               true /* Count singularity neighbors */);
         } else {
            parts_list.removeIntersections(
               input.getRefinementRatio(),
               reference_box_list,
               true /* Count singularity neighbors */);
         }

         /*
          * Make Boxes from parts_list and create
          * MappingConnector from input.
          */
         d_object_timers->t_compute_internal_or_external_parts_simplify->start();
         parts_list.simplify();
         d_object_timers->t_compute_internal_or_external_parts_simplify->stop();
         if (parts_list.size() == 1 &&
             parts_list.front().isSpatiallyEqual(input_box)) {

            /*
             * The entire input_box is the part we want.
             * The input_box should be mapped to itself.
             * We can create such a map, but a missing map
             * means the same thing, so we omit the map
             */
            parts->addBox(input_box);

         } else {

            Connector::NeighborhoodIterator base_box_itr =
               input_to_parts->makeEmptyLocalNeighborhood(input_box_id);
            for (BoxContainer::iterator bi = parts_list.begin();
                 bi != parts_list.end(); ++bi) {
               const Box parts_box((*bi),
                                   ++last_used_index,
                                   input_box.getOwnerRank());
               TBOX_ASSERT(parts_box.getBlockId() == input_box.getBlockId());
               parts->addBox(parts_box);

               // Set connectivities between input and internal.
               input_to_parts->insertLocalNeighbor(parts_box, base_box_itr);
            }

         } // parts_list

      } // !input_to_reference.hasNeighborSet(ni->getBoxId())

   } // Loop through input_boxes

#ifdef DEBUG_CHECK_ASSERTIONS
   if (parts->getBoxes().isEmpty()) {
      /*
       * If there are no parts, then all in input
       * should be mapped to empty neighbor containers according
       * to the definition of a map in MappingConnectorAlgorithm::modify().
       */
      int a = input_to_parts->getLocalNumberOfNeighborSets();
      int b = static_cast<int>(input.getLocalNumberOfBoxes());
      if (a != b) {
         tbox::perr << "BoxLevelConnectorUtils::" << caller
                    << ": library error:\n"
                    <<
         "There are no parts, so input BoxLevel should be completely mapped away.\n"
                    << "However, not all input Boxes have been mapped.\n"
                    << "input BoxLevel:\n" << input.format("", 2)
                    << "input_to_parts:\n";
         input_to_parts->writeNeighborhoodsToErrorStream("");
         TBOX_ERROR("Library error\n");
      }
      TBOX_ASSERT(a == input_to_parts->numLocalEmptyNeighborhoods());
   }
#endif

   TBOX_ASSERT(input_to_parts->isLocal());
   d_object_timers->t_compute_internal_or_external_parts->stop();
}

/*
 *************************************************************************
 * Given a BoxContainer, compute its boundary as a set of boxes located
 * just outside it.
 *
 * Given a set of boxes R, the boundary is computed as (R^1)\R.
 * R^1 means grown boxes in R by a width of one.
 *************************************************************************
 */
void
BoxLevelConnectorUtils::computeBoxesAroundBoundary(
   BoxContainer& boundary,
   const IntVector& refinement_ratio,
   const boost::shared_ptr<const BaseGridGeometry>& grid_geometry,
   const bool simplify_boundary_boxes) const
{
   d_object_timers->t_compute_boxes_around_boundary->start();

   const tbox::Dimension& dim(grid_geometry->getDim());
   const IntVector& one_vec(IntVector::getOne(dim));

   BoxContainer reference_boxes_tree(boundary);
   reference_boxes_tree.makeTree(grid_geometry.get());

   std::map<BlockId, BoxContainer> single_block_reference;
   if (grid_geometry->getNumberOfBlockSingularities() > 0) {
      for (BoxContainer::const_iterator bi = boundary.begin();
           bi != boundary.end(); ++bi) {
         single_block_reference[bi->getBlockId()].pushBack(*bi);
      }
   }

   // Boundary starts as R

   boundary.grow(one_vec);
   // ... boundary is now (R^1)

   /*
    * Remove R from R^1, leaving alone boundary boxes in singularity
    * neighbor blocks.  These are specially handled in the following
    * if-block.
    */
   boundary.unorder();
   boundary.removeIntersections(
      refinement_ratio,
      reference_boxes_tree,
      false /* excludes singularity neighbors */);
   // ... boundary is now ( (R^1) \ R )

   /*
    * Separate boundary into containers for individual blocks required
    * by the block_id loop.  At the end of each block_id loop, stuff
    * the results for block_id back into boundary.
    */
   std::map<BlockId, BoxContainer> boundary_by_blocks;
   for (BoxContainer::const_iterator bi = boundary.begin();
        bi != boundary.end(); ++bi) {
      boundary_by_blocks[bi->getBlockId()].pushBack(*bi);
   }
   boundary.clear();

   if (grid_geometry->getNumberOfBlockSingularities() > 0) {
      d_object_timers->t_compute_boxes_around_boundary_singularity->start();
      /*
       * The boundary obtained by the formula (R^1)\R can have
       * errors at multiblock singularities.  Fix it here.
       *
       * Boundaries with codimension > 1 (node boundaries in 2D; node
       * and edge boundaries in 3D) passing through a singularity
       * cannot be computed correctly by the formula.
       *
       * What we want to determine is whether the boundary touches the
       * singularity point.
       *
       * - Problem 1: If R touches the singularity in all blocks that
       * touch the singularity, then the boundary does not pass
       * through the singularity.  However, at a reduced connectivity,
       * the formula computes that the boundary does pass through the
       * singularity.
       *
       * - Problem 2: If R touches the singularity in some, but not
       * all, blocks that touch the singularity, then the boundary
       * passes through the singularity point.  However, the formula
       * (R^1)\R may compute that the boundary does not.
       *
       * In both cases, the problem is that the cells representing the
       * codimension > 1 boundaries are removed or left behind when
       * they should not be.  At reduced connectivity singularities,
       * the fix is to always remove them because they do not live in
       * the index space of any block.  At enhanced connectivity, we determine
       * through some box calculus portions of the boundary that are touched
       * by Boxes in all blocks.  The boundary cannot touch these portions
       * so we remove these parts of the boundary.
       */

      for (std::map<BlockId, BoxContainer>::iterator bi = boundary_by_blocks.begin();
           bi != boundary_by_blocks.end(); ++bi) {

         const BlockId& block_id(bi->first);

         /*
          * Compute a version of singularity boxes for reduced
          * connectivity by removing enhanced connectivity boxes from
          * the singularity box list.  We will remove reduced
          * connectivity singularity boxes from the boundary
          * description, because they do not live in a valid index
          * space.
          */
         BoxContainer reduced_connectivity_singularity_boxes(
            grid_geometry->getSingularityBoxContainer(block_id));
         const std::map<BlockId, BaseGridGeometry::Neighbor>& neighbors(
            grid_geometry->getNeighbors(block_id));

         for (std::map<BlockId, BaseGridGeometry::Neighbor>::const_iterator ni =
                 neighbors.begin();
              ni != neighbors.end(); ++ni) {
            const BaseGridGeometry::Neighbor& neighbor(ni->second);
            if (neighbor.isSingularity()) {
               reduced_connectivity_singularity_boxes.removeIntersections(
                  neighbor.getTransformedDomain());
            }
         }

         if (!reduced_connectivity_singularity_boxes.isEmpty()) {
            if (!refinement_ratio.isOne()) {
               reduced_connectivity_singularity_boxes.refine(refinement_ratio);
            }
            bi->second.removeIntersections(
               reduced_connectivity_singularity_boxes);
         }

         /*
          * Intersect singularity_boxes with Boxes from each
          * singularity neighbor.  What remains is where all
          * singularity neighbors have Boxes touching the
          * singularity.  The remains tell us where the boundary does
          * not touch the singularity, overriding what the (R^1)\R
          * formula says.
          */
         BoxContainer singularity_boxes(
            grid_geometry->getSingularityBoxContainer(block_id));
         if (!refinement_ratio.isOne()) {
            singularity_boxes.refine(refinement_ratio);
         }

         for (std::map<BlockId, BaseGridGeometry::Neighbor>::const_iterator ni =
                 neighbors.begin();
              ni != neighbors.end(); ++ni) {
            const BaseGridGeometry::Neighbor& neighbor(ni->second);
            const BlockId neighbor_block_id(neighbor.getBlockId());
            if (neighbor.isSingularity() &&
                reference_boxes_tree.hasBoxInBlock(neighbor_block_id)) {

               grid_geometry->transformBoxContainer(singularity_boxes,
                  refinement_ratio,
                  neighbor_block_id,
                  block_id);

               if (!single_block_reference[neighbor_block_id].hasTree()) {
                  single_block_reference[neighbor_block_id].makeTree(
                     grid_geometry.get());
               }
               singularity_boxes.intersectBoxes(
                  single_block_reference[neighbor_block_id]);

               grid_geometry->transformBoxContainer(singularity_boxes,
                  refinement_ratio,
                  block_id,
                  neighbor_block_id);
            }
         }

         bi->second.removeIntersections(singularity_boxes);

      } // for std::map<BlockId, ...

      d_object_timers->t_compute_boxes_around_boundary_singularity->stop();
   } // grid_geometry->getNumberOfBlockSingularities() > 0

   if (simplify_boundary_boxes) {
      d_object_timers->t_compute_boxes_around_boundary_simplify->start();
      for (std::map<BlockId, BoxContainer>::iterator mi = boundary_by_blocks.begin();
           mi != boundary_by_blocks.end(); ++mi) {
         mi->second.simplify();
      }
      d_object_timers->t_compute_boxes_around_boundary_simplify->stop();
   }

   // Set correct box ids.
   for (std::map<BlockId, BoxContainer>::iterator bi = boundary_by_blocks.begin();
        bi != boundary_by_blocks.end(); ++bi) {
      BoxContainer& boxes(bi->second);
      for (BoxContainer::iterator bj = boxes.begin(); bj != boxes.end(); ++bj) {
         bj->setId(BoxId(bj->getLocalId(), bj->getOwnerRank(),
               bj->getPeriodicId()));
      }
   }

   for (std::map<BlockId, BoxContainer>::iterator bi = boundary_by_blocks.begin();
        bi != boundary_by_blocks.end(); ++bi) {
      boundary.spliceBack(bi->second);
   }

   d_object_timers->t_compute_boxes_around_boundary->stop();
}

/*
 *************************************************************************
 * Given a mapping from an original BoxLevel to parts to be
 * removed, construct the remainder BoxLevel and the mapping from
 * the original to a remainder.
 *
 * This method does no communication.
 *************************************************************************
 */

void
BoxLevelConnectorUtils::makeRemainderMap(
   boost::shared_ptr<BoxLevel>& remainder,
   boost::shared_ptr<MappingConnector>& orig_to_remainder,
   const MappingConnector& orig_to_rejection) const
{
   TBOX_ASSERT(orig_to_rejection.isLocal());

   const tbox::Dimension& dim(orig_to_rejection.getBase().getDim());

   /*
    * remainder_nodes starts as a copy of orig codes.
    * It will be modified to become the remainder version.
    *
    * orig_to_remainder is the mapping between orig and
    * its properly remainder version.
    */

   const BoxLevel& orig = orig_to_rejection.getBase();
   const BoxContainer& orig_nodes = orig.getBoxes();
   const int rank = orig.getMPI().getRank();

   remainder.reset(new BoxLevel(orig));

   orig_to_remainder.reset(new MappingConnector(orig,
         *remainder,
         IntVector::getZero(dim)));

   /*
    * Track last used index to ensure we use unique indices for new
    * nodes, so that MappingConnectorAlgorithm::modify() works
    * properly.
    */
   LocalId last_used_index = orig.getLastLocalId();

   for (BoxContainer::const_iterator ni = orig_nodes.begin();
        ni != orig_nodes.end(); ++ni) {

      const Box& orig_node = *ni;
      const BoxId box_id = orig_node.getBoxId();

      if (!orig_to_rejection.hasNeighborSet(box_id)) {
         /*
          * By the definition of a MappingConnector, no mapping means
          * the entire orig_node is rejected.
          *
          * - Erase rejected node from remainder
          * - Build connectivities in orig_to_remainder (empty neighbor list).
          */
         remainder->eraseBoxWithoutUpdate(orig_node);

         TBOX_ASSERT(!orig_to_remainder->hasNeighborSet(box_id));

         orig_to_remainder->makeEmptyLocalNeighborhood(box_id);
      } else if (orig_to_rejection.numLocalNeighbors(box_id) == 0) {
         /*
          * By the definition of a MappingConnector, empty mapping
          * means entire orig_node remains.
          *
          * No orig<==>remainder mapping is required.
          */
      } else {
         /*
          * The orig_node is partially rejected.
          *
          * - Erase rejected node from remainder
          * - Remove rejected parts to obtain remainder parts
          * - Add remaining parts to remainder
          * - Build connectivities in orig_to_remainder
          */

         Connector::ConstNeighborhoodIterator ci =
            orig_to_rejection.findLocal(box_id);

         remainder->eraseBoxWithoutUpdate(orig_node);

         BoxContainer remaining_parts_list(orig_node);

         for (Connector::ConstNeighborIterator vi = orig_to_rejection.begin(ci);
              vi != orig_to_rejection.end(ci); ++vi) {
            remaining_parts_list.removeIntersections((*vi));
         }
         /*
          * Coalesce the remaining_parts_list, because it may have unneeded
          * cuts.  The coalesce algorithm is O(N^2) or O(N^3), but we expect
          * the length of remaining_parts_list to be very small.
          */
         if (remaining_parts_list.size() > 1) {
            remaining_parts_list.coalesce();
         }

         /*
          * Create neighborhood of box_id in orig_to_remainder even if
          * remaining_parts_list is empty because its existence defines the
          * required mapping from the orig node to a (possibly empty)
          * container of nesting parts.
          */
         Connector::NeighborhoodIterator base_box_itr =
            orig_to_remainder->makeEmptyLocalNeighborhood(box_id);
         for (BoxContainer::iterator bi = remaining_parts_list.begin();
              bi != remaining_parts_list.end(); ++bi) {
            Box new_box = (*bi);
            Box new_node(new_box,
                         ++last_used_index,
                         rank);
            TBOX_ASSERT(new_node.getBlockId() == orig_node.getBlockId());
            remainder->addBoxWithoutUpdate(new_node);
            orig_to_remainder->insertLocalNeighbor(new_node, base_box_itr);
         }
      }

   }
   remainder->finalize();
}

/*
 *************************************************************************
 * Add periodic images to a BoxLevel.
 *
 * We add the periodic images by examining real boxes in the
 * BoxLevel.  For each real box, consider all of its
 * possible periodic images and add those that are within the
 * given width of the domain.
 *************************************************************************
 */

void
BoxLevelConnectorUtils::addPeriodicImages(
   BoxLevel& box_level,
   const BoxContainer& domain_search_tree,
   const IntVector& threshold_distance) const
{
   const PeriodicShiftCatalog* shift_catalog =
      PeriodicShiftCatalog::getCatalog(box_level.getDim());

   if (!shift_catalog->isPeriodic()) {
      return; // No-op.
   }

   boost::shared_ptr<BoxContainer> domain_tree_for_box_level(
      boost::make_shared<BoxContainer>(domain_search_tree));
   domain_tree_for_box_level->refine(box_level.getRefinementRatio());
   domain_tree_for_box_level->makeTree(0);

   const BoxContainer& domain_tree = *domain_tree_for_box_level;

   const IntVector& box_level_growth = threshold_distance;

   const BoxContainer& level_boxes(box_level.getBoxes());
   for (RealBoxConstIterator ni(level_boxes.realBegin());
        ni != level_boxes.realEnd(); ++ni) {

      const Box& level_box = *ni;
      for (int s = 1; s < shift_catalog->getNumberOfShifts(); ++s) {
         PeriodicId id(s);
         const IntVector try_shift =
            shift_catalog->shiftNumberToShiftDistance(id) * box_level.getRefinementRatio();
         Box box = level_box;
         box.shift(try_shift);
         box.grow(box_level_growth);
         if (domain_tree.hasOverlap(box)) {
            box_level.addPeriodicBox(level_box, id);
         }
      }
   }

   box_level.finalize();
}

/*
 *************************************************************************
 * Add periodic images to a BoxLevel, and update Connectors that
 * require new edges incident on the additions to the BoxLevel.
 *
 * We add the periodic images by examining real boxes in the
 * BoxLevel.  For each real box, consider all of its
 * possible periodic images and add those that are within the
 * Connector width distance of the domain.  (We are not interested in
 * periodic images so far from the domain that they are never used.)
 *
 * After adding periodic images, we bridge through
 * box_level<==>anchor<==>anchor so bridge can find the periodic
 * edges.
 *************************************************************************
 */

void
BoxLevelConnectorUtils::addPeriodicImagesAndRelationships(
   BoxLevel& box_level,
   Connector& box_level_to_anchor,
   const BoxContainer& domain_search_tree,
   const Connector& anchor_to_anchor) const
{
   TBOX_ASSERT(box_level_to_anchor.hasTranspose());
   Connector& anchor_to_box_level = box_level_to_anchor.getTranspose();
   OverlapConnectorAlgorithm oca;

   if (d_sanity_check_precond) {
      if (!box_level_to_anchor.isTransposeOf(anchor_to_box_level)) {
         TBOX_ERROR(
            "BoxLevelConnectorUtils::addPeriodicImages: non-transposed connector inputs.\n"
            << "box_level_to_anchor and anchor_to_box_level\n"
            << "must be mutual transposes." << std::endl);
      }
      box_level_to_anchor.assertTransposeCorrectness(anchor_to_box_level);
      if (anchor_to_anchor.checkOverlapCorrectness()) {
         TBOX_ERROR(
            "BoxLevelConnectorUtils::addPeriodicImages: input anchor_to_anchor\n"
            << "Connector failed edge correctness check." << std::endl);
      }
      if (anchor_to_box_level.checkOverlapCorrectness(false, true, true)) {
         TBOX_ERROR(
            "BoxLevelConnectorUtils::addPeriodicImages: input anchor_to_box_level\n"
            << "Connector failed edge correctness check." << std::endl);
      }
      if (box_level_to_anchor.checkOverlapCorrectness(false, true, true)) {
         TBOX_ERROR(
            "BoxLevelConnectorUtils::addPeriodicImages: input box_level_to_anchor\n"
            << "Connector failed edge correctness check." << std::endl);
      }
   }
   if (!(anchor_to_anchor.getConnectorWidth() >=
         anchor_to_box_level.getConnectorWidth())) {
      TBOX_ERROR("BoxLevelConnectorUtils::addPeriodicImages: anchor_to_anchor width\n"
         << anchor_to_anchor.getConnectorWidth() << " is insufficient for\n"
         << "generating periodic edges for anchor_to_box_level's width of "
         << anchor_to_box_level.getConnectorWidth() << ".\n");
   }

   const PeriodicShiftCatalog* shift_catalog =
      PeriodicShiftCatalog::getCatalog(anchor_to_anchor.getConnectorWidth(
            ).getDim());

   if (!shift_catalog->isPeriodic()) {
      return; // No-op.
   }

   const BoxLevel& anchor = anchor_to_box_level.getBase();

   BoxContainer domain_tree_for_box_level(domain_search_tree);
   domain_tree_for_box_level.refine(box_level.getRefinementRatio());
   domain_tree_for_box_level.makeTree(0);

   {
      /*
       * Add the periodic image boxes for box_level.
       *
       * Adding images to a Box without neighbors in the anchor
       * means that this method will not find any edges to the added
       * images.
       */
      box_level.clearForBoxChanges(false);
      if (0) {
         tbox::perr << "box_level:\n"
                    << box_level.format("BEFORE-> ", 3);
      }
      const BoxContainer& domain_tree = domain_tree_for_box_level;

      const IntVector& box_level_growth = box_level_to_anchor.getConnectorWidth();

      const BoxContainer& level_boxes(box_level.getBoxes());
      for (RealBoxConstIterator ni(level_boxes.realBegin());
           ni != level_boxes.realEnd(); ++ni) {

         const Box& level_box = *ni;
         Box grown_box = level_box;
         grown_box.grow(box_level_growth);
         bool images_added(false);
         for (int s = 1; s < shift_catalog->getNumberOfShifts(); ++s) {
            PeriodicId id(s);
            const IntVector try_shift =
               shift_catalog->shiftNumberToShiftDistance(id) * box_level.getRefinementRatio();
            Box box = grown_box;
            box.shift(try_shift);
            if (domain_tree.hasOverlap(box)) {
               box_level.addPeriodicBox(level_box, id);
               images_added = true;
            }
         }
         if (d_sanity_check_precond) {
            if (images_added &&
                (!box_level_to_anchor.hasNeighborSet(level_box.getBoxId()) ||
                 box_level_to_anchor.isEmptyNeighborhood(level_box.getBoxId()))) {
               TBOX_WARNING(
                  "BoxLevelConnectorUtils::addPeriodicImages: Box " << level_box
                                                                    <<
                  "\nhas periodic images in or close to the domain\n"
                                                                    <<
                  "but it does not have any neighbors in the anchor BoxLevel.\n"
                                                                    <<
                  "This will lead to missing neighbors in the output.\n"
                                                                    <<
                  "If post-condition checking is enabled, this will\n"
                                                                    <<
                  "result in an error.\n");
            }
         }

      }
      if (0) {
         tbox::perr << "box_level:\n" << box_level.format("AFTER-> ", 3);
      }
   }

   if (0) {
      tbox::plog << "Before bridging for periodic edges:\n"
                 << "anchor_to_anchor:\n" << anchor_to_anchor.format("DBG-> ", 3)
                 << "anchor_to_anchor:\n" << anchor_to_anchor.format("DBG-> ", 3)
                 << "box_level_to_anchor:\n" << box_level_to_anchor.format("DBG-> ",
         3)
                 << "anchor_to_box_level:\n" << anchor_to_box_level.format("DBG-> ",
         3);
   }

   IntVector width_limit =
      anchor_to_box_level.getHeadCoarserFlag() ?
      box_level_to_anchor.getConnectorWidth() :
      anchor_to_box_level.getConnectorWidth();

   oca.setSanityCheckMethodPreconditions(d_sanity_check_precond);
   oca.bridge(box_level_to_anchor,
      anchor_to_anchor,
      width_limit);
   anchor_to_box_level.eraseEmptyNeighborSets();
   box_level_to_anchor.eraseEmptyNeighborSets();

   if (d_sanity_check_postcond) {
      // Expensive sanity check for consistency.
      size_t err1 = anchor_to_box_level.checkConsistencyWithBase();
      if (err1) {
         tbox::perr << "Connector found " << err1
                    << " edge-base consistency errors in\n"
                    << "anchor_to_box_level after computing periodic images.\n";
      }
      size_t err2 = box_level_to_anchor.checkConsistencyWithBase();
      if (err2) {
         tbox::perr << "Connector found " << err2
                    << " edge-base consistency errors in\n"
                    << "box_level_to_anchor after computing periodic images.\n";
      }
      size_t err3 = anchor_to_box_level.checkConsistencyWithHead();
      if (err3) {
         tbox::perr << "Connector found " << err3
                    << " edge-box consistency errors in\n"
                    << "anchor_to_box_level after computing periodic images.\n";
      }
      size_t err4 = box_level_to_anchor.checkConsistencyWithHead();
      if (err4) {
         tbox::perr << "Connector found " << err4
                    << " edge-box consistency errors in\n"
                    << "box_level_to_anchor after computing periodic images.\n";
      }
      if (err1 + err2 + err3 + err4) {
         TBOX_ERROR(
            "Connector found consistency errors in\n"
            << "addPeriodicImages\n"
            << "anchor:\n" << anchor.format("ERR-> ", 3)
            << "box_level:\n" << box_level.format("ERR-> ", 3)
            << "anchor_to_anchor:\n" << anchor_to_anchor.format("ERR-> ", 3)
            << "anchor_to_box_level:\n"
            << anchor_to_box_level.format("ERR-> ", 3)
            << "box_level_to_anchor:\n"
            << box_level_to_anchor.format("ERR-> ", 3) << std::endl);
      }
   }
   if (d_sanity_check_postcond) {
      // Expensive sanity check for correctness.
      int err1 = anchor_to_box_level.checkOverlapCorrectness();
      if (err1) {
         tbox::perr << "BoxLevelConnectorUtils::addPeriodicImages found " << err1
                    << " errors\n"
                    << "in anchor_to_box_level after\n"
                    << "computing periodic images.  If you enabled\n"
                    << "precondition checking, this is probably a\n"
                    << "library error.\n";
      }
      int err2 = box_level_to_anchor.checkOverlapCorrectness();
      if (err2) {
         tbox::perr << "BoxLevelConnectorUtils::addPeriodicImages found " << err2
                    << " errors\n"
                    << "in box_level_to_anchor after\n"
                    << "computing periodic images.  If you enabled\n"
                    << "precondition checking, this is probably a\n"
                    << "library error.\n";
      }
      if (err1 + err2) {
         TBOX_ERROR(
            "BoxLevelConnectorUtils::addPeriodicImages found edge errors\n"
            << "in output data\n"
            << "anchor:\n" << anchor.format("ERR-> ", 3)
            << "box_level:\n" << box_level.format("ERR-> ", 3)
            << "anchor_to_anchor:\n" << anchor_to_anchor.format("ERR-> ", 3)
            << "anchor_to_box_level:\n" << anchor_to_box_level.format("ERR-> ", 3)
            << "box_level_to_anchor:\n" << box_level_to_anchor.format("ERR-> ", 3)
            << "anchor_to_box_level:\n"
            << anchor_to_box_level.format("ERR-> ", 3)
            << "box_level_to_anchor:\n"
            << box_level_to_anchor.format("ERR-> ", 3) << std::endl);
      }
   }
}

void
BoxLevelConnectorUtils::computeNonIntersectingParts(
   boost::shared_ptr<BoxLevel>& remainder,
   boost::shared_ptr<Connector>& input_to_remainder,
   const Connector& input_to_takeaway) const
{
   if (d_sanity_check_precond) {
      input_to_takeaway.assertOverlapCorrectness();
   }

   const tbox::Dimension& dim = input_to_takeaway.getConnectorWidth().getDim();
   boost::shared_ptr<MappingConnector> i_to_r_map;
   computeExternalParts(remainder,
      i_to_r_map,
      input_to_takeaway,
      IntVector::getZero(dim));

   input_to_remainder = boost::static_pointer_cast<Connector>(i_to_r_map);

<<<<<<< HEAD
   TBOX_ASSERT(input_to_remainder->getConnectorWidth().isZero());
=======
   TBOX_ASSERT(input_to_remainder->getConnectorWidth() ==
      IntVector::getZero(dim));
>>>>>>> 7a24c1cd

   const BoxContainer& remainder_boxes = remainder->getBoxes();
   const BoxContainer& input_boxes =
      input_to_takeaway.getBase().getBoxes();

   if (!remainder_boxes.isEmpty() && !input_boxes.isEmpty()) {

      for (BoxContainer::const_iterator bi = remainder_boxes.begin();
           bi != remainder_boxes.end(); ++bi) {

         if (input_boxes.find(*bi) != input_boxes.end()) {
            input_to_remainder->insertLocalNeighbor(*bi, bi->getBoxId());
         } else {
            break;
         }
      }
   }

   TBOX_ASSERT(input_to_remainder->isLocal());
}

/*
 ***********************************************************************
 ***********************************************************************
 */

void
BoxLevelConnectorUtils::initializeCallback()
{
   // Initialize timers with default prefix.
   getAllTimers(s_default_timer_prefix,
      s_static_timers[s_default_timer_prefix]);

}

/*
 ***********************************************************************
 ***********************************************************************
 */
void
BoxLevelConnectorUtils::setTimerPrefix(
   const std::string& timer_prefix)
{
   std::string timer_prefix_used;
   if (s_ignore_external_timer_prefix == 'y') {
      timer_prefix_used = s_default_timer_prefix;
   } else {
      timer_prefix_used = timer_prefix;
   }
   std::map<std::string, TimerStruct>::iterator ti(
      s_static_timers.find(timer_prefix_used));
   if (ti == s_static_timers.end()) {
      d_object_timers = &s_static_timers[timer_prefix_used];
      getAllTimers(timer_prefix_used, *d_object_timers);
   } else {
      d_object_timers = &(ti->second);
   }
}

/*
 ***********************************************************************
 ***********************************************************************
 */
void
BoxLevelConnectorUtils::getAllTimers(
   const std::string& timer_prefix,
   TimerStruct& timers)
{
   timers.t_make_sorting_map = tbox::TimerManager::getManager()->
      getTimer(timer_prefix + "::makeSortingMap()");

   timers.t_compute_boxes_around_boundary =
      tbox::TimerManager::getManager()->
      getTimer(timer_prefix + "::computeBoxesAroundBoundary()");

   timers.t_compute_boxes_around_boundary_singularity =
      tbox::TimerManager::getManager()->
      getTimer(timer_prefix + "::computeBoxesAroundBoundary()_singularity");

   timers.t_compute_boxes_around_boundary_simplify =
      tbox::TimerManager::getManager()->
      getTimer(timer_prefix + "::computeBoxesAroundBoundary()_simplify");

   timers.t_compute_external_parts = tbox::TimerManager::getManager()->
      getTimer(timer_prefix + "::computeExternalParts()");
   timers.t_compute_internal_parts = tbox::TimerManager::getManager()->
      getTimer(timer_prefix + "::computeInternalParts()");

   timers.t_compute_internal_or_external_parts =
      tbox::TimerManager::getManager()->
      getTimer(timer_prefix + "::computeInternalOrExternalParts()");

   timers.t_compute_internal_or_external_parts_manip_reference =
      tbox::TimerManager::getManager()->
      getTimer(timer_prefix + "::computeInternalOrExternalParts()_manip_reference");

   timers.t_compute_internal_or_external_parts_simplify =
      tbox::TimerManager::getManager()->
      getTimer(timer_prefix + "::computeInternalOrExternalParts()_simplify");
}

}
}<|MERGE_RESOLUTION|>--- conflicted
+++ resolved
@@ -124,13 +124,8 @@
       const IntVector ratio = head.getRefinementRatio()
          / base.getRefinementRatio();
       required_gcw += IntVector::ceilingDivide(
-<<<<<<< HEAD
-         head_swell + head_nesting_margin,
-         ratio);
-=======
             (head_swell + head_nesting_margin),
             ratio);
->>>>>>> 7a24c1cd
    } else {
       TBOX_ERROR("BoxLevelConnectorUtils::baseNestsInHead: head index space\n"
          << "must be either a refinement or a coarsening of\n"
@@ -1506,12 +1501,8 @@
 
    input_to_remainder = boost::static_pointer_cast<Connector>(i_to_r_map);
 
-<<<<<<< HEAD
-   TBOX_ASSERT(input_to_remainder->getConnectorWidth().isZero());
-=======
    TBOX_ASSERT(input_to_remainder->getConnectorWidth() ==
       IntVector::getZero(dim));
->>>>>>> 7a24c1cd
 
    const BoxContainer& remainder_boxes = remainder->getBoxes();
    const BoxContainer& input_boxes =
