--- conflicted
+++ resolved
@@ -987,13 +987,8 @@
             }
          }
 
-<<<<<<< HEAD
-         if (!reduced_connectivity_singularity_boxes.isEmpty()) {
-            if (!refinement_ratio.isOne()) {
-=======
          if (!reduced_connectivity_singularity_boxes.empty()) {
             if (refinement_ratio != one_vec) {
->>>>>>> ae911b7f
                reduced_connectivity_singularity_boxes.refine(refinement_ratio);
             }
             bi->second.removeIntersections(
