--- conflicted
+++ resolved
@@ -113,7 +113,6 @@
     */
    TBOX_ASSERT(!box_level.getRefinementRatio().isZero());
 #ifdef DEBUG_CHECK_ASSERTIONS
-<<<<<<< HEAD
    if (d_dim.getValue() > 1) {
       for (int b = 0; b < d_number_blocks; ++b) {
          int i;
@@ -123,16 +122,6 @@
                || (d_ratio_to_level_zero(b,i) == 1)
                || (d_ratio_to_level_zero(b,(i + 1) % d_dim.getValue()) == 1));
          }
-=======
-   if (getDim().getValue() > 1) {
-      for (int i = 0; i < getDim().getValue(); ++i) {
-         TBOX_ASSERT((box_level.getRefinementRatio() (i)
-                      * box_level.getRefinementRatio() (
-                         (i + 1) % getDim().getValue()) > 0) ||
-            (box_level.getRefinementRatio() (i) == 1) ||
-            (box_level.getRefinementRatio() (
-                (i + 1) % getDim().getValue()) == 1));
->>>>>>> 7a24c1cd
       }
    }
 #endif
@@ -236,7 +225,6 @@
     */
    TBOX_ASSERT(!box_level->getRefinementRatio().isZero());
 #ifdef DEBUG_CHECK_ASSERTIONS
-<<<<<<< HEAD
    if (d_dim.getValue() > 1) {
       for (int b = 0; b < d_number_blocks; ++b) {
          int i;
@@ -246,16 +234,6 @@
                || (d_ratio_to_level_zero(b,i) == 1)
                || (d_ratio_to_level_zero(b,(i + 1) % d_dim.getValue()) == 1));
          }
-=======
-   if (getDim().getValue() > 1) {
-      for (int i = 0; i < getDim().getValue(); ++i) {
-         TBOX_ASSERT((box_level->getRefinementRatio() (i)
-                      * box_level->getRefinementRatio() (
-                         (i + 1) % getDim().getValue()) > 0) ||
-            (box_level->getRefinementRatio() (i) == 1) ||
-            (box_level->getRefinementRatio() (
-                (i + 1) % getDim().getValue()) == 1));
->>>>>>> 7a24c1cd
       }
    }
 #endif
