/*************************************************************************
 *
 * This file is part of the SAMRAI distribution.  For full copyright
 * information, see COPYRIGHT and COPYING.LESSER.
 *
 * Copyright:     (c) 1997-2011 Lawrence Livermore National Security, LLC
 * Description:   A collection of patches at one level of the AMR hierarchy
 *
 ************************************************************************/

#ifndef included_hier_PatchLevel_C
#define included_hier_PatchLevel_C

#include "SAMRAI/hier/PatchLevel.h"

#include "SAMRAI/tbox/MathUtilities.h"
#include "SAMRAI/tbox/TimerManager.h"
#include "SAMRAI/hier/GridGeometry.h"
#include "SAMRAI/hier/RealBoxConstIterator.h"

#include <cstdio>

#if !defined(__BGL_FAMILY__) && defined(__xlC__)
/*
 * Suppress XLC warnings
 */
#pragma report(disable, CPPC5334)
#pragma report(disable, CPPC5328)
#endif

#ifndef SAMRAI_INLINE
#include "SAMRAI/hier/PatchLevel.I"
#endif

namespace SAMRAI {
namespace hier {

const int PatchLevel::HIER_PATCH_LEVEL_VERSION = 3;

static tbox::Pointer<tbox::Timer> t_level_constructor;
static tbox::Pointer<tbox::Timer> t_constructor_setup;
static tbox::Pointer<tbox::Timer> t_constructor_phys_domain;
static tbox::Pointer<tbox::Timer> t_constructor_touch_boundaries;
static tbox::Pointer<tbox::Timer> t_constructor_set_geometry;
static tbox::Pointer<tbox::Timer> t_set_patch_touches;
static tbox::Pointer<tbox::Timer> t_constructor_compute_shifts;

tbox::StartupShutdownManager::Handler
PatchLevel::s_initialize_finalize_handler(
   PatchLevel::initializeCallback,
   0,
   0,
   PatchLevel::finalizeCallback,
   tbox::StartupShutdownManager::priorityTimers);

/*
 *************************************************************************
 *
 * Default patch level constructor sets default (non-usable) state.
 *
 *************************************************************************
 */

PatchLevel::PatchLevel(
   const tbox::Dimension& dim):
   d_dim(dim),
   d_mapped_box_level(NULL),
   d_has_globalized_data(false),
   d_ratio_to_level_zero(hier::IntVector::getZero(dim)),
   d_physical_domain(0),
   d_ratio_to_coarser_level(hier::IntVector::getZero(dim))
{
   t_level_constructor->start();
   d_local_number_patches = 0;

   d_level_number = -1;
   d_next_coarser_level_number = -1;
   d_in_hierarchy = false;

   d_geometry.setNull();
   d_descriptor.setNull();

   d_factory = new hier::PatchFactory();

   t_level_constructor->stop();
}

/*
 *************************************************************************
 *
 * Create a new patch level using the specified boxes and processor
 * mapping.  Only those patches that are local to the processor are
 * allocated.  Allocate patches using the specified patch factory or
 * the standard patch factory if none is explicitly specified.
 *
 *************************************************************************
 */

PatchLevel::PatchLevel(
   const BoxLevel& mapped_box_level,
   const tbox::Pointer<GridGeometry> grid_geometry,
   const tbox::Pointer<PatchDescriptor> descriptor,
   tbox::Pointer<PatchFactory> factory,
   bool defer_boundary_box_creation):
   d_dim(grid_geometry->getDim()),
   d_mapped_box_level(new BoxLevel(mapped_box_level)),
   d_has_globalized_data(false),
   d_ratio_to_level_zero(d_mapped_box_level->getRefinementRatio()),
   d_physical_domain(grid_geometry->getNumberBlocks()),
   d_ratio_to_coarser_level(grid_geometry->getDim(), 0)

{
   d_number_blocks = grid_geometry->getNumberBlocks();

   TBOX_DIM_ASSERT_CHECK_ARGS2(mapped_box_level, *grid_geometry);

   t_level_constructor->start();

#ifdef DEBUG_CHECK_ASSERTIONS
   TBOX_ASSERT(!grid_geometry.isNull());
   TBOX_ASSERT(!descriptor.isNull());
   /*
    * All components of ratio must be nonzero.  Additionally, all components
    * of ratio not equal to 1 must have the same sign.
    */
   TBOX_ASSERT(mapped_box_level.getRefinementRatio() !=
      hier::IntVector::getZero(getDim()));

   if (getDim().getValue() > 1) {
      for (int i = 0; i < getDim().getValue(); i++) {
         TBOX_ASSERT((mapped_box_level.getRefinementRatio() (i)
                      * mapped_box_level.getRefinementRatio() ((i
                                                                + 1)
                         % getDim().getValue()) > 0)
            || (mapped_box_level.getRefinementRatio() (i) == 1)
            || (mapped_box_level.getRefinementRatio() ((i + 1) % getDim().getValue()) ==
                1));
      }
   }
#endif

   t_constructor_setup->start();

   d_local_number_patches =
      static_cast<int>(d_mapped_box_level->getLocalNumberOfBoxes());
   d_descriptor = descriptor;

   d_geometry = grid_geometry;

   d_level_number = -1;
   d_next_coarser_level_number = -1;
   d_in_hierarchy = false;

   if (!factory.isNull()) {
      d_factory = factory;
   } else {
      d_factory = new hier::PatchFactory();
   }

   const BoxSet& mapped_boxes = d_mapped_box_level->getBoxes();
   for (RealBoxConstIterator ni(mapped_boxes); ni.isValid(); ++ni) {
      const Box& mapped_box = *ni;
      const BoxId& ip = mapped_box.getId();
      tbox::Pointer<Patch>& patch = d_patches[ip];
      patch = d_factory->allocate(mapped_box, d_descriptor);
      patch->setPatchLevelNumber(d_level_number);
      patch->setPatchInHierarchy(d_in_hierarchy);
   }

   d_boundary_boxes_created = false;
   t_constructor_setup->stop();

   t_constructor_phys_domain->start();
   for (int nb = 0; nb < d_number_blocks; nb++) {
      grid_geometry->computePhysicalDomain(d_physical_domain[nb],
         d_ratio_to_level_zero, BlockId(nb));
   }
   t_constructor_phys_domain->stop();

   t_constructor_touch_boundaries->start();
   std::map<BoxId, PatchGeometry::TwoDimBool> touches_regular_bdry;
   std::map<BoxId, PatchGeometry::TwoDimBool> touches_periodic_bdry;
   grid_geometry->findPatchesTouchingBoundaries(
      touches_regular_bdry,
      touches_periodic_bdry,
      *this,
      grid_geometry->getPeriodicShift(d_ratio_to_level_zero),
      d_physical_domain);
   t_constructor_touch_boundaries->stop();

   t_constructor_set_geometry->start();
   grid_geometry->setGeometryOnPatches(
      *this,
      d_ratio_to_level_zero,
      touches_regular_bdry,
      touches_periodic_bdry,
      defer_boundary_box_creation);
   t_constructor_set_geometry->stop();

   if (!defer_boundary_box_creation) {
      d_boundary_boxes_created = true;
   }

   t_level_constructor->stop();
}

/*
 *************************************************************************
 *
 * Create a new patch level from information in the given database.
 *
 *************************************************************************
 */

PatchLevel::PatchLevel(
   tbox::Pointer<tbox::Database> level_database,
   tbox::Pointer<GridGeometry> grid_geometry,
   tbox::Pointer<PatchDescriptor> descriptor,
   tbox::Pointer<PatchFactory> factory,
   const ComponentSelector& component_selector,
   bool defer_boundary_box_creation):
   d_dim(grid_geometry->getDim()),
   d_has_globalized_data(false),
   d_ratio_to_level_zero(hier::IntVector(grid_geometry->getDim(),
                                         tbox::MathUtilities<int>::getMax())),
   d_physical_domain(grid_geometry->getNumberBlocks()),
   d_ratio_to_coarser_level(hier::IntVector(grid_geometry->getDim(),
                                            tbox::MathUtilities<int>::getMax()))
{
   d_number_blocks = grid_geometry->getNumberBlocks();

   TBOX_ASSERT(!level_database.isNull());
   TBOX_ASSERT(!grid_geometry.isNull());
   TBOX_ASSERT(!descriptor.isNull());

   t_level_constructor->start();

   d_geometry = grid_geometry;
   d_descriptor = descriptor;

   if (!factory.isNull()) {
      d_factory = factory;
   } else {
      d_factory = new PatchFactory();
   }

   getFromDatabase(level_database, component_selector);

   d_boundary_boxes_created = false;

   t_constructor_touch_boundaries->start();
   std::map<BoxId, PatchGeometry::TwoDimBool> touches_regular_bdry;
   std::map<BoxId, PatchGeometry::TwoDimBool> touches_periodic_bdry;
   grid_geometry->findPatchesTouchingBoundaries(
      touches_regular_bdry,
      touches_periodic_bdry,
      *this,
      grid_geometry->getPeriodicShift(d_ratio_to_level_zero),
      d_physical_domain);
   t_constructor_touch_boundaries->stop();

   t_constructor_set_geometry->start();
   grid_geometry->setGeometryOnPatches(
      *this,
      d_ratio_to_level_zero,
      touches_regular_bdry,
      touches_periodic_bdry,
      defer_boundary_box_creation);
   t_constructor_set_geometry->stop();

   if (!defer_boundary_box_creation) {
      d_boundary_boxes_created = true;
   }

   t_level_constructor->stop();
}

PatchLevel::~PatchLevel()
{
}

/*
 * ************************************************************************
 *
 * Allocate or deallocate data for single components or collections of
 * component on all patches on a patch level.
 *
 * ************************************************************************
 */

void PatchLevel::allocatePatchData(
   const int id,
   const double timestamp)
{
   for (PatchLevel::Iterator ip(this); ip; ip++) {
      ip->allocatePatchData(id, timestamp);
   }
}

void PatchLevel::allocatePatchData(
   const ComponentSelector& components,
   const double timestamp)
{
   for (PatchLevel::Iterator ip(this); ip; ip++) {
      ip->allocatePatchData(components, timestamp);
   }
}

bool PatchLevel::checkAllocated(
   const int id) const
{
   bool allocated = true;
   for (PatchContainer::const_iterator
        mi = d_patches.begin(); mi != d_patches.end(); ++mi) {
      allocated &= (*mi).second->checkAllocated(id);
   }
   return allocated;
}

void PatchLevel::deallocatePatchData(
   const int id)
{
   for (PatchLevel::Iterator ip(this); ip; ip++) {
      ip->deallocatePatchData(id);
   }
}

void PatchLevel::deallocatePatchData(
   const ComponentSelector& components)
{
   for (PatchLevel::Iterator ip(this); ip; ip++) {
      ip->deallocatePatchData(components);
   }
}

/*
 * ************************************************************************
 *
 * Set the simulation time for all patches in the patch level.
 *
 * ************************************************************************
 */

void PatchLevel::setTime(
   const double timestamp,
   const int id)
{
   for (PatchLevel::Iterator ip(this); ip; ip++) {
      ip->setTime(timestamp, id);
   }
}

void PatchLevel::setTime(
   const double timestamp,
   const ComponentSelector& components)
{
   for (PatchLevel::Iterator ip(this); ip; ip++) {
      ip->setTime(timestamp, components);
   }
}

void PatchLevel::setTime(
   const double timestamp)
{
   for (PatchLevel::Iterator ip(this); ip; ip++) {
      ip->setTime(timestamp);
   }
}

/*
 * ************************************************************************
 *
 * Set level numbers relating this level to "level", a level in
 * a hierarchy
 *
 * ************************************************************************
 */

void PatchLevel::setLevelNumber(
   const int level)
{
   d_level_number = level;

   for (PatchLevel::Iterator p(this); p; p++) {
      p->setPatchLevelNumber(d_level_number);
   }
}

/*
 *************************************************************************
 *************************************************************************
 */

void PatchLevel::setNextCoarserHierarchyLevelNumber(
   const int level)
{
   d_next_coarser_level_number = level;
}

/*
 * ************************************************************************
 *
 * Set whether this level resides in a hierarchy.
 *
 * ************************************************************************
 */

void PatchLevel::setLevelInHierarchy(
   bool in_hierarchy)
{
   d_in_hierarchy = in_hierarchy;

   for (PatchLevel::Iterator p(this); p; p++) {
      p->setPatchInHierarchy(d_in_hierarchy);
   }
}

/*
 * ************************************************************************
 *
 * Set data members of this patch level by refining information on
 * the argument level by the given ratio.
 *
 * ************************************************************************
 */

void PatchLevel::setRefinedPatchLevel(
   const tbox::Pointer<hier::PatchLevel> coarse_level,
   const hier::IntVector& refine_ratio,
   const tbox::Pointer<hier::GridGeometry> fine_grid_geometry,
   bool defer_boundary_box_creation)
{
   TBOX_ASSERT(!coarse_level.isNull());
   TBOX_ASSERT(refine_ratio > hier::IntVector::getZero(getDim()));
#ifdef DEBUG_CHECK_DIM_ASSERTIONS
   TBOX_DIM_ASSERT_CHECK_ARGS3(*this, *coarse_level, refine_ratio);
   if (!fine_grid_geometry.isNull()) {
      TBOX_DIM_ASSERT_CHECK_ARGS2(*this, *fine_grid_geometry);
   }
#endif

   /*
    * The basic state of the new patch level is initialized from the state of
    * the given existing patch level.
    */

   // d_global_number_patches = coarse_level->d_global_number_patches;
   d_descriptor = coarse_level->d_descriptor;
   d_factory = coarse_level->d_factory;
   // d_mapping.setProcessorMapping( (coarse_level->d_mapping).getProcessorMapping() );

   /*
    * Compute the ratio to coarsest level (reference level in hierarchy --
    * usually level  zero) and set grid geometry for this (fine) level.  If
    * pointer to given fine grid geometry is null, then it is assumed that
    * this level is to use the same grid geometry as the given coarse level
    * and the ratio to level zero is set relative to the give coarse level.
    * Otherwise, use given grid geometry and copy ratio to level zero from
    * given coarse level.
    */

   if (fine_grid_geometry.isNull()) {

      d_geometry = coarse_level->d_geometry;

      const hier::IntVector& coarse_ratio = coarse_level->getRatioToLevelZero();
      for (int i = 0; i < getDim().getValue(); i++) {
         int coarse_rat = coarse_ratio(i);
         int refine_rat = refine_ratio(i);
         if (coarse_rat < 0) {
            if (tbox::MathUtilities<int>::Abs(coarse_rat) >= refine_rat) {
               d_ratio_to_level_zero(i) =
                  -(tbox::MathUtilities<int>::Abs(coarse_rat / refine_rat));
            } else {
               d_ratio_to_level_zero(i) =
                  tbox::MathUtilities<int>::Abs(refine_rat / coarse_rat);
            }
         } else {
            d_ratio_to_level_zero(i) = coarse_rat * refine_rat;
         }

      }

   } else {

      d_geometry = fine_grid_geometry;

      d_ratio_to_level_zero = coarse_level->d_ratio_to_level_zero;
   }

   /*
    * Set global box array and index space for level based on refining
    * coarse level information.
    */

   d_boxes = coarse_level->d_boxes;
   d_boxes.refine(refine_ratio);

   {
<<<<<<< HEAD
      BoxSet mapped_boxes(coarse_level->d_mapped_box_level->getBoxes());
      mapped_boxes.refine(refine_ratio); 
=======
>>>>>>> e0f1704e
      d_mapped_box_level = new BoxLevel(
            d_ratio_to_level_zero,
            d_geometry,
            coarse_level->d_mapped_box_level->getMPI());
      coarse_level->d_mapped_box_level->refineBoxes(
         *d_mapped_box_level,
         refine_ratio,
         d_ratio_to_level_zero);
      d_mapped_box_level->finalize();
   }
   d_local_number_patches = coarse_level->getLocalNumberOfPatches();
   d_number_blocks = coarse_level->d_number_blocks;

   d_physical_domain.resizeArray(d_number_blocks);
   for (int nb = 0; nb < d_number_blocks; nb++) {
      d_physical_domain[nb] = coarse_level->d_physical_domain[nb];
      d_physical_domain[nb].refine(refine_ratio);
   }

   /*
    * Allocate arrays of patches and patch information.  Then, allocate and
    * initialize patch objects.  Finally, set patch geometry and remaining
    * domain information.
    */

   // d_patch_touches_regular_boundary.resizeArray(d_global_number_patches);
   // d_patch_touches_periodic_boundary.resizeArray(d_global_number_patches);
   // d_shifts.resizeArray(d_global_number_patches);

   const BoxSet& mapped_boxes = d_mapped_box_level->getBoxes();
   for (RealBoxConstIterator ni(mapped_boxes); ni.isValid(); ++ni) {
      const Box& mapped_box = *ni;
      const BoxId& mapped_box_id = mapped_box.getId();
      d_patches[mapped_box_id] = d_factory->allocate(mapped_box, d_descriptor);
      d_patches[mapped_box_id]->setPatchLevelNumber(d_level_number);
      d_patches[mapped_box_id]->setPatchInHierarchy(d_in_hierarchy);
   }

   std::map<BoxId, PatchGeometry::TwoDimBool> touches_regular_bdry;
   std::map<BoxId, PatchGeometry::TwoDimBool> touches_periodic_bdry;

   for (PatchLevel::Iterator ip(coarse_level); ip; ip++) {
      tbox::Pointer<PatchGeometry> coarse_pgeom =
         (*ip)->getPatchGeometry();

      /* If map does not contain values create them */
      std::map<BoxId,
               PatchGeometry::TwoDimBool>::iterator iter_touches_regular_bdry(
         touches_regular_bdry.find(ip->getBox().getId()));
      if (iter_touches_regular_bdry == touches_regular_bdry.end()) {
         iter_touches_regular_bdry = touches_regular_bdry.insert(
               iter_touches_regular_bdry,
               std::pair<BoxId, PatchGeometry::TwoDimBool>(ip->getBox().getId(),
                  PatchGeometry::TwoDimBool(getDim())));
      }

      std::map<BoxId,
               PatchGeometry::TwoDimBool>::iterator iter_touches_periodic_bdry(
         touches_periodic_bdry.find(ip->getBox().getId()));
      if (iter_touches_periodic_bdry == touches_periodic_bdry.end()) {
         iter_touches_periodic_bdry = touches_periodic_bdry.insert(
               iter_touches_periodic_bdry,
               std::pair<BoxId, PatchGeometry::TwoDimBool>(ip->getBox().getId(),
                  PatchGeometry::TwoDimBool(getDim())));
      }

      PatchGeometry::TwoDimBool&
      touches_regular_bdry_ip((*iter_touches_regular_bdry).second);
      PatchGeometry::TwoDimBool&
      touches_periodic_bdry_ip((*iter_touches_periodic_bdry).second);

      for (int axis = 0; axis < getDim().getValue(); axis++) {
         for (int side = 0; side < 2; side++) {

            touches_regular_bdry_ip(axis, side) =
               coarse_pgeom->getTouchesRegularBoundary(axis, side);

            touches_periodic_bdry_ip(axis, side) =
               coarse_pgeom->getTouchesPeriodicBoundary(axis, side);
         }
      }
   }

   d_geometry->setGeometryOnPatches(
      *this,
      d_ratio_to_level_zero,
      touches_regular_bdry,
      touches_periodic_bdry,
      defer_boundary_box_creation);

   if (!defer_boundary_box_creation) {
      d_boundary_boxes_created = true;
   }

}

/*
 * ************************************************************************
 *
 * Set data members of this patch level by coarsening information on
 * the argument level by the given ratio.
 *
 * ************************************************************************
 */

void PatchLevel::setCoarsenedPatchLevel(
   const tbox::Pointer<hier::PatchLevel> fine_level,
   const hier::IntVector& coarsen_ratio,
   const tbox::Pointer<hier::GridGeometry> coarse_grid_geom,
   bool defer_boundary_box_creation)
{
   TBOX_ASSERT(!fine_level.isNull());
   TBOX_ASSERT(coarsen_ratio > hier::IntVector::getZero(getDim()));

#ifdef DEBUG_CHECK_DIM_ASSERTIONS
   TBOX_DIM_ASSERT_CHECK_ARGS3(*this, *fine_level, coarsen_ratio);
   if (!coarse_grid_geom.isNull()) {
      TBOX_DIM_ASSERT_CHECK_ARGS2(*this, *coarse_grid_geom);
   }
#endif

   /*
    * The basic state of the new patch level is initialized from the state of
    * the given existing patch level.
    */

   // d_global_number_patches = fine_level->d_global_number_patches;
   d_descriptor = fine_level->d_descriptor;
   d_factory = fine_level->d_factory;
   // d_mapping.setProcessorMapping( (fine_level->d_mapping).getProcessorMapping() );

   /*
    * Compute the ratio to coarsest level (reference level in hierarchy --
    * usually level zero) and set grid geometry for this (coarse) level.  If
    * pointer to a given coarse grid geometry is null, then it is assumed
    * that this level is to use the same grid geometry as the given fine
    * level and the ratio to level zero is set relative to the given fine
    * level.  Otherwise, use given grid geometry and copy ratio to level zero
    * from given fine level.
    */

   if (coarse_grid_geom.isNull()) {

      d_geometry = fine_level->d_geometry;

      const hier::IntVector& fine_ratio =
         fine_level->d_ratio_to_level_zero;

      for (int i = 0; i < getDim().getValue(); i++) {
         int fine_rat = fine_ratio(i);
         int coarsen_rat = coarsen_ratio(i);
         if (fine_rat > 0) {
            if (fine_rat >= coarsen_rat) {
               d_ratio_to_level_zero(i) = fine_rat / coarsen_rat;
            } else {
               d_ratio_to_level_zero(i) =
                  -(tbox::MathUtilities<int>::Abs(coarsen_rat / fine_rat));
            }
         } else {
            d_ratio_to_level_zero(i) =
               -(tbox::MathUtilities<int>::Abs(fine_rat * coarsen_rat));
         }
      }

   } else {

      d_geometry = coarse_grid_geom;

      d_ratio_to_level_zero = fine_level->d_ratio_to_level_zero;
   }

   /*
    * Set global box array and index space for level based on coarsening
    * of fine level information.
    */

   d_boxes = fine_level->d_boxes;
   d_boxes.coarsen(coarsen_ratio);

   /*
    * Set coarse mapped_box_level to be the coarsened version of fine mapped_box_level.
    *
    * NOTE: Some parts of SAMRAI (CoarsenSchedule in particular)
    * assumes that the mapped_box identities are the same between the
    * fine and coarsened levels.
    */
   const BoxLevel& fine_mapped_box_level =
      *fine_level->d_mapped_box_level;
<<<<<<< HEAD
   BoxSet coarsened_mapped_boxes(fine_level->d_mapped_box_level->getBoxes());
   coarsened_mapped_boxes.coarsen(coarsen_ratio);
=======
>>>>>>> e0f1704e
   d_mapped_box_level = new BoxLevel(
         d_ratio_to_level_zero,
         d_geometry,
         fine_mapped_box_level.getMPI());
   fine_level->d_mapped_box_level->coarsenBoxes(
      *d_mapped_box_level,
      coarsen_ratio,
      d_ratio_to_level_zero);
   d_mapped_box_level->finalize();
   d_local_number_patches = fine_level->getNumberOfPatches();
   d_number_blocks = fine_level->d_number_blocks;

   d_physical_domain.resizeArray(d_number_blocks);
   for (int nb = 0; nb < d_number_blocks; nb++) {
      d_physical_domain[nb] = fine_level->d_physical_domain[nb];
      d_physical_domain[nb].coarsen(coarsen_ratio);
   }

   /*
    * Allocate arrays of patches and patch information.  Then, allocate and
    * initialize patch objects.  Finally, set patch geometry and remaining
    * domain information.
    */

   // d_patch_touches_regular_boundary.resizeArray(d_global_number_patches);
   // d_patch_touches_periodic_boundary.resizeArray(d_global_number_patches);
   // d_shifts.resizeArray(d_global_number_patches);

   const BoxSet& mapped_boxes = d_mapped_box_level->getBoxes();
   for (RealBoxConstIterator ni(mapped_boxes); ni.isValid(); ++ni) {
      const Box& mapped_box = *ni;
      const BoxId& mapped_box_id = mapped_box.getId();
      d_patches[mapped_box_id] = d_factory->allocate(mapped_box, d_descriptor);
      d_patches[mapped_box_id]->setPatchLevelNumber(d_level_number);
      d_patches[mapped_box_id]->setPatchInHierarchy(d_in_hierarchy);
   }

   d_boundary_boxes_created = false;

   std::map<BoxId, PatchGeometry::TwoDimBool> touches_regular_bdry;
   std::map<BoxId, PatchGeometry::TwoDimBool> touches_periodic_bdry;

   for (PatchLevel::Iterator ip(fine_level); ip; ip++) {
      tbox::Pointer<PatchGeometry> fine_pgeom =
         (*ip)->getPatchGeometry();

      /* If map does not contain values create them */
      std::map<BoxId,
               PatchGeometry::TwoDimBool>::iterator iter_touches_regular_bdry(
         touches_regular_bdry.find(ip->getBox().getId()));
      if (iter_touches_regular_bdry == touches_regular_bdry.end()) {
         iter_touches_regular_bdry = touches_regular_bdry.insert(
               iter_touches_regular_bdry,
               std::pair<BoxId, PatchGeometry::TwoDimBool>(ip->getBox().getId(),
                  PatchGeometry::TwoDimBool(getDim())));
      }

      std::map<BoxId,
               PatchGeometry::TwoDimBool>::iterator iter_touches_periodic_bdry(
         touches_periodic_bdry.find(ip->getBox().getId()));
      if (iter_touches_periodic_bdry == touches_periodic_bdry.end()) {
         iter_touches_periodic_bdry = touches_periodic_bdry.insert(
               iter_touches_periodic_bdry,
               std::pair<BoxId, PatchGeometry::TwoDimBool>(ip->getBox().getId(),
                  PatchGeometry::TwoDimBool(getDim())));
      }

      PatchGeometry::TwoDimBool&
      touches_regular_bdry_ip((*iter_touches_regular_bdry).second);
      PatchGeometry::TwoDimBool&
      touches_periodic_bdry_ip((*iter_touches_periodic_bdry).second);

      for (int axis = 0; axis < getDim().getValue(); axis++) {
         for (int side = 0; side < 2; side++) {
            touches_regular_bdry_ip(axis, side) =
               fine_pgeom->getTouchesRegularBoundary(axis, side);
            touches_periodic_bdry_ip(axis, side) =
               fine_pgeom->getTouchesPeriodicBoundary(axis, side);
         }
      }
   }

   d_geometry->setGeometryOnPatches(
      *this,
      d_ratio_to_level_zero,
      touches_regular_bdry,
      touches_periodic_bdry,
      defer_boundary_box_creation);

   if (!defer_boundary_box_creation) {
      d_boundary_boxes_created = true;
   }

}

/*
 * ************************************************************************
 *
 * Call the geometry routine to create and set boundary boxes, if they
 * have not already been created.
 *
 * ************************************************************************
 */

void PatchLevel::setBoundaryBoxes()
{
   if (!d_boundary_boxes_created) {
      d_geometry->setBoundaryBoxes(*this);
      d_boundary_boxes_created = true;
   }
}

/*
 * ************************************************************************
 *
 *  Check that class version and restart file number are the same.  If
 *  so, read in data from database and build patch level from data.
 *
 * ************************************************************************
 */

void PatchLevel::getFromDatabase(
   tbox::Pointer<tbox::Database> database,
   const ComponentSelector& component_selector)
{
   TBOX_ASSERT(!database.isNull());

   int ver = database->getInteger("HIER_PATCH_LEVEL_VERSION");
   if (ver != HIER_PATCH_LEVEL_VERSION) {
      TBOX_ERROR("PatchLevel::getFromDatabase() error...\n"
         << "   Restart file version different than class version.");
   }

   if (database->keyExists("d_boxes")) {
      d_boxes = database->getDatabaseBoxArray("d_boxes");
   }

   int* temp_ratio = &d_ratio_to_level_zero[0];
   database->getIntegerArray("d_ratio_to_level_zero", temp_ratio, getDim().getValue());

   d_number_blocks = database->getInteger("d_number_blocks");

   d_physical_domain.resizeArray(d_number_blocks);
   for (int nb = 0; nb < d_number_blocks; nb++) {
      std::string domain_name = "d_physical_domain_"
         + tbox::Utilities::blockToString(nb);
      d_physical_domain[nb] = database->getDatabaseBoxArray(domain_name);
   }

   d_level_number = database->getInteger("d_level_number");
   d_next_coarser_level_number =
      database->getInteger("d_next_coarser_level_number");
   d_in_hierarchy = database->getBool("d_in_hierarchy");

   temp_ratio = &d_ratio_to_coarser_level[0];
   database->getIntegerArray("d_ratio_to_coarser_level", temp_ratio, getDim().getValue());

   /*
    * Put local patches in database.
    */

   tbox::Pointer<tbox::Database> mbl_database = database->getDatabase(
         "mapped_box_level");
   tbox::Pointer<BoxLevel> mapped_box_level(new BoxLevel(getDim()));
   tbox::ConstPointer<GridGeometry> grid_geometry(getGridGeometry());
   mapped_box_level->getFromDatabase(*mbl_database, grid_geometry);
   d_mapped_box_level = mapped_box_level;

   d_patches.clear();

   const BoxSet& mapped_boxes = d_mapped_box_level->getBoxes();
   tbox::Pointer<tbox::Database> patch_database;
   for (RealBoxConstIterator ni(mapped_boxes); ni.isValid(); ++ni) {
      const Box& mapped_box = *ni;
      const LocalId& local_id = mapped_box.getLocalId();
      const BoxId& mapped_box_id = mapped_box.getId();

      std::string patch_name = "level_" + tbox::Utilities::levelToString(
            d_level_number)
         + "-patch_" + tbox::Utilities::patchToString(local_id.getValue())
         + "-block_"
         + tbox::Utilities::blockToString(
            mapped_box_id.getBlockId().getBlockValue());
      if (!(database->isDatabase(patch_name))) {
         TBOX_ERROR("PatchLevel::getFromDatabase() error...\n"
            << "   patch name " << patch_name
            << " not found in database" << std::endl);
      }
      patch_database = database->getDatabase(patch_name);

      tbox::Pointer<Patch>& patch = d_patches[mapped_box_id];
      patch = d_factory->allocate(mapped_box, d_descriptor);
      patch->setPatchLevelNumber(d_level_number);
      patch->setPatchInHierarchy(d_in_hierarchy);
      patch->getFromDatabase(patch_database, component_selector);
   }

}

/*
 * ************************************************************************
 *
 *  Write out class version number and patch_level data members to the
 *  database, then has each patch on the local processor write itself
 *  to the database.   The following are written out to the database:
 *  d_physical_domain, d_ratio_to_level_zero, d_boxes, d_mapping,
 *  d_global_number_patches, d_level_number, d_next_coarser_level_number,
 *  d_in_hierarchy, d_patches[].
 *  The database key for all data members except for d_patches is
 *  the same as the variable name.  For the patches, the database keys
 *  are "level_Xpatch_Y" where X is the level number and Y is the index
 *  position of the patch in the patch in d_patches.
 *
 * ************************************************************************
 */
void PatchLevel::putToDatabase(
   tbox::Pointer<tbox::Database> database,
   const ComponentSelector& patchdata_write_table)
{
   TBOX_ASSERT(!database.isNull());

   database->putInteger("HIER_PATCH_LEVEL_VERSION", HIER_PATCH_LEVEL_VERSION);

   database->putBool("d_is_patch_level", true);

   tbox::Array<tbox::DatabaseBox> temp_boxes = d_boxes;
   if (temp_boxes.getSize() > 0) {
      database->putDatabaseBoxArray("d_boxes", temp_boxes);
   }

   // database->putInteger("d_global_number_patches",d_global_number_patches);

   // database->putIntegerArray("d_mapping", d_mapping.getProcessorMapping());

   int* temp_ratio_to_level_zero = &d_ratio_to_level_zero[0];
   database->putIntegerArray("d_ratio_to_level_zero",
      temp_ratio_to_level_zero, getDim().getValue());

   database->putInteger("d_number_blocks", d_number_blocks);

   for (int nb = 0; nb < d_number_blocks; nb++) {
      tbox::Array<tbox::DatabaseBox> temp_domain = d_physical_domain[nb];
      std::string domain_name = "d_physical_domain_"
         + tbox::Utilities::blockToString(nb);
      database->putDatabaseBoxArray(domain_name, temp_domain);
   }
   database->putInteger("d_level_number", d_level_number);
   database->putInteger("d_next_coarser_level_number",
      d_next_coarser_level_number);
   database->putBool("d_in_hierarchy", d_in_hierarchy);

   int* temp_ratio_to_coarser_level = &d_ratio_to_coarser_level[0];
   database->putIntegerArray("d_ratio_to_coarser_level",
      temp_ratio_to_coarser_level, getDim().getValue());

   /*
    * Put local patches in database.
    */

   tbox::Pointer<tbox::Database> mbl_database = database->putDatabase(
         "mapped_box_level");
   d_mapped_box_level->putToDatabase(*mbl_database);

   tbox::Pointer<tbox::Database> patch_database;
   for (PatchLevel::Iterator ip(this); ip; ip++) {

      std::string patch_name = "level_" + tbox::Utilities::levelToString(
            d_level_number)
         + "-patch_"
         + tbox::Utilities::patchToString(ip->getLocalId().getValue())
         + "-block_"
         + tbox::Utilities::blockToString(
            ip->getBox().getBlockId().getBlockValue());

      patch_database = database->putDatabase(patch_name);

      ip->putToDatabase(patch_database, patchdata_write_table);
   }

}

int PatchLevel::recursivePrint(
   std::ostream& os,
   const std::string& border,
   int depth)
{
   int npatch = getGlobalNumberOfPatches();

// Disable Intel warnings on conversions
#ifdef __INTEL_COMPILER
#pragma warning (disable:810)
#pragma warning (disable:857)
#endif

   os << border << "Local/Global number of patches and cells = "
      << getLocalNumberOfPatches() << "/" << getGlobalNumberOfPatches() << "  "
      << getLocalNumberOfCells() << "/" << getGlobalNumberOfCells() << "\n";
   os << getBoxLevel()->format(border, 2) << std::endl;

   if (depth > 0) {
      for (Iterator pi(this); pi; pi++) {
         const tbox::Pointer<Patch> patch = *pi;
         os << border << "Patch " << patch->getLocalId() << '/' << npatch << "\n";
         patch->recursivePrint(os, border + "\t", depth - 1);

      }
   }
   return 0;
}

/*
 *************************************************************************
 * Private utility function to gather and store globalized data, if needed.
 *************************************************************************
 */
void PatchLevel::initializeGlobalizedBoxLevel() const
{
   if (!d_has_globalized_data) {

      const BoxLevel& globalized_mapped_box_level(
         d_mapped_box_level->getGlobalizedVersion());

      const int nboxes = globalized_mapped_box_level.getGlobalNumberOfBoxes();
      d_boxes.clear();
      d_mapping.setMappingSize(nboxes);

      /*
       * Backward compatibility with things requiring global sequential
       * indices (such as the VisIt writer) is provided by the implicit
       * ordering of the mapped_boxes in the nested loops below.
       *
       * Due to this necessary renumbering, the patch number obtained
       * by the PatchLevel::Iterator does not correspond to the
       * global sequential index.
       */
      int count = 0;
      const BoxSet& mapped_boxes =
         globalized_mapped_box_level.getGlobalBoxes();
      for (hier::RealBoxConstIterator ni(mapped_boxes);
           ni.isValid();
           ++ni) {
         d_mapping.setProcessorAssignment(count, ni->getOwnerRank());
         d_boxes.pushBack(*ni);
         ++count;
      }

      d_has_globalized_data = true;
   }
}

/*
 * ************************************************************************
 * ************************************************************************
 */

void PatchLevel::initializeCallback()
{
   t_level_constructor = tbox::TimerManager::getManager()->
      getTimer("hier::PatchLevel::level_constructor");
   t_constructor_setup = tbox::TimerManager::getManager()->
      getTimer("hier::PatchLevel::constructor_setup");
   t_constructor_phys_domain = tbox::TimerManager::getManager()->
      getTimer("hier::PatchLevel::constructor_phys_domain");
   t_constructor_touch_boundaries = tbox::TimerManager::getManager()->
      getTimer("hier::PatchLevel::constructor_touch_boundaries");
   t_constructor_set_geometry = tbox::TimerManager::getManager()->
      getTimer("hier::PatchLevel::set_geometry");
   t_constructor_compute_shifts = tbox::TimerManager::getManager()->
      getTimer("hier::PatchLevel::constructor_compute_shifts");
}

/*
 ***************************************************************************
 *
 * Release static timers.  To be called by shutdown registry to make sure
 * memory for timers does not leak.
 *
 ***************************************************************************
 */

void PatchLevel::finalizeCallback()
{
   t_level_constructor.setNull();
   t_constructor_setup.setNull();
   t_constructor_phys_domain.setNull();
   t_constructor_touch_boundaries.setNull();
   t_constructor_set_geometry.setNull();
   t_set_patch_touches.setNull();
   t_constructor_compute_shifts.setNull();
}

}
}

#if !defined(__BGL_FAMILY__) && defined(__xlC__)
/*
 * Suppress XLC warnings
 */
#pragma report(enable, CPPC5334)
#pragma report(enable, CPPC5328)
#endif

#endif<|MERGE_RESOLUTION|>--- conflicted
+++ resolved
@@ -497,11 +497,10 @@
    d_boxes.refine(refine_ratio);
 
    {
-<<<<<<< HEAD
+#if 0
       BoxSet mapped_boxes(coarse_level->d_mapped_box_level->getBoxes());
       mapped_boxes.refine(refine_ratio); 
-=======
->>>>>>> e0f1704e
+#endif
       d_mapped_box_level = new BoxLevel(
             d_ratio_to_level_zero,
             d_geometry,
@@ -690,11 +689,10 @@
     */
    const BoxLevel& fine_mapped_box_level =
       *fine_level->d_mapped_box_level;
-<<<<<<< HEAD
+#if 0
    BoxSet coarsened_mapped_boxes(fine_level->d_mapped_box_level->getBoxes());
    coarsened_mapped_boxes.coarsen(coarsen_ratio);
-=======
->>>>>>> e0f1704e
+#endif
    d_mapped_box_level = new BoxLevel(
          d_ratio_to_level_zero,
          d_geometry,
