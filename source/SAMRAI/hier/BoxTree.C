/*************************************************************************
 *
 * This file is part of the SAMRAI distribution.  For full copyright
 * information, see COPYRIGHT and COPYING.LESSER.
 *
 * Copyright:     (c) 1997-2011 Lawrence Livermore National Security, LLC
 * Description:   Binary tree of Boxes for overlap searches.
 *
 ************************************************************************/

#ifndef included_hier_BoxTree_C
#define included_hier_BoxTree_C

#include "SAMRAI/hier/BoxTree.h"

#include "SAMRAI/hier/BoxContainerConstIterator.h"
#include "SAMRAI/hier/BoxContainerOrderedConstIterator.h"
#include "SAMRAI/hier/BoxList.h"
#include "SAMRAI/hier/Connector.h"
#include "SAMRAI/tbox/MathUtilities.h"
#include "SAMRAI/tbox/SAMRAI_MPI.h"
#include "SAMRAI/tbox/SAMRAIManager.h"
#include "SAMRAI/tbox/StartupShutdownManager.h"
#include "SAMRAI/tbox/Statistician.h"
#include "SAMRAI/tbox/TimerManager.h"

#if !defined(__BGL_FAMILY__) && defined(__xlC__)
/*
 * Suppress XLC warnings
 */
#pragma report(disable, CPPC5334)
#pragma report(disable, CPPC5328)
#endif

namespace SAMRAI {
namespace hier {

tbox::Pointer<tbox::Timer> BoxTree::t_build_tree[tbox::Dimension::
                                                 MAXIMUM_DIMENSION_VALUE];
tbox::Pointer<tbox::Timer> BoxTree::t_search[tbox::Dimension::
                                             MAXIMUM_DIMENSION_VALUE];
unsigned int BoxTree::s_num_build[tbox::Dimension::MAXIMUM_DIMENSION_VALUE] =
{ 0 };
unsigned int BoxTree::s_num_generate[tbox::Dimension::MAXIMUM_DIMENSION_VALUE]
   =
   { 0 };
unsigned int BoxTree::s_num_duplicate[tbox::Dimension::MAXIMUM_DIMENSION_VALUE]
   =
   { 0 };
unsigned int BoxTree::s_num_search[tbox::Dimension::MAXIMUM_DIMENSION_VALUE] =
{ 0 };
unsigned int BoxTree::s_num_sorted_box[tbox::Dimension::MAXIMUM_DIMENSION_VALUE
] = { 0 };
unsigned int BoxTree::s_num_found_box[tbox::Dimension::MAXIMUM_DIMENSION_VALUE]
   =
   { 0 };
unsigned int BoxTree::s_max_sorted_box[tbox::Dimension::MAXIMUM_DIMENSION_VALUE
] = { 0 };
unsigned int BoxTree::s_max_found_box[tbox::Dimension::MAXIMUM_DIMENSION_VALUE]
   =
   { 0 };
unsigned int BoxTree::s_max_lin_search[tbox::Dimension::MAXIMUM_DIMENSION_VALUE
] = { 0 };

tbox::StartupShutdownManager::Handler
BoxTree::s_initialize_finalize_handler(
   BoxTree::initializeCallback,
   0,
   0,
   BoxTree::finalizeCallback,
   tbox::StartupShutdownManager::priorityTimers);

/*
 *************************************************************************
 *************************************************************************
 */

BoxTree::BoxTree(
   const tbox::Dimension& dim):
   d_dim(dim),
   d_bounding_box(dim),
   d_block_id(BlockId::invalidId()),
   d_mapped_boxes(dim),
   d_partition_dim(0)
{
}

BoxTree::BoxTree(
   const tbox::Dimension& dim,
   const BoxSet& mapped_boxes,
   size_t min_number):
   d_dim(dim),
   d_bounding_box(dim),
   d_block_id(BlockId::invalidId()),
   d_mapped_boxes(dim)
{
   ++s_num_build[d_dim.getValue() - 1];
   s_num_sorted_box[d_dim.getValue() - 1] +=
      static_cast<int>(mapped_boxes.size());
   s_max_sorted_box[d_dim.getValue() - 1] = tbox::MathUtilities<int>::Max(
         s_max_sorted_box[d_dim.getValue() - 1],
         static_cast<int>(mapped_boxes.size()));
   t_build_tree[d_dim.getValue() - 1]->start();
   min_number = (min_number < 1) ? 1 : min_number;

#ifdef DEBUG_CHECK_ASSERTIONS
   // Catch empty boxes so sorting logic does not have to.
   for (BoxSet::OrderedConstIterator ni = mapped_boxes.orderedBegin();
        ni != mapped_boxes.orderedEnd();
        ++ni) {
      TBOX_ASSERT(!ni->empty());
   }
#endif

   /*
    * Implementation note: We can simply copy mapped_boxes into
    * d_mapped_boxes and call privateGenerateTree using:
    *
    *   d_mapped_boxes.insert(mapped_boxes.orderedBegin(),
    *                         mapped_boxes.orderedEnd());
    *   privateGenerateTree(d_mapped_boxes, min_number);
    *
    * However, this extra copy slows things down about 30%.
    * So we live with the repetitious code to do the same thing
    * that privateGenerateTree, except with a BoxSet instead of a
    * std::vector<Box >.
    */

   /*
    * Compute the bounding box for the set of mapped boxes.  Also get
    * BlockId from the given mapped_boxes.
    */
   if (!mapped_boxes.isEmpty()) {
      TBOX_ASSERT(mapped_boxes.orderedBegin()->getBlockId() != BlockId::invalidId());
      d_block_id = mapped_boxes.orderedBegin()->getBlockId();
   }
   for (BoxSet::OrderedConstIterator ni = mapped_boxes.orderedBegin();
        ni != mapped_boxes.orderedEnd(); ++ni) {
      d_bounding_box += (*ni);
      TBOX_ASSERT(ni->getBlockId() == d_block_id);
   }

   /*
    * If the list of boxes is small enough, we won't
    * do any recursive stuff: we'll just let the boxes
    * live here.  In this case, there is no left child,
    * no right child, and no recursive d_center_child.
    */
   if (mapped_boxes.size() <= min_number) {
      d_mapped_boxes = mapped_boxes; 
   } else {

      /*
       * Partition the boxes into three sets, using the midpoint of
       * the longest dimension of the bounding box:
       *
       * - those that belong to me (intersects the midpoint plane).  Put
       * these in d_mapped_boxes.
       *
       * - those that belong to my left child (lower than the midpoint
       * plane)
       *
       * - those that belong to my right child (higher than the midpoint
       * plane)
       */

      const IntVector bbsize = d_bounding_box.numberCells();
      d_partition_dim = 0;
      for (int d = 1; d < d_dim.getValue(); ++d) {
         if (bbsize(d_partition_dim) < bbsize(d)) {
            d_partition_dim = d;
         }
      }

      int midpoint =
         (d_bounding_box.lower(d_partition_dim)
          + d_bounding_box.upper(d_partition_dim)) / 2;

      BoxSet left_mapped_boxes(d_dim), right_mapped_boxes(d_dim);
      for (BoxSet::OrderedConstIterator ni = mapped_boxes.orderedBegin();
           ni != mapped_boxes.orderedEnd(); ++ni) {
         const Box& mapped_box = *ni;
         if (mapped_box.upper(d_partition_dim) <= midpoint) {
            left_mapped_boxes.insert(left_mapped_boxes.orderedEnd(), mapped_box);
         } else if (mapped_box.lower(d_partition_dim) > midpoint) {
            right_mapped_boxes.insert(right_mapped_boxes.orderedEnd(), mapped_box);
         } else {
            d_mapped_boxes.insert(d_mapped_boxes.orderedEnd(), mapped_box);
         }
      }

      setupChildren(min_number, left_mapped_boxes, right_mapped_boxes);

   }

   if (s_max_lin_search[d_dim.getValue() - 1] < d_mapped_boxes.size()) {
      s_max_lin_search[d_dim.getValue() - 1] =
         static_cast<int>(d_mapped_boxes.size());
   }

   t_build_tree[d_dim.getValue() - 1]->stop();
}

/*
 *************************************************************************
 * Constructs a BoxTree that represents the physical
 * domain specified by box.
 *************************************************************************
 */

BoxTree::BoxTree(
   const tbox::Dimension& dim,
   const hier::BoxList& boxes,
   const BlockId& block_id,
   size_t min_number):
   d_dim(dim),
   d_bounding_box(d_dim),
   d_block_id(block_id),
   d_mapped_boxes(d_dim)
{
   t_build_tree[d_dim.getValue() - 1]->start();
   ++s_num_build[d_dim.getValue() - 1];
   s_num_sorted_box[d_dim.getValue() - 1] += boxes.size();
   s_max_sorted_box[d_dim.getValue() - 1] = tbox::MathUtilities<int>::Max(
         s_max_sorted_box[d_dim.getValue() - 1],
         boxes.size());
   min_number = (min_number < 1) ? 1 : min_number;

#ifdef DEBUG_CHECK_ASSERTIONS
   // Catch empty boxes so sorting logic does not have to.
   // Make sure that all boxes have d_block_id.
   for (BoxList::ConstIterator ni(boxes); ni != boxes.end(); ++ni) {
      TBOX_ASSERT(!(*ni).empty());
   }
#endif

   /*
    * Compute this mapped_box's domain, which is the bounding box
    * for the list of boxes.
    */
   for (BoxList::ConstIterator li(boxes); li != boxes.end(); ++li) {
      d_bounding_box += *li;
   }

   /*
    * If the list of boxes is small enough, we won't
    * do any recursive stuff: we'll just let the boxes
    * live here.  In this case, there is no left child,
    * no right child, and no recursive d_center_child.
    */
   if ((size_t)boxes.size() <= min_number) {
      if (boxes.isOrdered()) {
         d_mapped_boxes = boxes;
      } else {
         LocalId count(-1);
         for (BoxList::ConstIterator li(boxes); li != boxes.end(); ++li) {
            const Box n(*li, ++count, 0, d_block_id);
            d_mapped_boxes.insert(d_mapped_boxes.orderedEnd(), *li);
         }
      }
   } else {

      /*
       * Partition the boxes into three sets, using the midpoint of
       * the longest dimension of the bounding box:
       *
       * - those that belong to me (intersects the midpoint plane).  Put
       * these in d_mapped_boxes.
       *
       * - those that belong to my left child (lower than the midpoint
       * plane)
       *
       * - those that belong to my right child (higher than the midpoint
       * plane)
       */

      const IntVector bbsize = d_bounding_box.numberCells();
      d_partition_dim = 0;
      for (int d = 1; d < dim.getValue(); ++d) {
         if (bbsize(d_partition_dim) < bbsize(d)) {
            d_partition_dim = d;
         }
      }

      int midpoint =
         (d_bounding_box.lower(d_partition_dim)
          + d_bounding_box.upper(d_partition_dim)) / 2;

      BoxSet left_mapped_boxes(d_dim), right_mapped_boxes(d_dim);
      LocalId count(-1);
      Box mapped_box(d_dim);
      for (BoxList::ConstIterator li(boxes); li != boxes.end(); ++li) {
         if (boxes.isOrdered()) {
            mapped_box = *li;
         } else {
            mapped_box.initialize(*li, ++count, 0, d_block_id);
         }
         if (mapped_box.upper(d_partition_dim) <= midpoint) {
            left_mapped_boxes.insert(left_mapped_boxes.orderedEnd(), mapped_box);
         } else if (mapped_box.lower(d_partition_dim) > midpoint) {
            right_mapped_boxes.insert(right_mapped_boxes.orderedEnd(), mapped_box);
         } else {
            d_mapped_boxes.insert(d_mapped_boxes.orderedEnd(), mapped_box);
         }
      }

      setupChildren(min_number, left_mapped_boxes, right_mapped_boxes);

   }

   if (s_max_lin_search[d_dim.getValue() - 1] < d_mapped_boxes.size()) {
      s_max_lin_search[d_dim.getValue() - 1] =
         static_cast<int>(d_mapped_boxes.size());
   }

   t_build_tree[d_dim.getValue() - 1]->stop();
}

/*
 *************************************************************************
 * dtor
 *************************************************************************
 */

BoxTree::~BoxTree()
{
}

/*
 *************************************************************************
 * Assignment operator.
 *
 * We share the children with the reference BoxTree.  This is
 * safe because the trees are never changed once they are set up.  If
 * one BoxTree changes, it simply sets its children pointers to
 * NULL instead of trying to change the children.  Other
 * BoxTrees sharing the children do not see any changes to the
 * children.
 *************************************************************************
 */

BoxTree& BoxTree::operator = (
   const BoxTree& r)
{
   TBOX_DIM_ASSERT_CHECK_ARGS2(*this, r);

   d_bounding_box = r.d_bounding_box;
   d_left_child = r.d_left_child;
   d_right_child = r.d_right_child;
   d_mapped_boxes = r.d_mapped_boxes;
   d_partition_dim = r.d_partition_dim;
   d_center_child = r.d_center_child;
   return *this;
}

/*
 *************************************************************************
 * Generate the tree from a given mutable set of mapped_boxes.
 *************************************************************************
 */
void BoxTree::generateTree(
   BoxSet& mapped_boxes,
   size_t min_number)
{
   t_build_tree[d_dim.getValue() - 1]->start();
   ++s_num_build[d_dim.getValue() - 1];
   s_num_sorted_box[d_dim.getValue() - 1] +=
      static_cast<int>(mapped_boxes.size());
   s_max_sorted_box[d_dim.getValue() - 1] = tbox::MathUtilities<int>::Max(
         s_max_sorted_box[d_dim.getValue() - 1],
         static_cast<int>(mapped_boxes.size()));

#ifdef DEBUG_CHECK_ASSERTIONS
   // Catch empty boxes so sorting logic does not have to.
   // Ensure all Boxes are all in the same block.
   for (BoxSet::OrderedConstIterator ni = mapped_boxes.orderedBegin();
        ni != mapped_boxes.orderedEnd();
        ++ni) {
      TBOX_ASSERT(!ni->empty());
      TBOX_ASSERT(ni->getBlockId() == mapped_boxes.orderedBegin()->getBlockId());
   }
#endif

   clear();
   mapped_boxes.swap(d_mapped_boxes);
   privateGenerateTree(min_number);
   t_build_tree[d_dim.getValue() - 1]->stop();
}

/*
 *************************************************************************
 * Generate the tree from a given mutable vector of Boxes.
 * The vector will be changed and its output state is undefined.
 *
 * Methods taking various input containers of Boxes could
 * simply copy the input Boxes into a vector, then call this
 * method.  However, we don't do that for efficiency reasons.  The
 * extra copy turns out to be significant.  Therefore, the
 * constructors have code similar to privateGenerateTree to split
 * the incoming Boxes into three groups.  These groups
 * are turned into child branches by setupChildren.
 *
 * This method is not timed using the Timers.  Only the public
 * itnerfaces are timed.  Isolating the recursive code in
 * privateGenerateTree also helps in timing the methods, because timer
 * starts/stops can be removed from the recursive codes.
 *************************************************************************
 */
void BoxTree::privateGenerateTree(
   size_t min_number)
{
   ++s_num_generate[d_dim.getValue() - 1];

   if (d_mapped_boxes.size()) {
      d_block_id = d_mapped_boxes.orderedBegin()->getBlockId();
   }

   /*
    * Compute this tree's domain, which is the bounding box for the
    * constituent boxes.
    */
   for (BoxSet::OrderedConstIterator ni = d_mapped_boxes.orderedBegin();
        ni != d_mapped_boxes.orderedEnd(); ++ni) {
      d_bounding_box += *ni;
   }

   /*
    * If the list of boxes is small enough, we won't
    * do any recursive stuff: we'll just let the boxes
    * live here.  In this case, there is no left child,
    * no right child, and no recursive d_center_child.
    */
   if (d_mapped_boxes.size() > min_number) {
      /*
       * Partition the boxes into three sets, using the midpoint of
       * the longest dimension of the bounding box:
       *
       * - those that belong to me (intersects the midpoint plane).  Put
       * these in d_mapped_boxes.
       *
       * - those that belong to my left child (lower than the midpoint
       * plane)
       *
       * - those that belong to my right child (higher than the midpoint
       * plane)
       */

      const IntVector bbsize = d_bounding_box.numberCells();
      d_partition_dim = 0;
      for (int d = 1; d < d_dim.getValue(); ++d) {
         if (bbsize(d_partition_dim) < bbsize(d)) {
            d_partition_dim = d;
         }
      }

      int midpoint =
         (d_bounding_box.lower(d_partition_dim)
          + d_bounding_box.upper(d_partition_dim)) / 2;

      BoxSet left_mapped_boxes(d_dim), right_mapped_boxes(d_dim);
      for (BoxSet::OrderedConstIterator ni = d_mapped_boxes.orderedBegin();
           ni != d_mapped_boxes.orderedEnd(); ) {
         const Box& mapped_box = *ni;
         if (mapped_box.upper(d_partition_dim) <= midpoint) {
            left_mapped_boxes.insert(left_mapped_boxes.orderedEnd(), mapped_box);
            BoxSet::OrderedConstIterator curr = ni;
            ++ni;
            d_mapped_boxes.erase(curr);
         } else if (mapped_box.lower(d_partition_dim) > midpoint) {
            right_mapped_boxes.insert(right_mapped_boxes.orderedEnd(), mapped_box);
            BoxSet::OrderedConstIterator curr = ni;
            ++ni;
            d_mapped_boxes.erase(curr);
         } else {
            ++ni;
         }
      }

      setupChildren(min_number, left_mapped_boxes, right_mapped_boxes);
   }

   if (s_max_lin_search[d_dim.getValue() - 1] < d_mapped_boxes.size()) {
      s_max_lin_search[d_dim.getValue() - 1] =
         static_cast<int>(d_mapped_boxes.size());
   }
}

/*
 **************************************************************************
 * This method finishes the tree generation by setting up the children
 * branches.  It expects the Boxes be have been split into
 * left_mapped_boxes, right_mapped_boxes, and d_mapped_boxes.  It will
 * generate the d_left_child and d_right_child.  If d_mapped_boxes is
 * big enough, it will generate d_center_child.
 *
 **************************************************************************
 */
void BoxTree::setupChildren(
   const size_t min_number,
   BoxSet& left_mapped_boxes,
   BoxSet& right_mapped_boxes)
{
   const size_t total_size =
      left_mapped_boxes.size() + right_mapped_boxes.size() + d_mapped_boxes.size();

   /*
    * If all Boxes are in a single child, the child is just as
    * big as its parent, so there is no point recursing.  Put
    * everything into d_mapped_boxes so the check below will prevent
    * recursion.
    */
   if (left_mapped_boxes.size() == total_size) {
      left_mapped_boxes.swap(d_mapped_boxes);
   } else if (right_mapped_boxes.size() == total_size) {
      right_mapped_boxes.swap(d_mapped_boxes);
   }

#if 0
   tbox::plog << "Split " << d_mapped_boxes.size() << "  " << d_bounding_box
              << " across " << d_partition_dim << " at " << mid << " into "
              << ' ' << left_mapped_boxes.size()
              << ' ' << cent_mapped_boxes.size()
              << ' ' << right_mapped_boxes.size()
              << std::endl;
#endif
   /*
    * If d_mapped_boxes is big enough, generate a center child for it.
    */
   if (d_mapped_boxes.size() > min_number /* recursion criterion */ &&
       d_mapped_boxes.size() < total_size /* avoid infinite recursion */) {
      d_center_child = new BoxTree(d_dim);
      d_mapped_boxes.swap(d_center_child->d_mapped_boxes);
      d_center_child->privateGenerateTree(min_number);
      d_mapped_boxes.clear();   // No longer needed for tree construction or search.
   }

   /*
    * Recurse to build this node's left and right children.
    */
   if (!left_mapped_boxes.isEmpty()) {
      d_left_child = new BoxTree(d_dim);
      left_mapped_boxes.swap(d_left_child->d_mapped_boxes);
      d_left_child->privateGenerateTree(min_number);
   }
   if (!right_mapped_boxes.isEmpty()) {
      d_right_child = new BoxTree(d_dim);
      right_mapped_boxes.swap(d_right_child->d_mapped_boxes);
      d_right_child->privateGenerateTree(min_number);
   }
}

bool BoxTree::hasOverlap(
   const Box& box) const
{
   TBOX_DIM_ASSERT_CHECK_ARGS2(*this, box);
   bool has_overlap = false;
   if (box.intersects(d_bounding_box)) {

      if (d_center_child) {
         has_overlap = d_center_child->hasOverlap(box);
      } else {
         for (BoxSet::OrderedConstIterator ni = d_mapped_boxes.orderedBegin();
              ni != d_mapped_boxes.orderedEnd(); ++ni) {
            const Box& mapped_box = *ni;
            if (box.intersects(mapped_box)) {
               has_overlap = true;
               break;
            }
         }
      }

      if (!has_overlap && d_left_child) {
         has_overlap = d_left_child->hasOverlap(box);
      }

      if (!has_overlap && d_right_child) {
         has_overlap = d_right_child->hasOverlap(box);
      }
   }
   return has_overlap;
}

void BoxTree::findOverlapBoxes(
   std::vector<Box>& overlap_mapped_boxes,
   const Box& box,
   bool recursive_call) const
{
   int num_found_box = 0;
   if (!recursive_call) {
      ++s_num_search[d_dim.getValue() - 1];
      num_found_box = static_cast<int>(overlap_mapped_boxes.size());
      t_search[d_dim.getValue() - 1]->start();
   }

   TBOX_DIM_ASSERT_CHECK_ARGS2(*this, box);

   if (box.intersects(d_bounding_box)) {

      if (d_center_child) {
         d_center_child->findOverlapBoxes(overlap_mapped_boxes, box, true);
      } else {
         for (BoxSet::OrderedConstIterator ni = d_mapped_boxes.orderedBegin();
              ni != d_mapped_boxes.orderedEnd(); ++ni) {
            const Box& mapped_box = *ni;
            if (box.intersects(mapped_box)) {
               overlap_mapped_boxes.push_back(mapped_box);
            }
         }
      }

      if (d_left_child) {
         d_left_child->findOverlapBoxes(overlap_mapped_boxes, box, true);
      }

      if (d_right_child) {
         d_right_child->findOverlapBoxes(overlap_mapped_boxes, box, true);
      }
   }

   if (!recursive_call) {
      t_search[d_dim.getValue() - 1]->stop();
      num_found_box = static_cast<int>(overlap_mapped_boxes.size())
         - num_found_box;
      s_max_found_box[d_dim.getValue() - 1] =
         tbox::MathUtilities<int>::Max(s_max_found_box[d_dim.getValue() - 1],
            num_found_box);
      s_num_found_box[d_dim.getValue() - 1] += num_found_box;
   }
}

void BoxTree::findOverlapBoxes(
   std::vector<const Box *>& overlap_mapped_boxes,
   const Box& box,
   bool recursive_call) const
{
   int num_found_box = 0;
   if (!recursive_call) {
      ++s_num_search[d_dim.getValue() - 1];
      num_found_box = static_cast<int>(overlap_mapped_boxes.size());
      t_search[d_dim.getValue() - 1]->start();
   }

   TBOX_DIM_ASSERT_CHECK_ARGS2(*this, box);

   if (box.intersects(d_bounding_box)) {

      if (d_center_child) {
         d_center_child->findOverlapBoxes(overlap_mapped_boxes, box, true);
      } else {
         for (BoxSet::OrderedConstIterator ni = d_mapped_boxes.orderedBegin();
              ni != d_mapped_boxes.orderedEnd(); ++ni) {
            const Box& mapped_box = *ni;
            if (box.intersects(mapped_box)) {
               overlap_mapped_boxes.push_back(&mapped_box);
            }
         }
      }

      if (d_left_child) {
         d_left_child->findOverlapBoxes(overlap_mapped_boxes, box, true);
      }

      if (d_right_child) {
         d_right_child->findOverlapBoxes(overlap_mapped_boxes, box, true);
      }
   }

   if (!recursive_call) {
      t_search[d_dim.getValue() - 1]->stop();
      num_found_box = static_cast<int>(overlap_mapped_boxes.size())
         - num_found_box;
      s_max_found_box[d_dim.getValue() - 1] =
         tbox::MathUtilities<int>::Max(s_max_found_box[d_dim.getValue() - 1],
            num_found_box);
      s_num_found_box[d_dim.getValue() - 1] += num_found_box;
   }
}

void BoxTree::findOverlapBoxes(
   BoxList& overlap_boxes,
   const Box& box,
   bool recursive_call) const
{
   int num_found_box = 0;
   if (!recursive_call) {
      ++s_num_search[d_dim.getValue() - 1];
      num_found_box = static_cast<int>(overlap_boxes.size());
      t_search[d_dim.getValue() - 1]->start();
   }

   TBOX_DIM_ASSERT_CHECK_ARGS2(*this, box);

   if (box.intersects(d_bounding_box)) {

      if (d_center_child) {
         d_center_child->findOverlapBoxes(overlap_boxes, box, true);
      } else {
         for (BoxSet::OrderedConstIterator ni = d_mapped_boxes.orderedBegin();
              ni != d_mapped_boxes.orderedEnd(); ++ni) {
            const Box& this_box = *ni;
            if (box.intersects(this_box)) {
               overlap_boxes.insert(this_box);
            }
         }
      }

      if (d_left_child) {
         d_left_child->findOverlapBoxes(overlap_boxes, box, true);
      }

      if (d_right_child) {
         d_right_child->findOverlapBoxes(overlap_boxes, box, true);
      }
   }


   if (!recursive_call) {
      t_search[d_dim.getValue() - 1]->stop();
      num_found_box = static_cast<int>(overlap_boxes.size()) - num_found_box;
      s_max_found_box[d_dim.getValue() - 1] =
         tbox::MathUtilities<int>::Max(s_max_found_box[d_dim.getValue() - 1],
            num_found_box);
      s_num_found_box[d_dim.getValue() - 1] += num_found_box;
   }
}

void BoxTree::clear()
{
   d_bounding_box.setEmpty();
   d_left_child.setNull();
   d_right_child.setNull();
   d_mapped_boxes.clear();
   d_center_child.setNull();
}

bool BoxTree::isInitialized() const
{
   return !d_bounding_box.empty();
}

const Box& BoxTree::getBoundingBox() const
{
   return d_bounding_box;
}

const tbox::Dimension& BoxTree::getDim() const
{
   return d_dim;
}
#if 0
void BoxTree::findOverlapBoxes(
   BoxSet& overlap_mapped_boxes,
   const Box& box,
   bool recursive_call) const
{
   int num_found_box = 0;
   if (!recursive_call) {
      ++s_num_search[d_dim.getValue() - 1];
      num_found_box = static_cast<int>(overlap_mapped_boxes.size());
      t_search[d_dim.getValue() - 1]->start();
   }

   TBOX_DIM_ASSERT_CHECK_ARGS2(*this, box);

   if (box.intersects(d_bounding_box)) {

      if (d_center_child) {
         d_center_child->findOverlapBoxes(overlap_mapped_boxes, box, true);
      } else {
         for (BoxSet::OrderedConstIterator ni = d_mapped_boxes.orderedBegin();
              ni != d_mapped_boxes.orderedEnd(); ++ni) {
            const Box& mapped_box = *ni;
            if (box.intersects(mapped_box)) {
               overlap_mapped_boxes.insert(mapped_box);
            }
         }
      }

      if (d_left_child) {
         d_left_child->findOverlapBoxes(overlap_mapped_boxes, box, true);
      }

      if (d_right_child) {
         d_right_child->findOverlapBoxes(overlap_mapped_boxes, box, true);
      }
   }

   if (!recursive_call) {
      t_search[d_dim.getValue() - 1]->stop();
      num_found_box = static_cast<int>(overlap_mapped_boxes.size())
         - num_found_box;
      s_max_found_box[d_dim.getValue() - 1] =
         tbox::MathUtilities<int>::Max(s_max_found_box[d_dim.getValue() - 1],
            num_found_box);
      s_num_found_box[d_dim.getValue() - 1] += num_found_box;
   }
}
<<<<<<< HEAD
#endif
=======

void BoxTree::findOverlapBoxes(
   Connector& overlap_connector,
   const Box& box,
   bool recursive_call) const
{
   const BoxId& box_id = box.getId();
   int num_found_box = 0;
   if (!recursive_call) {
      ++s_num_search[d_dim.getValue() - 1];
      if (overlap_connector.hasNeighborSet(box_id)) {
         num_found_box = overlap_connector.numLocalNeighbors(box_id);
      }
      else {
         num_found_box = 0;
      }
      t_search[d_dim.getValue() - 1]->start();
   }

   TBOX_DIM_ASSERT_CHECK_ARGS2(*this, box);

   if (box.intersects(d_bounding_box)) {

      if (d_center_child) {
         d_center_child->findOverlapBoxes(overlap_connector, box, true);
      } else {
         for (BoxSet::const_iterator ni = d_mapped_boxes.begin();
              ni != d_mapped_boxes.end(); ++ni) {
            const Box& mapped_box = *ni;
            if (box.intersects(mapped_box)) {
	      overlap_connector.insertLocalNeighbor(mapped_box, box_id);
            }
         }
      }

      if (d_left_child) {
         d_left_child->findOverlapBoxes(overlap_connector, box, true);
      }

      if (d_right_child) {
         d_right_child->findOverlapBoxes(overlap_connector, box, true);
      }
   }

   if (!recursive_call) {
      t_search[d_dim.getValue() - 1]->stop();
      if (overlap_connector.hasNeighborSet(box_id)) {
         num_found_box =
            overlap_connector.numLocalNeighbors(box_id) - num_found_box;
      }
      s_max_found_box[d_dim.getValue() - 1] =
         tbox::MathUtilities<int>::Max(s_max_found_box[d_dim.getValue() - 1],
            num_found_box);
      s_num_found_box[d_dim.getValue() - 1] += num_found_box;
   }
   return;
}

>>>>>>> 7c3ca08f
void BoxTree::getBoxes(
   std::vector<Box>& mapped_boxes) const
{
   if (d_center_child) {
      d_center_child->getBoxes(mapped_boxes);
   } else {
      for (BoxSet::OrderedConstIterator ni = d_mapped_boxes.orderedBegin();
           ni != d_mapped_boxes.orderedEnd(); ++ni) {
         mapped_boxes.push_back(*ni);
      }
   }

   if (d_left_child) {
      d_left_child->getBoxes(mapped_boxes);
   }

   if (d_right_child) {
      d_right_child->getBoxes(mapped_boxes);
   }
}

tbox::Pointer<BoxTree> BoxTree::createRefinedTree(
   const IntVector& ratio) const
{
   TBOX_DIM_ASSERT_CHECK_ARGS2(*this, ratio);
   TBOX_ASSERT(ratio >= IntVector::getOne(d_dim));

   BoxTree* rval = new BoxTree(d_dim);

   rval->d_partition_dim = d_dim.getValue();

   rval->d_bounding_box = d_bounding_box;
   rval->d_bounding_box.refine(ratio);

   for (BoxSet::OrderedConstIterator ni = d_mapped_boxes.orderedBegin();
        ni != d_mapped_boxes.orderedEnd(); ++ni) {
      Box refined_box = *ni;
      refined_box.refine(ratio);
      rval->d_mapped_boxes.insert(refined_box);
   }

   if (!d_center_child.isNull()) {
      rval->d_center_child = d_center_child->createRefinedTree(ratio);
   }
   if (!d_left_child.isNull()) {
      rval->d_left_child = d_left_child->createRefinedTree(ratio);
   }
   if (!d_right_child.isNull()) {
      rval->d_right_child = d_right_child->createRefinedTree(ratio);
   }

   return tbox::Pointer<BoxTree>(rval);
}

/*
 ***********************************************************************
 ***********************************************************************
 */
void BoxTree::initializeCallback()
{
   for (int i = 0; i < tbox::Dimension::MAXIMUM_DIMENSION_VALUE; ++i) {
      const std::string dim_str(tbox::Utilities::intToString(i + 1));
      t_build_tree[i] = tbox::TimerManager::getManager()->
         getTimer(std::string("hier::BoxTree::build_tree[") + dim_str + "]");
      t_search[i] = tbox::TimerManager::getManager()->
         getTimer(std::string("hier::BoxTree::search[") + dim_str + "]");
   }
}

/*
 ***************************************************************************
 * Release static timers.  To be called by shutdown registry to make sure
 * memory for timers does not leak.
 ***************************************************************************
 */
void BoxTree::finalizeCallback()
{
   for (int i = 0; i < tbox::Dimension::MAXIMUM_DIMENSION_VALUE; ++i) {
      t_build_tree[i].setNull();
      t_search[i].setNull();
   }
}

/*
 ***************************************************************************
 ***************************************************************************
 */
void BoxTree::resetStatistics(
   const tbox::Dimension& dim)
{
   s_num_build[dim.getValue() - 1] = 0;
   s_num_generate[dim.getValue() - 1] = 0;
   s_num_duplicate[dim.getValue() - 1] = 0;
   s_num_search[dim.getValue() - 1] = 0;
   s_num_sorted_box[dim.getValue() - 1] = 0;
   s_num_found_box[dim.getValue() - 1] = 0;
   s_max_sorted_box[dim.getValue() - 1] = 0;
   s_max_found_box[dim.getValue() - 1] = 0;
   s_max_lin_search[dim.getValue() - 1] = 0;
}

/*
 ***************************************************************************
 ***************************************************************************
 */
void BoxTree::printStatistics(
   const tbox::Dimension& dim)
{
   tbox::plog << "BoxTree local stats:"
              << "  build=" << s_num_build[dim.getValue() - 1]
              << "  generate=" << s_num_generate[dim.getValue() - 1]
              << "  duplicate=" << s_num_duplicate[dim.getValue() - 1]
              << "  search=" << s_num_search[dim.getValue() - 1]
              << "  sorted_box=" << s_num_sorted_box[dim.getValue() - 1]
              << "  found_box=" << s_num_found_box[dim.getValue() - 1]
              << "  max_sorted_box=" << s_max_sorted_box[dim.getValue() - 1]
              << "  max_found_box=" << s_max_found_box[dim.getValue() - 1]
              << "  max_lin_search=" << s_max_lin_search[dim.getValue() - 1]
              << std::endl;

   tbox::Statistician* st = tbox::Statistician::getStatistician();
   tbox::Pointer<tbox::Statistic> bdstat = st->getStatistic("num_build",
         "PROC_STAT");
   tbox::Pointer<tbox::Statistic> gnstat = st->getStatistic("num_generate",
         "PROC_STAT");
   tbox::Pointer<tbox::Statistic> dpstat = st->getStatistic("num_duplicate",
         "PROC_STAT");
   tbox::Pointer<tbox::Statistic> srstat = st->getStatistic("num_search",
         "PROC_STAT");
   tbox::Pointer<tbox::Statistic> sbstat = st->getStatistic("num_sorted_box",
         "PROC_STAT");
   tbox::Pointer<tbox::Statistic> fbstat = st->getStatistic("num_found_box",
         "PROC_STAT");
   tbox::Pointer<tbox::Statistic> msbstat = st->getStatistic("max_sorted_box",
         "PROC_STAT");
   tbox::Pointer<tbox::Statistic> mfbstat = st->getStatistic("max_found_box",
         "PROC_STAT");
   tbox::Pointer<tbox::Statistic> lsstat = st->getStatistic("max_lin_search",
         "PROC_STAT");

   static int seq_num = 0;
   bdstat->recordProcStat(s_num_build[dim.getValue() - 1], seq_num);
   gnstat->recordProcStat(s_num_generate[dim.getValue() - 1], seq_num);
   dpstat->recordProcStat(s_num_duplicate[dim.getValue() - 1], seq_num);
   srstat->recordProcStat(s_num_search[dim.getValue() - 1], seq_num);
   sbstat->recordProcStat(s_num_sorted_box[dim.getValue() - 1], seq_num);
   fbstat->recordProcStat(s_num_found_box[dim.getValue() - 1], seq_num);
   lsstat->recordProcStat(s_max_lin_search[dim.getValue() - 1], seq_num);

   st->finalize(false);
   const tbox::SAMRAI_MPI& mpi(tbox::SAMRAI_MPI::getSAMRAIWorld());
   const int nproc = mpi.getSize();

   double avg;
   double min, max;
   int rmin(0), rmax(0);

   int doublewidth = 6;
   int intwidth = 6;
   int namewidth = 20;

   min = max = avg = s_num_build[dim.getValue() - 1];
   if (mpi.getSize() > 1) {
      mpi.AllReduce(&min, 1, MPI_MIN, &rmin);
      mpi.AllReduce(&max, 1, MPI_MAX, &rmax);
      mpi.AllReduce(&avg, 1, MPI_SUM);
      avg /= nproc;
   }
   tbox::plog << std::setw(namewidth) << bdstat->getName()
              << "  " << std::setw(doublewidth) << std::setprecision(0) << avg
              << " [ " << std::setw(doublewidth) << std::setprecision(0)
              << min << " at " << std::setw(intwidth) << rmin
              << " -> " << std::setw(doublewidth) << std::setprecision(0)
              << max << " at " << std::setw(intwidth) << rmax
              << " ]"
              << std::endl;

   min = max = avg = s_num_generate[dim.getValue() - 1];
   if (mpi.getSize() > 1) {
      mpi.AllReduce(&min, 1, MPI_MIN, &rmin);
      mpi.AllReduce(&max, 1, MPI_MAX, &rmax);
      mpi.AllReduce(&avg, 1, MPI_SUM);
      avg /= nproc;
   }
   tbox::plog << std::setw(namewidth) << gnstat->getName()
              << "  " << std::setw(namewidth) << std::setw(doublewidth)
              << std::setprecision(0) << avg
              << " [ " << std::setw(doublewidth) << std::setprecision(0)
              << min << " at " << std::setw(intwidth) << rmin
              << " -> " << std::setw(doublewidth) << std::setprecision(0)
              << max << " at " << std::setw(intwidth) << rmax
              << " ]"
              << std::endl;

   min = max = avg = s_num_duplicate[dim.getValue() - 1];
   if (mpi.getSize() > 1) {
      mpi.AllReduce(&min, 1, MPI_MIN, &rmin);
      mpi.AllReduce(&max, 1, MPI_MAX, &rmax);
      mpi.AllReduce(&avg, 1, MPI_SUM);
      avg /= nproc;
   }
   tbox::plog << std::setw(namewidth) << dpstat->getName()
              << "  " << std::setw(doublewidth) << std::setprecision(0) << avg
              << " [ " << std::setw(doublewidth) << std::setprecision(0)
              << min << " at " << std::setw(intwidth) << rmin
              << " -> " << std::setw(doublewidth) << std::setprecision(0)
              << max << " at " << std::setw(intwidth) << rmax
              << " ]"
              << std::endl;

   min = max = avg = s_num_search[dim.getValue() - 1];
   if (mpi.getSize() > 1) {
      mpi.AllReduce(&min, 1, MPI_MIN, &rmin);
      mpi.AllReduce(&max, 1, MPI_MAX, &rmax);
      mpi.AllReduce(&avg, 1, MPI_SUM);
      avg /= nproc;
   }
   tbox::plog << std::setw(namewidth) << srstat->getName()
              << "  " << std::setw(doublewidth) << std::setprecision(0) << avg
              << " [ " << std::setw(doublewidth) << std::setprecision(0)
              << min << " at " << std::setw(intwidth) << rmin
              << " -> " << std::setw(doublewidth) << std::setprecision(0)
              << max << " at " << std::setw(intwidth) << rmax
              << " ]"
              << std::endl;

   min = max = avg = s_num_sorted_box[dim.getValue() - 1];
   if (mpi.getSize() > 1) {
      mpi.AllReduce(&min, 1, MPI_MIN, &rmin);
      mpi.AllReduce(&max, 1, MPI_MAX, &rmax);
      mpi.AllReduce(&avg, 1, MPI_SUM);
      avg /= nproc;
   }
   tbox::plog << std::setw(namewidth) << sbstat->getName()
              << "  " << std::setw(doublewidth) << std::setprecision(0) << avg
              << " [ " << std::setw(doublewidth) << std::setprecision(0)
              << min << " at " << std::setw(intwidth) << rmin
              << " -> " << std::setw(doublewidth) << std::setprecision(0)
              << max << " at " << std::setw(intwidth) << rmax
              << " ]"
              << std::endl;

   min = max = avg = s_num_found_box[dim.getValue() - 1];
   if (mpi.getSize() > 1) {
      mpi.AllReduce(&min, 1, MPI_MIN, &rmin);
      mpi.AllReduce(&max, 1, MPI_MAX, &rmax);
      mpi.AllReduce(&avg, 1, MPI_SUM);
      avg /= nproc;
   }
   tbox::plog << std::setw(namewidth) << fbstat->getName()
              << "  " << std::setw(doublewidth) << std::setprecision(0) << avg
              << " [ " << std::setw(doublewidth) << std::setprecision(0)
              << min << " at " << std::setw(intwidth) << rmin
              << " -> " << std::setw(doublewidth) << std::setprecision(0)
              << max << " at " << std::setw(intwidth) << rmax
              << " ]"
              << std::endl;

   min = max = avg = s_max_sorted_box[dim.getValue() - 1];
   if (mpi.getSize() > 1) {
      mpi.AllReduce(&min, 1, MPI_MIN, &rmin);
      mpi.AllReduce(&max, 1, MPI_MAX, &rmax);
      mpi.AllReduce(&avg, 1, MPI_SUM);
      avg /= nproc;
   }
   tbox::plog << std::setw(namewidth) << msbstat->getName()
              << "  " << std::setw(doublewidth) << std::setprecision(0) << avg
              << " [ " << std::setw(doublewidth) << std::setprecision(0)
              << min << " at " << std::setw(intwidth) << rmin
              << " -> " << std::setw(doublewidth) << std::setprecision(0)
              << max << " at " << std::setw(intwidth) << rmax
              << " ]"
              << std::endl;

   min = max = avg = s_max_found_box[dim.getValue() - 1];
   if (mpi.getSize() > 1) {
      mpi.AllReduce(&min, 1, MPI_MIN, &rmin);
      mpi.AllReduce(&max, 1, MPI_MAX, &rmax);
      mpi.AllReduce(&avg, 1, MPI_SUM);
      avg /= nproc;
   }
   tbox::plog << std::setw(namewidth) << mfbstat->getName()
              << "  " << std::setw(doublewidth) << std::setprecision(0) << avg
              << " [ " << std::setw(doublewidth) << std::setprecision(0)
              << min << " at " << std::setw(intwidth) << rmin
              << " -> " << std::setw(doublewidth) << std::setprecision(0)
              << max << " at " << std::setw(intwidth) << rmax
              << " ]"
              << std::endl;

   min = max = avg = s_max_lin_search[dim.getValue() - 1];
   if (mpi.getSize() > 1) {
      mpi.AllReduce(&min, 1, MPI_MIN, &rmin);
      mpi.AllReduce(&max, 1, MPI_MAX, &rmax);
      mpi.AllReduce(&avg, 1, MPI_SUM);
      avg /= nproc;
   }
   tbox::plog << std::setw(namewidth) << bdstat->getName()
              << "  " << std::setw(doublewidth) << std::setprecision(0) << avg
              << " [ " << std::setw(doublewidth) << std::setprecision(0)
              << min << " at " << std::setw(intwidth) << rmin
              << " -> " << std::setw(doublewidth) << std::setprecision(0)
              << max << " at " << std::setw(intwidth) << rmax
              << " ]"
              << std::endl;

   ++seq_num;
}

}
}

#if !defined(__BGL_FAMILY__) && defined(__xlC__)
/*
 * Suppress XLC warnings
 */
#pragma report(enable, CPPC5334)
#pragma report(enable, CPPC5328)
#endif

#endif<|MERGE_RESOLUTION|>--- conflicted
+++ resolved
@@ -204,7 +204,7 @@
 /*
  *************************************************************************
  * Constructs a BoxTree that represents the physical
- * domain specified by box.
+ * domain specified by boxes.
  *************************************************************************
  */
 
@@ -255,7 +255,7 @@
          LocalId count(-1);
          for (BoxList::ConstIterator li(boxes); li != boxes.end(); ++li) {
             const Box n(*li, ++count, 0, d_block_id);
-            d_mapped_boxes.insert(d_mapped_boxes.orderedEnd(), *li);
+            d_mapped_boxes.insert(d_mapped_boxes.orderedEnd(), n);
          }
       }
    } else {
@@ -795,10 +795,7 @@
       s_num_found_box[d_dim.getValue() - 1] += num_found_box;
    }
 }
-<<<<<<< HEAD
 #endif
-=======
-
 void BoxTree::findOverlapBoxes(
    Connector& overlap_connector,
    const Box& box,
@@ -824,8 +821,8 @@
       if (d_center_child) {
          d_center_child->findOverlapBoxes(overlap_connector, box, true);
       } else {
-         for (BoxSet::const_iterator ni = d_mapped_boxes.begin();
-              ni != d_mapped_boxes.end(); ++ni) {
+         for (BoxSet::OrderedConstIterator ni = d_mapped_boxes.orderedBegin();
+              ni != d_mapped_boxes.orderedEnd(); ++ni) {
             const Box& mapped_box = *ni;
             if (box.intersects(mapped_box)) {
 	      overlap_connector.insertLocalNeighbor(mapped_box, box_id);
@@ -856,7 +853,6 @@
    return;
 }
 
->>>>>>> 7c3ca08f
 void BoxTree::getBoxes(
    std::vector<Box>& mapped_boxes) const
 {
