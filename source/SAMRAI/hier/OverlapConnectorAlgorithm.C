--- conflicted
+++ resolved
@@ -782,12 +782,13 @@
    incoming_ranks.erase(rank);
 
    /*
-    * Create BoxSets which will later be used to initialize the search trees
+    * Create BoxContainers which will later be used to initialize the search trees
     * for visible east and west neighbors:
     * visible_west_nabrs and visible_east_nabrs.
     */
    t_bridge_discover_get_neighbors->start();
-   NeighborSet visible_west_nabrs, visible_east_nabrs;
+   bool ordered = true;
+   NeighborSet visible_west_nabrs(ordered), visible_east_nabrs(ordered);
    cent_to_west.getLocalNeighbors(visible_west_nabrs);
    cent_to_east.getLocalNeighbors(visible_east_nabrs);
    t_bridge_discover_get_neighbors->stop();
@@ -845,7 +846,6 @@
    t_bridge_share->stop();
 
    /*
-<<<<<<< HEAD
     * Data for caching relationship removal messages.  This
     * temporary object holds data computed when removing neighbors,
     * to be used when sending out the relationship removal
@@ -862,20 +862,6 @@
       west_to_east,
       east_to_west,
       cent_to_east);
-=======
-    * Create search trees for visible east and west neighbors.  First,
-    * create BoxContainers with which to initialize the search trees:
-    * visible_west_nabrs and visible_east_nabrs.
-    */
-   t_bridge_discover_get_neighbors->start();
-   bool ordered = true;
-   NeighborSet visible_west_nabrs(ordered), visible_east_nabrs(ordered);
-   cent_to_west.getLocalNeighbors(visible_west_nabrs);
-   cent_to_east.getLocalNeighbors(visible_east_nabrs);
-   t_bridge_discover_get_neighbors->stop();
-
-   if (!visible_west_nabrs.isEmpty() || !visible_east_nabrs.isEmpty()) {
->>>>>>> dbd220f8
 
    privateBridge_discoverAndSend(
       neighbor_removal_mesg,
@@ -902,7 +888,6 @@
 
    delete[] all_comms;
 
-<<<<<<< HEAD
    if (d_sanity_check_method_postconditions) {
       west_to_east.assertConsistencyWithBase();
       west_to_east.assertConsistencyWithHead();
@@ -910,49 +895,6 @@
          east_to_west->assertConsistencyWithBase();
          east_to_west->assertConsistencyWithHead();
          east_to_west->assertTransposeCorrectness(west_to_east, true);
-=======
-      /*
-       * Iterators west_ni and east_ni point to the west/east
-       * Box whose neighbors are being sought.  If we are not
-       * interested in the east-->west connector, then east_ni will
-       * be unused.
-       */
-      NeighborSet::Iterator west_ni(visible_west_nabrs);
-      NeighborSet::Iterator east_ni(visible_east_nabrs);
-      /*
-       * Local process can find some neighbors for the (local and
-       * remote) Boxes in visible_west_nabrs and
-       * visible_east_nabrs.  We loop through the visible_west_nabrs
-       * and compare each to visible_ease_nabrs, looking for overlaps.
-       * Then vice versa.
-       *
-       * Looping through the NeighborSets is like looping through
-       * their owners, since they are ordered by owners first.  As an
-       * optimization measure, start loop on the first owner with
-       * higher rank than the local rank.  This avoid the higher-end
-       * ranks from having to wait for messages at the beginning and
-       * the lower-end ranks from having to wait for messages at the
-       * end.  After the highest rank owner has been handled, continue
-       * at the beginning and do the remaining.  (If local rank is
-       * highest of all owners of the visible Boxes, start at
-       * the beginning.)
-       */
-      const Box start_loop_here(dim, LocalId::getZero(), rank + 1);
-      west_ni = visible_west_nabrs.lowerBound(start_loop_here);
-      if (compute_reverse) {
-         east_ni = visible_east_nabrs.lowerBound(start_loop_here);
-      }
-
-      if (west_ni == visible_west_nabrs.end() &&
-          (!compute_reverse ||
-           east_ni == visible_east_nabrs.end())) {
-         /*
-          * There are no visible Boxes owned by rank higher than
-          * local process.  So loop from the beginning.
-          */
-         west_ni = visible_west_nabrs.begin();
-         east_ni = visible_east_nabrs.begin();
->>>>>>> dbd220f8
       }
    }
 
@@ -981,254 +923,6 @@
  ***********************************************************************
  */
 
-<<<<<<< HEAD
-=======
-      /*
-       * Loop until all visible neighbors have their neighbors
-       * searched for.  But only do this for the east mapped_boxes if
-       * we are actively seeking neighbor data for them.
-       */
-      while ((west_ni != visible_west_nabrs.end()) ||
-             (compute_reverse && east_ni != visible_east_nabrs.end())) {
-
-         /*
-          * curr_owner is the owner whose neighbors is currently
-          * being searched for.  It should be the owner of the
-          * next west or east Box in our cyclic-type looping.
-          */
-         int curr_owner = nproc; // an invalid value.
-         if (west_ni != visible_west_nabrs.end() &&
-             curr_owner > west_ni->getOwnerRank()) {
-            curr_owner = west_ni->getOwnerRank();
-         }
-         if (compute_reverse) {
-            if (east_ni != visible_east_nabrs.end() &&
-                curr_owner > east_ni->getOwnerRank()) {
-               curr_owner = east_ni->getOwnerRank();
-            }
-         }
-         if (s_print_bridge_steps == 'y') {
-            tbox::plog << "cur_owner set to " << curr_owner << std::endl;
-         }
-
-         TBOX_ASSERT(curr_owner < nproc);
-         TBOX_ASSERT(curr_owner > -1);
-         TBOX_ASSERT(owners_sent_to.find(curr_owner) == owners_sent_to.end());
-
-         /*
-          * Set up send_message to contain info discovered
-          * locally but needed by curr_owner.
-          *
-          * Content of send_mesg:
-          * - offset to the reference section (see below)
-          * - number of west mapped_boxes for which neighbors are found
-          * - number of east mapped_boxes for which neighbors are found
-          *   - index of west/east mapped_box
-          *   - number of neighbors found for west/east mapped_box.
-          *     - BoxId of neighbors found.
-          *       Boxes of these found neighbors are given in the
-          *       reference section of the message.
-          * - reference section: all the Boxes referenced as
-          *   neighbors (accumulated in referenced_west_nabrs
-          *   and referenced_east_nabrs).
-          *   - number of referenced west neighbors
-          *   - number of referenced east neighbors
-          *   - referenced west neighbors
-          *   - referenced east neighbors
-          *
-          * The purpose of factoring out info on the neighbors referenced
-          * is to reduce redundant data that can eat up lots of memory
-          * when we find lots of Boxes with the same neighbors.
-          */
-         std::vector<int> send_mesg(3); // Message to send to curr_owner.
-         BoxContainer referenced_west_nabrs; // Referenced neighbors in west.
-         BoxContainer referenced_east_nabrs; // Referenced neighbors in east.
-
-         t_bridge_discover_find_overlaps->start();
-
-         // Find neighbors for all west mapped_boxes owned by curr_owner.
-         if (s_print_bridge_steps == 'y') {
-            tbox::plog << "Finding west --> east overlaps for owner "
-                       << curr_owner << std::endl;
-         }
-
-         findOverlapsForOneProcess(
-            curr_owner,
-            visible_west_nabrs,
-            west_ni,
-            send_mesg,
-            1, // remote_mapped_box_counter_index,
-            west_to_east,
-            east_rbbt,
-            referenced_east_nabrs);
-
-         // Find neighbors for all east mapped_boxes owned by curr_owner.
-         if (compute_reverse) {
-            if (s_print_bridge_steps == 'y') {
-               tbox::plog << "Finding west <-- east overlaps for owner "
-                          << curr_owner << std::endl;
-            }
-            findOverlapsForOneProcess(
-               curr_owner,
-               visible_east_nabrs,
-               east_ni,
-               send_mesg,
-               2, // remote_mapped_box_counter_index,
-               *east_to_west,
-               west_rbbt,
-               referenced_west_nabrs);
-         }
-
-         t_bridge_discover_find_overlaps->stop();
-
-         if (curr_owner != rank) {
-            // Send discoveries to the curr_owner.
-
-            t_bridge_discover->stop();
-            t_bridge_share->start();
-
-            /*
-             * Find the communication object by increasing send_comm_idx
-             * (cyclically) until it corresponds to curr_owner.
-             */
-            while (all_comms[send_comm_idx].getPeerRank() != curr_owner) {
-               ++send_comm_idx;
-               if (send_comm_idx == static_cast<size_t>(incoming_ranks.size() +
-                                                     outgoing_ranks.size())) {
-                  send_comm_idx -= static_cast<size_t>(outgoing_ranks.size());
-               }
-            }
-            tbox::AsyncCommPeer<int>& outgoing_comm = all_comms[send_comm_idx];
-            TBOX_ASSERT(outgoing_comm.getPeerRank() == curr_owner);
-
-            sendDiscoveryToOneProcess(
-               send_mesg,
-               referenced_east_nabrs,
-               referenced_west_nabrs,
-               outgoing_comm);
-
-            if (outgoing_comm.isDone()) {
-               completed.push_back(&outgoing_comm);
-            }
-#ifdef DEBUG_CHECK_ASSERTIONS
-            TBOX_ASSERT(owners_sent_to.find(curr_owner) == owners_sent_to.end());
-            owners_sent_to.insert(curr_owner);
-#endif
-
-            t_bridge_share->stop();
-            t_bridge_discover->start();
-
-         } // Block to send discoveries to curr_owner.
-
-         /*
-          * If we come to the end of visible Boxes, go back and
-          * work on the Boxes owned by processors with lower rank
-          * than the local rank.  (This is part of the optimization
-          * to reduce communication time.)
-          */
-         if (west_ni == visible_west_nabrs.end() &&
-             (!compute_reverse ||
-              east_ni == visible_east_nabrs.end())) {
-            /*
-             * There are no Boxes that owned by rank higher than
-             * local process and that we still need to find neighbors
-             * for.  So loop from the beginning.
-             */
-            west_ni = visible_west_nabrs.begin();
-            east_ni = visible_east_nabrs.begin();
-         }
-
-      } // Loop through visible neighbors.
-
-      t_bridge_discover->stop();
-
-   }
-
-   t_bridge_share->start();
-
-   /*
-    * Receive and unpack messages.
-    */
-   do {
-
-      t_bridge_unpack->start();
-      for (unsigned int i = 0; i < completed.size(); ++i) {
-
-         tbox::AsyncCommPeer<int>* peer =
-            dynamic_cast<tbox::AsyncCommPeer<int> *>(completed[i]);
-         TBOX_ASSERT(completed[i] != NULL);
-         TBOX_ASSERT(peer != NULL);
-
-         if ((size_t)(peer - all_comms) < incoming_ranks.size()) {
-            // Receive from this peer.
-            if (s_print_bridge_steps == 'y') {
-               tbox::plog << "Received from " << peer->getPeerRank()
-                          << std::endl;
-            }
-            unpackDiscoveryMessage(
-               peer,
-               west_to_east,
-               *east_to_west);
-         }
-         else {
-            // Sent to this peer.  No follow-up needed.
-            if (s_print_bridge_steps == 'y') {
-               tbox::plog << "Sent to " << peer->getPeerRank() << std::endl;
-            }
-         }
-      }
-      t_bridge_unpack->stop();
-
-      completed.clear();
-      comm_stage.advanceSome(completed);
-
-   } while (completed.size() > 0);
-
-   t_bridge_share->stop();
-
-   delete[] all_comms;
-
-   west_to_east.setConnectorType(Connector::UNKNOWN);
-   if (east_to_west != NULL) {
-      east_to_west->setConnectorType(Connector::UNKNOWN);
-   }
-
-   if (d_sanity_check_method_postconditions) {
-      west_to_east.assertConsistencyWithBase();
-      west_to_east.assertConsistencyWithHead();
-      if (compute_reverse) {
-         east_to_west->assertConsistencyWithBase();
-         east_to_west->assertConsistencyWithHead();
-         east_to_west->assertTransposeCorrectness(west_to_east, true);
-      }
-   }
-
-   t_bridge->stop();
-}
-
-/*
- ***********************************************************************
- *
- *                           west to east
- * (west mapped_box_level)  ------------------> (east mapped_box_level)
- *                       ^  <------------------ ^
- *                        \    east to west    /
- *                         \                  /
- *           center to west \                / center to east
- *                           \              /
- *                            \            /
- *                      (center mapped_box_level)
- *
- * Bridge operation is in two phases, discovery and
- * sharing.  The discovery phase loops through local
- * Boxes in the center and comparing the west and east neighbors
- * for overlaps.  Local overlaps are stored immediately.
- * Remote overlaps are placed in messages to be sent to appropriate
- * processors by the sharing phase.
- ***********************************************************************
- */
-
->>>>>>> dbd220f8
 void OverlapConnectorAlgorithm::privateBridge(
    Connector& west_to_cent,
    const Connector& cent_to_east,
@@ -1241,80 +935,6 @@
    const IntVector& connector_width_limit) const
 {
    t_bridge->barrierAndStart();
-<<<<<<< HEAD
-=======
-
-   const tbox::Dimension& dim(connector_width_limit.getDim());
-
-   const IntVector& zero_vector(
-      IntVector::getZero(cent_to_east.getConnectorWidth().getDim()));
-
-   const BoxLevel& cent = cent_to_west.getBase();
-
-#if defined(DEBUG_CHECK_ASSERTIONS) || \
-   defined(CONNECTOR_CheckBridgeBoxLevelIdentities)
-   /*
-    * Ensure that Connectors incident to and from the center agree on
-    * what the center is.  This can be an expensive (though still
-    * scalable) check, so we only check in debug mode, unless debugging,
-    * in which it can be independently enabled in any mode.
-    */
-   if (cent != cent_to_east.getBase() ||
-       cent != east_to_cent.getHead() ||
-       cent != west_to_cent.getHead()) {
-      TBOX_ERROR("Bad input for OverlapConnectorAlgorithm::bridge:\n"
-         << "Given Connectors to base and head of bridge are not incident\n"
-         << "from the same center in OverlapConnectorAlgorithm::bridge:\n"
-         << "west_to_cent is  TO  " << &west_to_cent.getHead() << "\n"
-         << "cent_to_east is FROM " << &cent_to_east.getBase() << "\n"
-         << "east_to_cent is  TO  " << &east_to_cent.getHead() << "\n"
-         << "cent_to_west is FROM " << &cent_to_west.getBase() << "\n"
-         );
-   }
-#endif
-   /*
-    * Ensure that head and base mapped_box_levels in argument agree with
-    * head and base in the object.
-    */
-   if (cent_to_west.getHead() != west_to_cent.getBase()) {
-      TBOX_ERROR("Bad input for OverlapConnectorAlgorithm::bridge:\n"
-         << "Given Connectors to and from base of bridge do not refer\n"
-         << "to the base of the bridge in OverlapConnectorAlgorithm::bridge:\n"
-         << "west_to_cent is FROM " << &west_to_cent.getBase() << "\n"
-         << "cent_to_west is  TO  " << &cent_to_west.getHead() << "\n"
-         );
-   }
-   if (cent_to_east.getHead() != east_to_cent.getBase()) {
-      TBOX_ERROR("Bad input for OverlapConnectorAlgorithm::bridge:\n"
-         << "Given Connectors to and from head of bridge do not refer\n"
-         << "to the head of the bridge in OverlapConnectorAlgorithm::bridge:\n"
-         << "east_to_cent is FROM " << &east_to_cent.getBase() << "\n"
-         << "cent_to_east is  TO  " << &cent_to_east.getHead() << "\n"
-         );
-   }
-   if (!west_to_cent.isTransposeOf(cent_to_west)) {
-      TBOX_ERROR("Bad input for OverlapConnectorAlgorithm::bridge:\n"
-         << "Given Connectors between base and center of bridge\n"
-         << "are not transposes of each other.\n"
-         << "See OverlapConnectorAlgorithm::isTransposeOf().\n"
-         );
-   }
-   if (!east_to_cent.isTransposeOf(cent_to_east)) {
-      TBOX_ERROR("Bad input for OverlapConnectorAlgorithm::bridge:\n"
-         << "Given Connectors between head and center of bridge\n"
-         << "are not transposes of each other.\n"
-         << "See OverlapConnectorAlgorithm::isTransposeOf().\n"
-         );
-   }
-
-   // Expensive sanity checks:
-   if (d_sanity_check_method_preconditions) {
-      west_to_cent.assertTransposeCorrectness(cent_to_west);
-      cent_to_west.assertTransposeCorrectness(west_to_cent);
-      east_to_cent.assertTransposeCorrectness(cent_to_east);
-      cent_to_east.assertTransposeCorrectness(east_to_cent);
-   }
->>>>>>> dbd220f8
 
    if (s_print_bridge_steps == 'y') {
       std::string dbgbord("bridge->  ");
@@ -1708,7 +1328,6 @@
       }
    }
 
-<<<<<<< HEAD
    t_bridge_comm_init->stop();
 }
 
@@ -1746,10 +1365,7 @@
    NeighborSet& visible_west_nabrs,
    NeighborSet& visible_east_nabrs) const
 {
-   if (!visible_west_nabrs.empty() || !visible_east_nabrs.empty()) {
-=======
    if (!visible_west_nabrs.isEmpty() || !visible_east_nabrs.isEmpty()) {
->>>>>>> dbd220f8
 
       /*
        * Discover overlaps.  Overlaps are either locally stored or
@@ -1892,7 +1508,6 @@
           * is to reduce redundant data that can eat up lots of memory
           * when we find lots of Boxes with the same neighbors.
           */
-<<<<<<< HEAD
          std::vector<int> send_mesg;
 
          /*
@@ -1916,13 +1531,8 @@
          send_mesg.insert(send_mesg.end(), 3, 0);
 
          // Mapped_boxes referenced in the message, used when adding ref section.
-         BoxSet referenced_west_nabrs;
-         BoxSet referenced_east_nabrs;
-=======
-         std::vector<int> send_mesg(3); // Message to send to curr_owner.
-         BoxContainer referenced_west_nabrs; // Referenced neighbors in west.
-         BoxContainer referenced_east_nabrs; // Referenced neighbors in east.
->>>>>>> dbd220f8
+         BoxContainer referenced_west_nabrs;
+         BoxContainer referenced_east_nabrs;
 
          t_bridge_discover_find_overlaps->start();
 
@@ -1999,136 +1609,10 @@
             owners_sent_to.insert(curr_owner);
 #endif
 
-<<<<<<< HEAD
             t_bridge_share->stop();
             t_bridge_discover->start();
 
          } // Block to send discoveries to curr_owner.
-=======
-   // Extract referenced mapped_boxes from message.
-   NeighborSet referenced_west_nabrs;
-   NeighborSet referenced_east_nabrs;
-   ptr = incoming_comm->getRecvData() + offset + 2;
-   for (int ii = 0; ii < n_reference_west_mapped_boxes; ++ii) {
-      tmp_mapped_box.getFromIntBuffer(ptr);
-      referenced_west_nabrs.insert(referenced_west_nabrs.end(), tmp_mapped_box);
-      ptr += mapped_box_com_buffer_size;
-   }
-   for (int ii = 0; ii < n_reference_east_mapped_boxes; ++ii) {
-      tmp_mapped_box.getFromIntBuffer(ptr);
-      referenced_east_nabrs.insert(referenced_east_nabrs.end(), tmp_mapped_box);
-      ptr += mapped_box_com_buffer_size;
-   }
-   if (s_print_bridge_steps == 'y') {
-      tbox::plog << "received " << n_reference_west_mapped_boxes
-                 << " referenced_west_nabrs:" << referenced_west_nabrs.format("\n  ") << std::endl
-                 << "received " << n_reference_east_mapped_boxes
-                 << " referenced_east_nabrs:" << referenced_east_nabrs.format("\n  ") << std::endl;
-   }
-
-   TBOX_ASSERT(ptr == ptr_end);
-
-   /*
-    * Unpack neighbor data for east neighbors of west mapped_boxes
-    * and west neighbors of east mapped_boxes.  The neighbor info
-    * given exclude boxes.  Refer to reference data to get the
-    * box info.
-    */
-   const int rank = west_to_east.getMPI().getRank();
-   ptr = incoming_comm->getRecvData() + 3;
-   for (int ii = 0; ii < n_west_mapped_boxes; ++ii) {
-      const LocalId local_id(*(ptr++));
-      const BlockId block_id(*(ptr++));
-      const BoxId west_mapped_box_id(local_id, rank, block_id);
-      const int n_east_nabrs_found = *(ptr++);
-      // Add received neighbors to Box west_mapped_box_id.
-      for (int j = 0; j < n_east_nabrs_found; ++j) {
-         tmp_mapped_box.getId().getFromIntBuffer(ptr);
-         ptr += BoxId::commBufferSize();
-         NeighborSet::Iterator na =
-            referenced_east_nabrs.find(tmp_mapped_box);
-         TBOX_ASSERT(na != referenced_east_nabrs.end());
-         const Box& east_nabr = *na;
-         west_to_east.insertLocalNeighbor(east_nabr, west_mapped_box_id);
-      }
-   }
-   for (int ii = 0; ii < n_east_mapped_boxes; ++ii) {
-      const LocalId local_id(*(ptr++));
-      const BlockId block_id(*(ptr++));
-      const BoxId east_mapped_box_id(local_id, rank, block_id);
-      const int n_west_nabrs_found = *(ptr++);
-      // Add received neighbors to Box east_mapped_box_id.
-      for (int j = 0; j < n_west_nabrs_found; ++j) {
-         tmp_mapped_box.getId().getFromIntBuffer(ptr);
-         ptr += BoxId::commBufferSize();
-         NeighborSet::ConstIterator na =
-            referenced_west_nabrs.find(tmp_mapped_box);
-         TBOX_ASSERT(na != referenced_west_nabrs.end());
-         const Box& west_nabr = *na;
-         east_to_west.insertLocalNeighbor(west_nabr, east_mapped_box_id);
-      }
-   }
-}
-
-/*
- ***********************************************************************
- * findOverlapsForOneProcess() cached some discovered remote neighbors
- * into send_mesg.  sendDiscoveryToOneProcess() sends the message.
- *
- * findOverlapsForOneProcess() placed neighbor data in
- * referenced_east_nabrs and referenced_west_nabrs rather than directly
- * into send_mesg.  This method packs the referenced neighbors and send
- * them.
- ***********************************************************************
- */
-
-void OverlapConnectorAlgorithm::sendDiscoveryToOneProcess(
-   std::vector<int>& send_mesg,
-   NeighborSet& referenced_east_nabrs,
-   NeighborSet& referenced_west_nabrs,
-   tbox::AsyncCommPeer<int>& outgoing_comm) const
-{
-   const tbox::Dimension dim =
-      !referenced_east_nabrs.isEmpty() ? referenced_east_nabrs.begin()->getDim()
-      :
-      !referenced_west_nabrs.isEmpty() ? referenced_west_nabrs.begin()->getDim()
-      :
-      tbox::Dimension(1);
-   /*
-    * Fill the messages's reference section with all the neighbors
-    * that have been referenced.
-    */
-   const int offset = send_mesg[0] = static_cast<int>(send_mesg.size());
-   const int n_referenced_nabrs =
-      static_cast<int>(
-         referenced_east_nabrs.size() + referenced_west_nabrs.size());
-   const int reference_section_size =
-      2 + n_referenced_nabrs * Box::commBufferSize(dim);
-   send_mesg.insert(send_mesg.end(),
-      reference_section_size,
-      -1);
-   int* ptr = &send_mesg[offset];
-   *(ptr++) = static_cast<int>(referenced_west_nabrs.size());
-   *(ptr++) = static_cast<int>(referenced_east_nabrs.size());
-   for (BoxContainer::ConstIterator ni = referenced_west_nabrs.begin();
-        ni != referenced_west_nabrs.end(); ++ni) {
-      const Box& mapped_box = *ni;
-      mapped_box.putToIntBuffer(ptr);
-      ptr += Box::commBufferSize(dim);
-   }
-   for (BoxContainer::ConstIterator ni = referenced_east_nabrs.begin();
-        ni != referenced_east_nabrs.end(); ++ni) {
-      const Box& mapped_box = *ni;
-      mapped_box.putToIntBuffer(ptr);
-      ptr += Box::commBufferSize(dim);
-   }
-   if (s_print_bridge_steps == 'y') {
-      tbox::plog << "sending " << referenced_west_nabrs.size()
-                 << " referenced_west_nabrs:" << referenced_west_nabrs.format("\n  ") << std::endl
-                 << "sending " << referenced_east_nabrs.size()
-                 << " referenced_east_nabrs:" << referenced_east_nabrs.format("\n  ") << std::endl;
-   }
->>>>>>> dbd220f8
 
          /*
           * If we come to the end of visible Boxes, go back and
@@ -2329,13 +1813,13 @@
    int* ptr = &send_mesg[offset];
    *(ptr++) = static_cast<int>(referenced_west_nabrs.size());
    *(ptr++) = static_cast<int>(referenced_east_nabrs.size());
-   for (BoxSet::const_iterator ni = referenced_west_nabrs.begin();
+   for (BoxContainer::ConstIterator ni = referenced_west_nabrs.begin();
         ni != referenced_west_nabrs.end(); ++ni) {
       const Box& mapped_box = *ni;
       mapped_box.putToIntBuffer(ptr);
       ptr += Box::commBufferSize(dim);
    }
-   for (BoxSet::const_iterator ni = referenced_east_nabrs.begin();
+   for (BoxContainer::ConstIterator ni = referenced_east_nabrs.begin();
         ni != referenced_east_nabrs.end(); ++ni) {
       const Box& mapped_box = *ni;
       mapped_box.putToIntBuffer(ptr);
@@ -2487,8 +1971,9 @@
    }
 
    // Get the referenced neighbor Boxes.
-   NeighborSet referenced_west_nabrs;
-   NeighborSet referenced_east_nabrs;
+   bool ordered = true;
+   NeighborSet referenced_west_nabrs(ordered);
+   NeighborSet referenced_east_nabrs(ordered);
    const int offset = *(ptr++);
    const int n_west_boxes = *(ptr++);
    const int n_east_boxes = *(ptr++);
@@ -2542,7 +2027,7 @@
       for (int j = 0; j < n_east_nabrs_found; ++j) {
          tmp_box.getId().getFromIntBuffer(ptr);
          ptr += BoxId::commBufferSize();
-         NeighborSet::const_iterator na = referenced_east_nabrs.find(tmp_box);
+         NeighborSet::ConstIterator na = referenced_east_nabrs.find(tmp_box);
          TBOX_ASSERT(na != referenced_east_nabrs.end());
          const Box& east_nabr = *na;
          west_to_east.insertLocalNeighbor(east_nabr, west_box_id);
@@ -2557,7 +2042,7 @@
       for (int j = 0; j < n_west_nabrs_found; ++j) {
          tmp_box.getId().getFromIntBuffer(ptr);
          ptr += BoxId::commBufferSize();
-         NeighborSet::const_iterator na = referenced_west_nabrs.find(tmp_box);
+         NeighborSet::ConstIterator na = referenced_west_nabrs.find(tmp_box);
          TBOX_ASSERT(na != referenced_west_nabrs.end());
          const Box& west_nabr = *na;
          east_to_west->insertLocalNeighbor(west_nabr, east_box_id);
