/*************************************************************************
 *
 * This file is part of the SAMRAI distribution.  For full copyright
 * information, see COPYRIGHT and COPYING.LESSER.
 *
 * Copyright:     (c) 1997-2014 Lawrence Livermore National Security, LLC
 * Description:   Algorithms for working with overlap Connectors.
 *
 ************************************************************************/
#include "SAMRAI/hier/OverlapConnectorAlgorithm.h"
#include "SAMRAI/hier/BoxContainer.h"
#include "SAMRAI/hier/BoxContainerUtils.h"
#include "SAMRAI/hier/PeriodicShiftCatalog.h"
#include "SAMRAI/tbox/AsyncCommStage.h"
#include "SAMRAI/tbox/AsyncCommPeer.h"
#include "SAMRAI/tbox/InputManager.h"
#include "SAMRAI/tbox/SAMRAI_MPI.h"
#include "SAMRAI/tbox/StartupShutdownManager.h"
#include "SAMRAI/tbox/TimerManager.h"

#if !defined(__BGL_FAMILY__) && defined(__xlC__)
/*
 * Suppress XLC warnings
 */
#pragma report(disable, CPPC5334)
#pragma report(disable, CPPC5328)
#endif

namespace SAMRAI {
namespace hier {

const std::string OverlapConnectorAlgorithm::s_default_timer_prefix(
   "hier::OverlapConnectorAlgorithm");
std::map<std::string,
         OverlapConnectorAlgorithm::TimerStruct> OverlapConnectorAlgorithm::s_static_timers;
char OverlapConnectorAlgorithm::s_ignore_external_timer_prefix('n');

char OverlapConnectorAlgorithm::s_print_steps = '\0';

int OverlapConnectorAlgorithm::s_operation_mpi_tag = 0;
/*
 * Do we even need to use different tags each time we bridge???
 * Unique tags were used to help debug, but the methods may work
 * with reused tags anyway.
 */

tbox::SAMRAI_MPI OverlapConnectorAlgorithm::s_class_mpi(MPI_COMM_NULL);

tbox::StartupShutdownManager::Handler
OverlapConnectorAlgorithm::s_initialize_finalize_handler(
   OverlapConnectorAlgorithm::initializeCallback,
   0,
   0,
   OverlapConnectorAlgorithm::finalizeCallback,
   tbox::StartupShutdownManager::priorityTimers);

/*
 ***********************************************************************
 ***********************************************************************
 */

OverlapConnectorAlgorithm::OverlapConnectorAlgorithm():
   d_object_timers(NULL),
   d_print_steps(s_print_steps == 'y'),
   d_barrier_before_communication(false),
   d_sanity_check_method_preconditions(false),
   d_sanity_check_method_postconditions(false)
{
   getFromInput();
   setTimerPrefix(s_default_timer_prefix);
}

/*
 ***********************************************************************
 ***********************************************************************
 */

OverlapConnectorAlgorithm::~OverlapConnectorAlgorithm()
{
}

/*
 ***********************************************************************
 ***********************************************************************
 */

void
OverlapConnectorAlgorithm::getFromInput()
{
   if (s_print_steps == '\0') {
      s_print_steps = 'n';
      if (tbox::InputManager::inputDatabaseExists()) {
         boost::shared_ptr<tbox::Database> idb(
            tbox::InputManager::getInputDatabase());
         if (idb->isDatabase("OverlapConnectorAlgorithm")) {
            boost::shared_ptr<tbox::Database> oca_db(
               idb->getDatabase("OverlapConnectorAlgorithm"));
            s_print_steps =
               oca_db->getCharWithDefault("DEV_print_bridge_steps", 'n');
            if (!(s_print_steps == 'n' || s_print_steps == 'y')) {
               INPUT_VALUE_ERROR("DEV_print_bridge_steps");
            }
            s_ignore_external_timer_prefix =
               oca_db->getCharWithDefault("DEV_ignore_external_timer_prefix",
                  'n');
            if (!(s_ignore_external_timer_prefix == 'n' ||
                  s_ignore_external_timer_prefix == 'y')) {
               INPUT_VALUE_ERROR("DEV_ignore_external_timer_prefix");
            }
         }
      }
   }
}

/*
 ***********************************************************************
 ***********************************************************************
 */

void
OverlapConnectorAlgorithm::extractNeighbors(
   NeighborSet& neighbors,
   const Connector& connector,
   const BoxId& box_id,
   const IntVector& width) const
{
   const tbox::Dimension& dim(width.getDim());

#ifdef DEBUG_CHECK_ASSERTIONS
   if (!(width <= connector.getConnectorWidth())) {
      TBOX_ERROR("OverlapConnectorAlgorithm::extractNeighbors cannot provide\n"
         << "neighbors for a wider ghost cell width that used to initialize it.\n");
   }
   if (connector.getParallelState() != BoxLevel::GLOBALIZED &&
       box_id.getOwnerRank() != connector.getMPI().getRank()) {
      TBOX_ERROR("OverlapConnectorAlgorithm::extractNeighbors cannot get\n"
         << "neighbor data for a remote box unless in GLOBALIZED mode.\n");
   }
   if (!connector.getBase().hasBox(box_id)) {
      std::string dbgbord;
      TBOX_ERROR(
         "\nOverlapConnectorAlgorithm::extractNeighbors: box_id " << box_id
                                                                  <<
         " is not in the base of the box_level.\n"
                                                                  << "base:\n" << connector.getBase(
            ).format(dbgbord, 2)
                                                                  << "head:\n" << connector.getHead(
            ).format(dbgbord,
            2)
         << "connector:\n"
         << connector.format(dbgbord, 2));
   }
#endif

   /*
    * Temporarily disable extracting neighbors for remote boxes.  This
    * method functionality is not much used and prrobably should be
    * removed.
    */
   TBOX_ASSERT(box_id.getOwnerRank() == connector.getMPI().getRank());

   const boost::shared_ptr<const BaseGridGeometry>& grid_geom(
      connector.getBase().getGridGeometry());

   const Box& box(*connector.getBase().getBox(Box(dim, box_id)));
   const BlockId& block_id = box.getBlockId();
   Connector::ConstNeighborhoodIterator ins =
      connector.findLocal(box_id);
   neighbors.clear();
   if (ins != connector.end()) {
      if (width == connector.getConnectorWidth()) {
         for (Connector::ConstNeighborIterator ni = connector.begin(ins);
              ni != connector.end(ins); ++ni) {
            neighbors.insert(neighbors.end(), *ni);
         }
<<<<<<< HEAD
      }
      else {
         //Box grown_box = box;
         BoxContainer grown_boxes;
         if (grid_geom->getNumberBlocks() == 1) {
            Box grown_box = box;
            grown_box.grow(width);
            if (connector.getHeadCoarserFlag() == false) {
               grown_box.refine(connector.getRatio());
=======
      } else {
         Box grown_box = box;
         grown_box.grow(gcw);
         if (connector.getHeadCoarserFlag() == false) {
            grown_box.refine(connector.getRatio());
         }
         for (Connector::ConstNeighborIterator ni = connector.begin(ins);
              ni != connector.end(ins); ++ni) {
            const Box& neighbor(*ni);
            Box nabr_box(neighbor);
            if (neighbor.getBlockId() != box.getBlockId()) {
               grid_geom->transformBox(nabr_box,
                  connector.getHead().getRefinementRatio(),
                  box.getBlockId(),
                  neighbor.getBlockId());
            }
            if (connector.getHeadCoarserFlag() == true) {
               nabr_box.refine(connector.getRatio());
>>>>>>> 7a24c1cd
            }
            grown_boxes.pushBack(grown_box);
         } else {
            connector.growBaseBoxForMultiblock(
               grown_boxes,
               box,
               grid_geom,
               connector.getBase().getRefinementRatio(),
               connector.getRatio(),
               width, 
               !connector.getHeadCoarserFlag(),
               false);
         }
         for (BoxContainer::iterator g_itr = grown_boxes.begin();
              g_itr != grown_boxes.end(); ++g_itr) {

            const Box& g_box = *g_itr;
            const BlockId& g_block_id = g_box.getBlockId();
            for (Connector::ConstNeighborIterator ni = connector.begin(ins);
                 ni != connector.end(ins); ++ni) {
               const Box& neighbor(*ni);
               Box nabr_box(neighbor);
               bool do_intersect = true;
               if (neighbor.getBlockId() != g_block_id) {
                  do_intersect =
                     grid_geom->transformBox(nabr_box,
                        connector.getHead().getRefinementRatio(),
                        g_block_id,
                        neighbor.getBlockId());
               }
               if (do_intersect) {
                  if (connector.getHeadCoarserFlag() == true) {
                     nabr_box.refine(connector.getRatio());
                  }
                  if (g_box.intersects(nabr_box)) {
                     neighbors.insert(neighbors.end(), neighbor);
                  }
               }
            }
         }
      }
   }
}

/*
 ***********************************************************************
 ***********************************************************************
 */

void
OverlapConnectorAlgorithm::extractNeighbors(
   Connector& other,
   const Connector& connector,
   const IntVector& width) const
{
#ifdef DEBUG_CHECK_ASSERTIONS
   if (!(width <= connector.getConnectorWidth())) {
      TBOX_ERROR("OverlapConnectorAlgorithm::extractNeighbors cannot provide\n"
         << "neighbors for a wider ghost cell width that used to initialize it.\n");
   }
#endif

   other.clearNeighborhoods();
   for (Connector::ConstNeighborhoodIterator ni = connector.begin();
        ni != connector.end(); ++ni) {

      const BoxId& box_id = *ni;
      Connector::NeighborhoodIterator base_box_itr =
         other.makeEmptyLocalNeighborhood(box_id);

      const tbox::Dimension& dim(width.getDim());

#ifdef DEBUG_CHECK_ASSERTIONS
      if (connector.getParallelState() != BoxLevel::GLOBALIZED &&
          box_id.getOwnerRank() != connector.getMPI().getRank()) {
         TBOX_ERROR("OverlapConnectorAlgorithm::extractNeighbors cannot get\n"
            << "neighbor data for a remote box unless in GLOBALIZED mode.\n");
      }
      if (!connector.getBase().hasBox(box_id)) {
         std::string dbgbord;
         TBOX_ERROR(
            "\nOverlapConnectorAlgorithm::extractNeighbors: box_id " << box_id
                                                                     <<
            " is not in the base of the box_level.\n"
                                                                     << "base:\n"
                                                                     << connector.getBase().format(
               dbgbord,
               2)
            << "head:\n"
            << connector.getHead().format(
               dbgbord,
               2)
            << "connector:\n"
            << connector.format(dbgbord, 2));
      }
#endif

      /*
       * Temporarily disable extracting neighbors for remote boxes.  This
       * method functionality is not much used and prrobably should be
       * removed.
       */
      TBOX_ASSERT(box_id.getOwnerRank() == connector.getMPI().getRank());

      const boost::shared_ptr<const BaseGridGeometry>& grid_geom(
         connector.getBase().getGridGeometry());

      const Box& box = *connector.getBase().getBox(Box(dim, box_id));

      if (width == connector.getConnectorWidth()) {
         for (Connector::ConstNeighborIterator si = connector.begin(ni);
              si != connector.end(ni); ++si) {
            other.insertLocalNeighbor(*si, base_box_itr);
         }
      } else {
//         Box grown_box = box;
         BoxContainer grown_boxes;
         if (grid_geom->getNumberBlocks() == 1) {
            Box grown_box = box;
            grown_box.grow(width);
            if (connector.getHeadCoarserFlag() == false) {
               grown_box.refine(connector.getRatio());
            }
            grown_boxes.pushBack(grown_box);
         } else {
            connector.growBaseBoxForMultiblock(
               grown_boxes,
               box,
               grid_geom,
               connector.getBase().getRefinementRatio(),
               connector.getRatio(),
               width,
               !connector.getHeadCoarserFlag(),
               false);
         }
         for (BoxContainer::iterator g_itr = grown_boxes.begin();
              g_itr != grown_boxes.end(); ++g_itr) {
            const Box& g_box = *g_itr;
            const BlockId& g_block_id = g_box.getBlockId();
            for (Connector::ConstNeighborIterator si = connector.begin(ni);
                 si != connector.end(ni); ++si) {
               const Box& neighbor = *si;
               Box nabr_box(neighbor);
               bool do_intersect = true;
               if (neighbor.getBlockId() != g_block_id) {
                  do_intersect = grid_geom->transformBox(nabr_box,
                     connector.getHead().getRefinementRatio(),
                     g_block_id,
                     neighbor.getBlockId());
               }
               if (do_intersect) {
                  if (connector.getHeadCoarserFlag() == true) {
                     nabr_box.refine(connector.getRatio());
                  }
                  if (g_box.intersects(nabr_box)) {
                     other.insertLocalNeighbor(neighbor, base_box_itr);
                  }
               }
            }
         }
      }
   }
}

/*
 ***********************************************************************
 ***********************************************************************
 */

void
OverlapConnectorAlgorithm::findOverlaps(
   boost::shared_ptr<Connector>& connector,
   const BoxLevel& base_box_level,
   const BoxLevel& head_box_level,
   const IntVector& base_width,
   const BoxLevel::ParallelState parallel_state,
   const bool ignore_self_overlap) const
{
   connector.reset(new Connector(base_box_level,
         head_box_level,
         base_width,
         parallel_state));
   findOverlaps(*connector,
      head_box_level.getGlobalizedVersion(),
      ignore_self_overlap);
   if (&base_box_level == &head_box_level) {
      connector->setTranspose(connector.get(), false);
   }
}

/*
 ***********************************************************************
 ***********************************************************************
 */

void
OverlapConnectorAlgorithm::findOverlapsWithTranspose(
   boost::shared_ptr<Connector>& connector,
   const BoxLevel& base_box_level,
   const BoxLevel& head_box_level,
   const IntVector& base_width,
   const IntVector& transpose_base_width,
   const BoxLevel::ParallelState parallel_state,
   const bool ignore_self_overlap) const
{
   findOverlaps(connector,
      base_box_level,
      head_box_level,
      base_width,
      parallel_state,
      ignore_self_overlap);
   if (&base_box_level != &head_box_level) {
      Connector* transpose = new Connector(head_box_level,
            base_box_level,
            transpose_base_width,
            parallel_state);
      findOverlaps(*transpose, ignore_self_overlap);
      connector->setTranspose(transpose, true);
   }
}

/*
 ***********************************************************************
 ***********************************************************************
 */

void
OverlapConnectorAlgorithm::findOverlaps(
   Connector& connector,
   const bool ignore_self_overlap) const
{
   findOverlaps(connector,
      connector.getHead().getGlobalizedVersion(),
      ignore_self_overlap);
}

/*
 ***********************************************************************
 ***********************************************************************
 */

void
OverlapConnectorAlgorithm::findOverlaps(
   Connector& connector,
   const BoxLevel& globalized_head,
   const bool ignore_self_overlap) const
{
   d_object_timers->t_find_overlaps_rbbt->start();
   connector.findOverlaps_rbbt(globalized_head,
      ignore_self_overlap,
      d_sanity_check_method_postconditions);
   d_object_timers->t_find_overlaps_rbbt->stop();
}

/*
 ***********************************************************************
 ***********************************************************************
 */
void
OverlapConnectorAlgorithm::bridgeWithNesting(
   boost::shared_ptr<Connector>& west_to_east,
   const Connector& west_to_cent,
   const Connector& cent_to_east,
   const IntVector& cent_growth_to_nest_west,
   const IntVector& cent_growth_to_nest_east,
   const IntVector& connector_width_limit,
   bool compute_transpose) const
{
   if (d_barrier_before_communication) {
      west_to_cent.getBase().getMPI().Barrier();
   }
   d_object_timers->t_bridge->start();

   TBOX_ASSERT(west_to_cent.hasTranspose());
   TBOX_ASSERT(cent_to_east.hasTranspose());
   const tbox::Dimension& dim(connector_width_limit.getDim());
<<<<<<< HEAD
   IntVector west_to_east_width(dim,-1);
   IntVector east_to_west_width(dim,-1);
   std::set<int> incoming_ranks,  outgoing_ranks;
=======
   IntVector west_to_east_width(dim);
   IntVector east_to_west_width(dim);
   std::set<int> incoming_ranks, outgoing_ranks;
>>>>>>> 7a24c1cd
   bool ordered = true;
   NeighborSet visible_west_nabrs(ordered), visible_east_nabrs(ordered);
   privateBridge_prologue(
      west_to_cent,
      cent_to_east,
      cent_to_east.getTranspose(),
      west_to_cent.getTranspose(),
      (cent_growth_to_nest_west(0) >= 0),
      cent_growth_to_nest_west,
      (cent_growth_to_nest_east(0) >= 0),
      cent_growth_to_nest_east,
      connector_width_limit,
      compute_transpose,
      west_to_east_width,
      east_to_west_width,
      incoming_ranks,
      outgoing_ranks,
      visible_west_nabrs,
      visible_east_nabrs);
   Connector* east_to_west = 0;
   west_to_east.reset(new Connector(west_to_cent.getBase(),
         cent_to_east.getHead(),
         west_to_east_width));
   if (compute_transpose) {
      east_to_west = new Connector(cent_to_east.getHead(),
            west_to_cent.getBase(),
            east_to_west_width);
   }
   privateBridge(
      *west_to_east,
      east_to_west,
      cent_to_east,
      compute_transpose,
      incoming_ranks,
      outgoing_ranks,
      visible_west_nabrs,
      visible_east_nabrs);
   if (compute_transpose) {
      west_to_east->setTranspose(east_to_west, true);
   } else if (&west_to_east->getHead() == &west_to_east->getBase()) {
      west_to_east->setTranspose(west_to_east.get(), false);
   }

   d_object_timers->t_bridge->stop();
}

/*
 ***********************************************************************
 ***********************************************************************
 */
void
OverlapConnectorAlgorithm::bridge(
   boost::shared_ptr<Connector>& west_to_east,
   const Connector& west_to_cent,
   const Connector& cent_to_east,
   const IntVector& connector_width_limit,
   bool compute_transpose) const
{
   if (d_barrier_before_communication) {
      west_to_cent.getBase().getMPI().Barrier();
   }
   d_object_timers->t_bridge->start();

   TBOX_ASSERT(west_to_cent.hasTranspose());
   TBOX_ASSERT(cent_to_east.hasTranspose());
   const tbox::Dimension& dim(connector_width_limit.getDim());
   const IntVector& zero_vector(IntVector::getZero(dim));
<<<<<<< HEAD
   IntVector west_to_east_width(dim,-1);
   IntVector east_to_west_width(dim,-1);
   std::set<int> incoming_ranks,  outgoing_ranks;
=======
   IntVector west_to_east_width(dim);
   IntVector east_to_west_width(dim);
   std::set<int> incoming_ranks, outgoing_ranks;
>>>>>>> 7a24c1cd
   bool ordered = true;
   NeighborSet visible_west_nabrs(ordered), visible_east_nabrs(ordered);
   privateBridge_prologue(
      west_to_cent,
      cent_to_east,
      cent_to_east.getTranspose(),
      west_to_cent.getTranspose(),
      false,
      zero_vector,
      false,
      zero_vector,
      connector_width_limit,
      compute_transpose,
      west_to_east_width,
      east_to_west_width,
      incoming_ranks,
      outgoing_ranks,
      visible_west_nabrs,
      visible_east_nabrs);
   Connector* east_to_west = 0;
   west_to_east.reset(new Connector(west_to_cent.getBase(),
         cent_to_east.getHead(),
         west_to_east_width));
   if (compute_transpose) {
      east_to_west = new Connector(cent_to_east.getHead(),
            west_to_cent.getBase(),
            east_to_west_width);
   }
   privateBridge(
      *west_to_east,
      east_to_west,
      cent_to_east,
      compute_transpose,
      incoming_ranks,
      outgoing_ranks,
      visible_west_nabrs,
      visible_east_nabrs);
   if (compute_transpose) {
      west_to_east->setTranspose(east_to_west, true);
   } else if (&west_to_east->getHead() == &west_to_east->getBase()) {
      west_to_east->setTranspose(west_to_east.get(), false);
   }

   d_object_timers->t_bridge->stop();
}

/*
 ***********************************************************************
 ***********************************************************************
 */
void
OverlapConnectorAlgorithm::bridge(
   boost::shared_ptr<Connector>& west_to_east,
   const Connector& west_to_cent,
   const Connector& cent_to_east,
   bool compute_transpose) const
{
   if (d_barrier_before_communication) {
      west_to_cent.getBase().getMPI().Barrier();
   }
   d_object_timers->t_bridge->start();

   TBOX_ASSERT(west_to_cent.hasTranspose());
   TBOX_ASSERT(cent_to_east.hasTranspose());
   const tbox::Dimension& dim(cent_to_east.getConnectorWidth().getDim());
   const IntVector& zero_vector(IntVector::getZero(dim));
   const IntVector connector_width_limit(dim, -1); // No user-imposed limit.
<<<<<<< HEAD
   IntVector west_to_east_width(dim,-1);
   IntVector east_to_west_width(dim,-1);
   std::set<int> incoming_ranks,  outgoing_ranks;
=======
   IntVector west_to_east_width(dim);
   IntVector east_to_west_width(dim);
   std::set<int> incoming_ranks, outgoing_ranks;
>>>>>>> 7a24c1cd
   bool ordered = true;
   NeighborSet visible_west_nabrs(ordered), visible_east_nabrs(ordered);
   privateBridge_prologue(
      west_to_cent,
      cent_to_east,
      cent_to_east.getTranspose(),
      west_to_cent.getTranspose(),
      false,
      zero_vector,
      false,
      zero_vector,
      connector_width_limit,
      compute_transpose,
      west_to_east_width,
      east_to_west_width,
      incoming_ranks,
      outgoing_ranks,
      visible_west_nabrs,
      visible_east_nabrs);
   Connector* east_to_west = 0;
   west_to_east.reset(new Connector(west_to_cent.getBase(),
         cent_to_east.getHead(),
         west_to_east_width));
   if (compute_transpose) {
      east_to_west = new Connector(cent_to_east.getHead(),
            west_to_cent.getBase(),
            east_to_west_width);
   }
   privateBridge(
      *west_to_east,
      east_to_west,
      cent_to_east,
      compute_transpose,
      incoming_ranks,
      outgoing_ranks,
      visible_west_nabrs,
      visible_east_nabrs);
   if (compute_transpose) {
      west_to_east->setTranspose(east_to_west, true);
   } else if (&west_to_east->getHead() == &west_to_east->getBase()) {
      west_to_east->setTranspose(west_to_east.get(), false);
   }

   d_object_timers->t_bridge->stop();
}

/*
 ***********************************************************************
 ***********************************************************************
 */
void
OverlapConnectorAlgorithm::bridge(
   Connector& west_to_cent,
   const Connector& cent_to_east,
   const IntVector& connector_width_limit) const
{
   if (d_barrier_before_communication) {
      west_to_cent.getBase().getMPI().Barrier();
   }
   d_object_timers->t_bridge->start();

   TBOX_ASSERT(west_to_cent.hasTranspose());
   TBOX_ASSERT(cent_to_east.hasTranspose());
   Connector& cent_to_west = west_to_cent.getTranspose();
   const tbox::Dimension& dim(connector_width_limit.getDim());
   const IntVector& zero_vector(
      IntVector::getZero(cent_to_east.getConnectorWidth().getDim()));
<<<<<<< HEAD
   IntVector west_to_east_width(dim,-1);
   IntVector east_to_west_width(dim,-1);
   std::set<int> incoming_ranks,  outgoing_ranks;
=======
   IntVector west_to_east_width(dim);
   IntVector east_to_west_width(dim);
   std::set<int> incoming_ranks, outgoing_ranks;
>>>>>>> 7a24c1cd
   bool ordered = true;
   NeighborSet visible_west_nabrs(ordered), visible_east_nabrs(ordered);
   bool compute_transpose = &west_to_cent != &west_to_cent.getTranspose();
   privateBridge_prologue(
      west_to_cent,
      cent_to_east,
      cent_to_east.getTranspose(),
      west_to_cent.getTranspose(),
      false,
      zero_vector,
      false,
      zero_vector,
      connector_width_limit,
      compute_transpose,
      west_to_east_width,
      east_to_west_width,
      incoming_ranks,
      outgoing_ranks,
      visible_west_nabrs,
      visible_east_nabrs);
   west_to_cent.clearNeighborhoods();
   west_to_cent.setBase(west_to_cent.getBase());
   west_to_cent.setHead(cent_to_east.getHead());
   west_to_cent.setWidth(west_to_east_width, true);
   if (compute_transpose) {
      cent_to_west.clearNeighborhoods();
      cent_to_west.setBase(cent_to_east.getHead());
      cent_to_west.setHead(west_to_cent.getBase());
      cent_to_west.setWidth(east_to_west_width, true);
   }
   privateBridge(
      west_to_cent,
      &cent_to_west,
      cent_to_east,
      compute_transpose,
      incoming_ranks,
      outgoing_ranks,
      visible_west_nabrs,
      visible_east_nabrs);

   d_object_timers->t_bridge->stop();
}

/*
 ***********************************************************************
 ***********************************************************************
 */
void
OverlapConnectorAlgorithm::privateBridge_prologue(
   const Connector& west_to_cent,
   const Connector& cent_to_east,
   const Connector& east_to_cent,
   const Connector& cent_to_west,
   bool west_nesting_is_known,
   const IntVector& cent_growth_to_nest_west,
   bool east_nesting_is_known,
   const IntVector& cent_growth_to_nest_east,
   const IntVector& connector_width_limit,
   bool compute_transpose,
   IntVector& west_to_east_width,
   IntVector& east_to_west_width,
   std::set<int>& incoming_ranks,
   std::set<int>& outgoing_ranks,
   NeighborSet& visible_west_nabrs,
   NeighborSet& visible_east_nabrs) const
{

   if (d_print_steps) {
      std::string dbgbord("bridge->  ");
      tbox::plog
      << "bridge west:\n" << west_to_cent.getBase().format(dbgbord, 3)
      << "bridge east:\n" << east_to_cent.getBase().format(dbgbord, 3)
      << "bridge center:\n" << cent_to_west.getBase().format(dbgbord, 3)
      << "bridge west_to_cent:\n" << west_to_cent.format(dbgbord, 3)
      << "bridge cent_to_west:\n" << cent_to_west.format(dbgbord, 3)
      << "bridge cent_to_east:\n" << cent_to_east.format(dbgbord, 3)
      << "bridge east_to_cent:\n" << east_to_cent.format(dbgbord, 3);
   }

   privateBridge_checkParameters(
      west_to_cent,
      cent_to_east,
      east_to_cent,
      cent_to_west);

   const BoxLevel& cent = cent_to_west.getBase();
   const BoxLevel& west = cent_to_west.getHead();
   const BoxLevel& east = cent_to_east.getHead();
   const IntVector& cent_refinement_ratio = cent.getRefinementRatio();
   const IntVector& west_refinement_ratio = west.getRefinementRatio();
   const IntVector& east_refinement_ratio = east.getRefinementRatio();

   const tbox::Dimension& dim(connector_width_limit.getDim());
   const tbox::SAMRAI_MPI& mpi(cent.getMPI());

   const IntVector zero_vector(IntVector::getZero(dim));

   const IntVector finest_refinement_ratio =
      IntVector::max(
         cent_refinement_ratio,
         IntVector::max(west_refinement_ratio, east_refinement_ratio));

   IntVector width_limit(connector_width_limit);
   if (width_limit.size() == 1 &&
       IntVector::getMultiZero(dim).size() != 1) {
      if (width_limit.max() == width_limit.min()) {
         int new_size = IntVector::getMultiZero(dim).size();
         width_limit = IntVector(width_limit, new_size);
      } else {
         TBOX_ERROR("Anisotropic width limit argument for bridge must be of size equal to the number of blocks." << std::endl);
      }
   }

   /*
    * Using the bridge theorem, compute the largest bridge width for
    * which we can guarantee discovering all the overlaps (when
    * nesting is satisfied).  If either the east or west
    * BoxLevel's nesting in the center is known, compute the
    * output width by the bridge theorem, and use the bigger one.  If
    * neither is known, we assume that both east and west nest in
    * center, and just to do something reasonable.
    */
   IntVector output_width1(IntVector::getZero(dim));
   IntVector output_width2(IntVector::getZero(dim));
   if (west_nesting_is_known || east_nesting_is_known) {
      if (west_nesting_is_known) {
         output_width1 =
            cent_to_east.getConnectorWidth() - cent_growth_to_nest_west;
      }
      if (east_nesting_is_known) {
         output_width2 =
            cent_to_west.getConnectorWidth() - cent_growth_to_nest_east;
      }
      if (!(output_width1 >= zero_vector || output_width2 >= zero_vector)) {
         TBOX_ERROR("OverlapConnectorAlgorithm::privateBridge_prologue:\n"
            << "Useless nesting specifications!\n"
            << "Neither west nor east BoxLevel nest with enough\n"
            << "margin to guarantee finding all overlaps.\n"
            << "To ensure you understand completness is not guaranteed,\n"
            << "this is considered an error.  To proceed anyway and live\n"
            << "with potential incompleteness, use a bridge interface\n"
            << "that does not claim any nesting.  Or, you can specify\n"
            << "a different nesting claim (but don't enable sanity\n"
            << "checking, which will catch your fib).\n");
      }
   } else {
      output_width1 = cent_to_east.getConnectorWidth();
      output_width2 = cent_to_west.getConnectorWidth();
   }
   IntVector output_width_in_finest_refinement_ratio =
      IntVector::max(output_width1, output_width2)
      * finest_refinement_ratio / cent_refinement_ratio;

   /*
    * Reduce the output width to the user-specified width limit.  Note
    * that the width limit is specified in the coarser of the east and
    * west refinement ratios.
    */
   if (width_limit >= zero_vector) {
      const IntVector coarser_refinement_ratio =
         IntVector::min(west_refinement_ratio, east_refinement_ratio);
      const IntVector width_limit_in_finest_refinement_ratio(
         width_limit * finest_refinement_ratio / coarser_refinement_ratio);
      if (!(width_limit_in_finest_refinement_ratio <= output_width_in_finest_refinement_ratio)) {
         /*
          * If user specifies a width limit, he is probably assuming
          * that the bridge's allowable width is bigger.  If that is
          * not the case, this method won't crash, but it will give
          * bad results that result in elusive bugs.  Therefore, we
          * catch it immediately.
          */
         TBOX_ERROR("OverlapConnectorAlgorithm::privateBridge_prologue input error:\n"
            << "The given connector width limit, " << width_limit
            << " (" << width_limit_in_finest_refinement_ratio
            << " in finest index space)\n"
            << "is not <= the maximum width of the bridge, "
            << output_width_in_finest_refinement_ratio
            << " (in finest index space).");
      }
      output_width_in_finest_refinement_ratio.min(
         width_limit_in_finest_refinement_ratio);
   }

   west_to_east_width = IntVector::ceilingDivide(
         output_width_in_finest_refinement_ratio,
         finest_refinement_ratio / west_refinement_ratio);
   east_to_west_width = IntVector::ceilingDivide(
         output_width_in_finest_refinement_ratio,
         finest_refinement_ratio / east_refinement_ratio);

   const int rank = mpi.getRank();

   /*
    * Owners we have to exchange information with are the ones
    * owning east/west Boxes visible to the local process.
    */
   cent_to_west.getLocalOwners(outgoing_ranks);
   west_to_cent.getLocalOwners(incoming_ranks);
   if (compute_transpose && &cent_to_west != &cent_to_east) {
      cent_to_east.getLocalOwners(outgoing_ranks);
      east_to_cent.getLocalOwners(incoming_ranks);
   }
   outgoing_ranks.erase(rank);
   incoming_ranks.erase(rank);

   /*
    * Create BoxContainers which will later be used to initialize the search
    * trees for visible east and west neighbors:
    * visible_west_nabrs and visible_east_nabrs.
    */
   d_object_timers->t_bridge_discover_get_neighbors->start();
   cent_to_west.getLocalNeighbors(visible_west_nabrs);
   cent_to_east.getLocalNeighbors(visible_east_nabrs);
   d_object_timers->t_bridge_discover_get_neighbors->stop();
}

/*
 ***********************************************************************
 *
 *                           west to east
 *        (west box_level)  ------------------> (east box_level)
 *                       ^  <------------------ ^
 *                        \    east to west    /
 *                         \                  /
 *           center to west \                / center to east
 *                           \              /
 *                            \            /
 *                          (center box_level)
 *
 * Bridge operation is in two phases, discovery and
 * sharing.  The discovery phase loops through local
 * Boxes in the center and comparing the west and east neighbors
 * for overlaps.  Local overlaps are stored immediately.
 * Remote overlaps are placed in messages to be sent to appropriate
 * processors by the sharing phase.
 ***********************************************************************
 */

void
OverlapConnectorAlgorithm::privateBridge(
   Connector& west_to_east,
   Connector* east_to_west,
   const Connector& cent_to_east,
   bool compute_transpose,
   const std::set<int>& incoming_ranks,
   const std::set<int>& outgoing_ranks,
   NeighborSet& visible_west_nabrs,
   NeighborSet& visible_east_nabrs) const
{
#ifdef DEBUG_CHECK_ASSERTIONS
   if (compute_transpose) {
      const IntVector& west_refinement_ratio =
         west_to_east.getBase().getRefinementRatio();
      const IntVector& east_refinement_ratio =
         west_to_east.getHead().getRefinementRatio();
      if (west_refinement_ratio / east_refinement_ratio * east_refinement_ratio ==
          west_refinement_ratio ||
          east_refinement_ratio / west_refinement_ratio * west_refinement_ratio ==
          east_refinement_ratio) {
         /*
          * If it's possible to make west<==>east transposes, it
          * should happen.  The requirement is that one refinement ratio is
          * an IntVector times the other.
          */
         TBOX_ASSERT(west_to_east.isTransposeOf(*east_to_west));
         TBOX_ASSERT(east_to_west->isTransposeOf(west_to_east));
      }
   }
#endif

   /*
    * Set up communication mechanism and post receives.
    * Note that in all_comms, all the incoming_comm come
    * first, the outgoing_comm later.
    */

   tbox::AsyncCommStage comm_stage;
   tbox::AsyncCommPeer<int> * all_comms(0);

   d_object_timers->t_bridge_share->start();
   d_object_timers->t_bridge_setup_comm->start();

   const tbox::SAMRAI_MPI& mpi(west_to_east.getBase().getMPI());
   setupCommunication(
      all_comms,
      comm_stage,
      mpi,
      incoming_ranks,
      outgoing_ranks,
      d_object_timers->t_bridge_MPI_wait,
      s_operation_mpi_tag,
      d_print_steps);

   d_object_timers->t_bridge_setup_comm->stop();
   d_object_timers->t_bridge_share->stop();

   /*
    * Messages for other processors describing removed and added relationships.
    */
   std::map<int, std::vector<int> > send_mesgs;
   for (std::set<int>::const_iterator itr(outgoing_ranks.begin());
        itr != outgoing_ranks.end(); ++itr) {
      send_mesgs[*itr];
   }

   /*
    * First step: Remove neighbor data for Boxes that are
    * going away and cache information to be sent out.
    */
   privateBridge_removeAndCache(
      send_mesgs,
      west_to_east,
      east_to_west,
      cent_to_east);

   privateBridge_discoverAndSend(
      send_mesgs,
      west_to_east,
      east_to_west,
      incoming_ranks,
      outgoing_ranks,
      all_comms,
      visible_west_nabrs,
      visible_east_nabrs);

   d_object_timers->t_bridge_share->start();

   receiveAndUnpack(
      west_to_east,
      east_to_west,
      incoming_ranks,
      all_comms,
      comm_stage,
      d_object_timers->t_bridge_receive_and_unpack,
      d_print_steps);

   d_object_timers->t_bridge_share->stop();

   if (all_comms) {
      delete[] all_comms;
   }

   if (d_sanity_check_method_postconditions) {
      west_to_east.assertConsistencyWithBase();
      west_to_east.assertConsistencyWithHead();
      if (compute_transpose) {
         east_to_west->assertConsistencyWithBase();
         east_to_west->assertConsistencyWithHead();
         east_to_west->assertTransposeCorrectness(west_to_east, true);
      }
   }
}

/*
 ***********************************************************************
 ***********************************************************************
 */
void
OverlapConnectorAlgorithm::privateBridge_checkParameters(
   const Connector& west_to_cent,
   const Connector& cent_to_east,
   const Connector& east_to_cent,
   const Connector& cent_to_west) const
{
   const BoxLevel& cent = cent_to_west.getBase();

   /*
    * Ensure that Connectors incident to and from the center agree on
    * what the center is.  This can be an expensive (though still
    * scalable) check, so we only check in debug mode, unless debugging,
    * in which it can be independently enabled in any mode.
    */
   if (cent != cent_to_east.getBase() ||
       cent != east_to_cent.getHead() ||
       cent != west_to_cent.getHead()) {
      TBOX_ERROR("Bad input for OverlapConnectorAlgorithm::privateBridge_checkParameters:\n"
         << "Given Connectors to base and head of bridge are not incident\n"
         << "from the same center in\n"
         << "OverlapConnectorAlgorithm::privateBridge_checkParameters:\n"
         << "west_to_cent is  TO  " << &west_to_cent.getHead() << "\n"
         << "cent_to_east is FROM " << &cent_to_east.getBase() << "\n"
         << "east_to_cent is  TO  " << &east_to_cent.getHead() << "\n"
         << "cent_to_west is FROM " << &cent_to_west.getBase() << "\n"
         );
   }
   /*
    * Ensure that head and base box_levels in argument agree with
    * head and base in the object.
    */
   if (cent_to_west.getHead() != west_to_cent.getBase()) {
      TBOX_ERROR("Bad input for OverlapConnectorAlgorithm::privateBridge_checkParameters:\n"
         << "Given Connectors to and from base of bridge do not refer\n"
         << "to the base of the bridge in\n"
         << "OverlapConnectorAlgorithm::privateBridge_checkParameters:\n"
         << "west_to_cent is FROM " << &west_to_cent.getBase() << "\n"
         << "cent_to_west is  TO  " << &cent_to_west.getHead() << "\n"
         );
   }
   if (cent_to_east.getHead() != east_to_cent.getBase()) {
      TBOX_ERROR("Bad input for OverlapConnectorAlgorithm::privateBridge_checkParameters:\n"
         << "Given Connectors to and from head of bridge do not refer\n"
         << "to the head of the bridge in\n"
         << "OverlapConnectorAlgorithm::privateBridge_checkParameters:\n"
         << "east_to_cent is FROM " << &east_to_cent.getBase() << "\n"
         << "cent_to_east is  TO  " << &cent_to_east.getHead() << "\n"
         );
   }
   if (!west_to_cent.isTransposeOf(cent_to_west)) {
      TBOX_ERROR("Bad input for OverlapConnectorAlgorithm::privateBridge_checkParameters:\n"
         << "Given Connectors between base and center of bridge\n"
         << "are not transposes of each other.\n"
         << "See OverlapConnectorAlgorithm::isTransposeOf().\n"
         );
   }
   if (!east_to_cent.isTransposeOf(cent_to_east)) {
      TBOX_ERROR("Bad input for OverlapConnectorAlgorithm::privateBridge_checkParameters:\n"
         << "Given Connectors between head and center of bridge\n"
         << "are not transposes of each other.\n"
         << "See OverlapConnectorAlgorithm::isTransposeOf().\n"
         );
   }

   // Expensive sanity checks:
   if (d_sanity_check_method_preconditions) {
      west_to_cent.assertConsistencyWithBase();
      west_to_cent.assertConsistencyWithHead();
      cent_to_east.assertConsistencyWithBase();
      cent_to_east.assertConsistencyWithHead();
      east_to_cent.assertConsistencyWithBase();
      east_to_cent.assertConsistencyWithHead();
      cent_to_west.assertConsistencyWithBase();
      cent_to_west.assertConsistencyWithHead();
      west_to_cent.assertTransposeCorrectness(cent_to_west);
      cent_to_west.assertTransposeCorrectness(west_to_cent);
      east_to_cent.assertTransposeCorrectness(cent_to_east);
      cent_to_east.assertTransposeCorrectness(east_to_cent);
   }
}

/*
 ***********************************************************************
 * Remove relationships from resulting overlap.  Cache outgoing
 * information in message buffers.
 *
 * TODO: This method is a no-op.  Is it a place holder for something?
 * Maybe it should be removed.  artf19532.
 ***********************************************************************
 */
void
OverlapConnectorAlgorithm::privateBridge_removeAndCache(
   std::map<int, std::vector<int> >& send_mesgs,
   Connector& overlap_connector,
   Connector* overlap_connector_transpose,
   const Connector& misc_connector) const
{
   d_object_timers->t_bridge_remove_and_cache->start();

   NULL_USE(send_mesgs);
   NULL_USE(overlap_connector);
   NULL_USE(overlap_connector_transpose);
   NULL_USE(misc_connector);
   /*
    * As the overlap relationships are empty to start there are never any
    * that need to be deleted.
    */
   d_object_timers->t_bridge_remove_and_cache->stop();
}

/*
 ***********************************************************************
 ***********************************************************************
 */
void
OverlapConnectorAlgorithm::privateBridge_discoverAndSend(
   std::map<int, std::vector<int> >& send_mesgs,
   Connector& west_to_east,
   Connector* east_to_west,
   const std::set<int>& incoming_ranks,
   const std::set<int>& outgoing_ranks,
   tbox::AsyncCommPeer<int>* all_comms,
   NeighborSet& visible_west_nabrs,
   NeighborSet& visible_east_nabrs) const
{
   if (visible_west_nabrs.isEmpty() && visible_east_nabrs.isEmpty()) {
      return;
   }

   /*
    * Discover overlaps.  Overlaps are either locally stored or
    * packed into a message for sending.
    */

   d_object_timers->t_bridge_discover_and_send->start();

   if (d_print_steps) {
      tbox::plog << "Before building RBBTs:\n"
                 << "visible_west_nabrs:"
                 << visible_west_nabrs.format("\n  ")
                 << "visible_east_nabrs:"
                 << visible_east_nabrs.format("\n  ");
      tbox::plog << "\nincoming ranks (" << incoming_ranks.size() << "): ";
      copy(incoming_ranks.begin(), incoming_ranks.end(), std::ostream_iterator<int>(tbox::plog, " "));
      tbox::plog << "\noutgoing ranks (" << outgoing_ranks.size() << "): ";
      copy(outgoing_ranks.begin(), outgoing_ranks.end(), std::ostream_iterator<int>(tbox::plog, " "));
      tbox::plog << std::endl;
   }

   bool compute_transpose =
      (east_to_west != 0 && east_to_west != &west_to_east);

   const BoxLevel& east(west_to_east.getBase());
   const boost::shared_ptr<const BaseGridGeometry>& grid_geometry(
      east.getGridGeometry());

   const tbox::Dimension& dim(east.getDim());
   const int rank = east.getMPI().getRank();

   d_object_timers->t_bridge_discover_form_rbbt->start();
   const BoxContainer east_rbbt(visible_east_nabrs);
   east_rbbt.makeTree(grid_geometry.get());
   // Note: west_rbbt only needed when compute_transpose is true.
   BoxContainer empty_nabrs(true);
   const BoxContainer west_rbbt(
      compute_transpose ? visible_west_nabrs : empty_nabrs);
   west_rbbt.makeTree(grid_geometry.get());
   d_object_timers->t_bridge_discover_form_rbbt->stop();

   /*
    * Local process can find some neighbors for the (local and
    * remote) Boxes in visible_west_nabrs and visible_east_nabrs.
    * Separate this into 2 parts: discovery of remote Boxes which
    * may be threaded, and discovery of local Boxes can not be.
    * In either case we loop through the visible_west_nabrs and
    * compare each to visible_east_nabrs, looking for overlaps.
    * Then vice versa.  Since each of these NeighborSets is
    * ordered by processor owner first and we know each non-local
    * processor we can construct each non-local message in a
    * separate thread and then find and set all the local overlaps.
    *
    * To do this we first separate visible_west_nabrs into 2 groups
    * non-local and local neighbors.  Also do the same for
    * visible_east_nabrs.
    */
   bool ordered = true;
   NeighborSet visible_local_west_nabrs(ordered);
   NeighborSet visible_local_east_nabrs(ordered);
   const Box this_proc_start(dim, GlobalId(LocalId::getZero(), rank));
   NeighborSet::iterator west_ni =
      visible_west_nabrs.lowerBound(this_proc_start);
   NeighborSet::iterator east_ni =
      visible_east_nabrs.lowerBound(this_proc_start);
   while (west_ni != visible_west_nabrs.end() &&
          west_ni->getOwnerRank() == rank) {
      visible_local_west_nabrs.insert(*west_ni);
      visible_west_nabrs.erase(west_ni++);
   }
   while (east_ni != visible_east_nabrs.end() &&
          east_ni->getOwnerRank() == rank) {
      visible_local_east_nabrs.insert(*east_ni);
      visible_east_nabrs.erase(east_ni++);
   }

   // Discover all non-local overlaps.
   int i = 0;
   int imax = static_cast<int>(outgoing_ranks.size());
   std::vector<int> another_outgoing_ranks(outgoing_ranks.size());
   for (std::set<int>::const_iterator outgoing_ranks_itr(outgoing_ranks.begin());
        outgoing_ranks_itr != outgoing_ranks.end(); ++outgoing_ranks_itr) {
      another_outgoing_ranks[i++] = *outgoing_ranks_itr;
   }
#ifdef HAVE_OPENMP
#pragma omp parallel private(i) num_threads(4)
   {
#pragma omp for schedule(dynamic) nowait
#endif
   for (i = 0; i < imax; ++i) {
      BoxId outgoing_proc_start_id(
         LocalId::getZero(),
         another_outgoing_ranks[i]);
      Box outgoing_proc_start(dim, outgoing_proc_start_id);
      NeighborSet::const_iterator thread_west_ni =
         visible_west_nabrs.lowerBound(outgoing_proc_start);
      NeighborSet::const_iterator thread_east_ni =
         visible_east_nabrs.lowerBound(outgoing_proc_start);
      privateBridge_discover(
         send_mesgs[another_outgoing_ranks[i]],
         west_to_east,
         east_to_west,
         visible_west_nabrs,
         visible_east_nabrs,
         thread_west_ni,
         thread_east_ni,
         another_outgoing_ranks[i],
         east_rbbt,
         west_rbbt,
         dim,
         compute_transpose,
         rank);
   }
#ifdef HAVE_OPENMP
}
#endif

   /*
    * Send all non-local overlap messages.
    * As an optimization, send to the next higher ranked process first followed
    * by successively higher processes and finally looping around to process
    * 0 through the next lower ranked process.  This spreads out the sends more
    * evenly and prevents everyone from sending to the same processor (like
    * process 0) at the same time.
    */
   int num_outgoing_ranks = static_cast<int>(outgoing_ranks.size());
   int num_incoming_ranks = static_cast<int>(incoming_ranks.size());
   int num_comms = num_outgoing_ranks + num_incoming_ranks;
   std::set<int>::const_iterator outgoing_ranks_itr(
      outgoing_ranks.lower_bound(rank + 1));
   if (outgoing_ranks_itr == outgoing_ranks.end()) {
      outgoing_ranks_itr = outgoing_ranks.begin();
   }
   int comm_offset = num_incoming_ranks;
   for ( ; comm_offset < num_comms; ++comm_offset) {
      if (all_comms[comm_offset].getPeerRank() == *outgoing_ranks_itr) {
         break;
      }
   }
   TBOX_ASSERT(num_outgoing_ranks == 0 || comm_offset < num_comms);
   for (int outgoing_ranks_ctr = 0;
        outgoing_ranks_ctr < num_outgoing_ranks; ++outgoing_ranks_ctr) {
      std::vector<int>& send_mesg = send_mesgs[*outgoing_ranks_itr];
      tbox::AsyncCommPeer<int>& outgoing_comm = all_comms[comm_offset];
      outgoing_comm.beginSend(
         &send_mesg[0],
         static_cast<int>(send_mesg.size()));
      ++comm_offset;
      ++outgoing_ranks_itr;
      TBOX_ASSERT((outgoing_ranks_itr == outgoing_ranks.end()) ==
         (comm_offset == num_comms));
      if (outgoing_ranks_itr == outgoing_ranks.end()) {
         outgoing_ranks_itr = outgoing_ranks.begin();
      }
      if (comm_offset == num_comms) {
         comm_offset = num_incoming_ranks;
      }
      if (s_print_steps == 'y') {
         tbox::plog << "Sent to " << outgoing_comm.getPeerRank() << std::endl;
      }
   }

   // Discover all local overlaps and store them in the Connector(s).
   NeighborSet::const_iterator west_local_ni =
      visible_local_west_nabrs.lowerBound(this_proc_start);
   NeighborSet::const_iterator east_local_ni =
      visible_local_east_nabrs.lowerBound(this_proc_start);
   privateBridge_discover(
      send_mesgs[rank],
      west_to_east,
      east_to_west,
      visible_local_west_nabrs,
      visible_local_east_nabrs,
      west_local_ni,
      east_local_ni,
      rank,
      east_rbbt,
      west_rbbt,
      dim,
      compute_transpose,
      rank);

   d_object_timers->t_bridge_discover_and_send->stop();
}

/*
 ***********************************************************************
 ***********************************************************************
 */
void
OverlapConnectorAlgorithm::privateBridge_discover(
   std::vector<int>& send_mesg,
   Connector& west_to_east,
   Connector* east_to_west,
   const NeighborSet& visible_west_nabrs,
   const NeighborSet& visible_east_nabrs,
   NeighborSet::const_iterator& west_ni,
   NeighborSet::const_iterator& east_ni,
   int curr_owner,
   const BoxContainer& east_rbbt,
   const BoxContainer& west_rbbt,
   const tbox::Dimension& dim,
   bool compute_transpose,
   int rank) const
{
#ifdef DEBUG_CHECK_ASSERTIONS
   // Owners that we have sent messages to.  Used for debugging.
   std::set<int> owners_sent_to;
#endif

   TBOX_ASSERT(owners_sent_to.find(curr_owner) == owners_sent_to.end());

   /*
    * Set up send_message to contain info discovered
    * locally but needed by curr_owner.
    *
    * Content of send_mesg:
    * - neighbor-removal section cached in send_mesg.
    * - offset to the reference section (see below)
    * - number of west boxes for which neighbors are found
    * - number of east boxes for which neighbors are found
    *   - id of west/east box
    *   - number of neighbors found for west/east box.
    *     - BoxId of neighbors found.
    *       Boxes of these found neighbors are given in the
    *       reference section of the message.
    * - reference section: all the Boxes referenced as
    *   neighbors (accumulated in referenced_west_nabrs
    *   and referenced_east_nabrs).
    *   - number of referenced west neighbors
    *   - number of referenced east neighbors
    *   - referenced west neighbors
    *   - referenced east neighbors
    *
    * The purpose of factoring out info on the neighbors referenced
    * is to reduce redundant data that can eat up lots of memory
    * and message passing bandwidth when there are lots of Boxes
    * with the same neighbors.
    */

   /*
    * The first section of the send_mesg is the remote neighbor-removal
    * section (computed above).
    */
   if (curr_owner != rank && send_mesg.empty()) {
      // No neighbor-removal data found for curr_owner.
      send_mesg.insert(send_mesg.end(), 0);
   }

   // Indices of certain positions in send_mesg.
   const int idx_offset_to_ref = static_cast<int>(send_mesg.size());
   const int idx_num_west_boxes = idx_offset_to_ref + 1;
   const int idx_num_east_boxes = idx_offset_to_ref + 2;
   send_mesg.insert(send_mesg.end(), 3, 0);

   // Boxes referenced in the message, used when adding ref section.
   BoxContainer referenced_west_nabrs;
   BoxContainer referenced_east_nabrs;

   if (s_print_steps == 'y') {
      tbox::plog << "Finding west --> east overlaps for owner "
                 << curr_owner << std::endl;
   }

   // Find neighbors for all west boxes owned by curr_owner.
   privateBridge_findOverlapsForOneProcess(
      curr_owner,
      visible_west_nabrs,
      west_ni,
      send_mesg,
      idx_num_west_boxes,
      west_to_east,
      referenced_east_nabrs,
      east_rbbt);

   // Find neighbors for all east boxes owned by curr_owner.
   if (compute_transpose) {
      if (s_print_steps == 'y') {
         tbox::plog << "Finding west <-- east overlaps for owner "
                    << curr_owner << std::endl;
      }
      privateBridge_findOverlapsForOneProcess(
         curr_owner,
         visible_east_nabrs,
         east_ni,
         send_mesg,
         idx_num_east_boxes,
         *east_to_west,
         referenced_west_nabrs,
         west_rbbt);
   }

   if (curr_owner != rank) {
      /*
       * If this discovery is off processor then the send message must be
       * filled with the referenced neighbors.
       */

      packReferencedNeighbors(
         send_mesg,
         idx_offset_to_ref,
         referenced_east_nabrs,
         referenced_west_nabrs,
         dim,
         s_print_steps == 'y');

#ifdef DEBUG_CHECK_ASSERTIONS
      owners_sent_to.insert(curr_owner);
#endif

   } // Block to send discoveries to curr_owner.
}

/*
 ***********************************************************************
 *
 * Find overlaps from visible_base_nabrs to head_rbbt.  Find only
 * overlaps for Boxes owned by owner_rank.
 *
 * On input, base_ni points to the first Box in visible_base_nabrs
 * owned by owner_rank.  Increment base_ni past those Boxes
 * processed and remove them from visible_base_nabrs.
 *
 * Save local and semilocal overlaps in bridging_connector.  For
 * remote overlaps, pack in send_mesg, add head Box to
 * referenced_head_nabrs and increment
 * send_mesg[remote_box_counter_index].
 *
 ***********************************************************************
 */

void
OverlapConnectorAlgorithm::privateBridge_findOverlapsForOneProcess(
   const int owner_rank,
   const NeighborSet& visible_base_nabrs,
   NeighborSet::const_iterator& base_ni,
   std::vector<int>& send_mesg,
   const int remote_box_counter_index,
   Connector& bridging_connector,
   NeighborSet& referenced_head_nabrs,
   const BoxContainer& head_rbbt) const
{
   const IntVector& head_refinement_ratio(
      bridging_connector.getHead().getRefinementRatio());

   bool refine_base = false;
   bool coarsen_base = false;
   if (bridging_connector.getHead().getRefinementRatio() ==
       bridging_connector.getBase().getRefinementRatio()) {
      /*
       * Don't do any coarsen/refine because head and base have same
       * refinement ratio.
       */
   } else if (bridging_connector.getHead().getRefinementRatio() <=
              bridging_connector.getBase().getRefinementRatio()) {
      coarsen_base = true;
   } else if (bridging_connector.getHead().getRefinementRatio() >=
              bridging_connector.getBase().getRefinementRatio()) {
      refine_base = true;
   }
#ifdef DEBUG_CHECK_ASSERTIONS
   else {
      TBOX_ERROR("Can't coarsen in one direction and refine in another");
   }
#endif

   // Should be made a member to avoid repetitive alloc/dealloc.
   // Reserve in privateBridge and used here.
   BoxContainer found_nabrs, scratch_found_nabrs;

   while (base_ni != visible_base_nabrs.end() &&
          base_ni->getOwnerRank() == owner_rank) {
      const Box& visible_base_nabrs_box = *base_ni;
      if (d_print_steps) {
         tbox::plog << "Finding neighbors for non-periodic visible_base_nabrs_box "
                    << visible_base_nabrs_box << std::endl;
      }
<<<<<<< HEAD
      BoxContainer grown_boxes;
      if (bridging_connector.getBase().getGridGeometry()->getNumberBlocks() == 1) {
         Box base_box = visible_base_nabrs_box;
         const BlockId& block_id = base_box.getBlockId();
         base_box.grow(bridging_connector.getConnectorWidth());
         if (refine_base) {
            base_box.refine(bridging_connector.getRatio());
         }
         else if (coarsen_base) {
            base_box.coarsen(bridging_connector.getRatio());
         }
         grown_boxes.pushBack(base_box);
      } else {
         bridging_connector.growBaseBoxForMultiblock(
            grown_boxes,
            visible_base_nabrs_box,
            bridging_connector.getBase().getGridGeometry(),
            bridging_connector.getBase().getRefinementRatio(),
            bridging_connector.getRatio(),
            bridging_connector.getConnectorWidth(),
            refine_base,
            coarsen_base);
=======
      Box base_box = visible_base_nabrs_box;
      base_box.grow(bridging_connector.getConnectorWidth());
      if (refine_base) {
         base_box.refine(bridging_connector.getRatio());
      } else if (coarsen_base) {
         base_box.coarsen(bridging_connector.getRatio());
>>>>>>> 7a24c1cd
      }

      found_nabrs.clear();
<<<<<<< HEAD
      for (BoxContainer::iterator g_itr = grown_boxes.begin();
           g_itr != grown_boxes.end(); ++g_itr) {

         head_rbbt.findOverlapBoxes(found_nabrs, *g_itr,
                                    head_refinement_ratio,
                                    true /* include singularity block neighbors */ );
      }
=======
      head_rbbt.findOverlapBoxes(found_nabrs, base_box, // base_box.getBlockId(),
         head_refinement_ratio,
         true /* include singularity block neighbors */);
>>>>>>> 7a24c1cd
      if (d_print_steps) {
         tbox::plog << "Found " << found_nabrs.size() << " neighbors:";
         found_nabrs.print(tbox::plog);
         //BoxContainerUtils::recursivePrintBoxVector(found_nabrs, tbox::plog, "\n ");
         tbox::plog << std::endl;
      }
      if (!found_nabrs.isEmpty()) {
         if (visible_base_nabrs_box.isPeriodicImage()) {
            privateBridge_unshiftOverlappingNeighbors(
               visible_base_nabrs_box,
               found_nabrs,
               scratch_found_nabrs,
               bridging_connector.getHead().getRefinementRatio());
         }
         if (owner_rank != bridging_connector.getMPI().getRank()) {
            // Pack up info for sending.
            ++send_mesg[remote_box_counter_index];
            const int subsize = 3
               + BoxId::commBufferSize() * static_cast<int>(found_nabrs.size());
            send_mesg.insert(send_mesg.end(), subsize, -1);
            int* submesg = &send_mesg[send_mesg.size() - subsize];
            *(submesg++) = visible_base_nabrs_box.getLocalId().getValue();
            *(submesg++) = visible_base_nabrs_box.getBlockId().getBlockValue();
            *(submesg++) = static_cast<int>(found_nabrs.size());
            for (BoxContainer::const_iterator na = found_nabrs.begin();
                 na != found_nabrs.end(); ++na) {
               const Box& head_nabr = *na;
               referenced_head_nabrs.insert(head_nabr);
               head_nabr.getBoxId().putToIntBuffer(submesg);
               submesg += BoxId::commBufferSize();
            }
         } else {
            // Save neighbor info locally.
            BoxId unshifted_base_box_id;
            if (!visible_base_nabrs_box.isPeriodicImage()) {
               unshifted_base_box_id = visible_base_nabrs_box.getBoxId();
            } else {
               unshifted_base_box_id.initialize(
                  visible_base_nabrs_box.getLocalId(),
                  visible_base_nabrs_box.getOwnerRank(),
                  PeriodicId::zero());
            }
            // Add found neighbors for visible_base_nabrs_box.
            if (!found_nabrs.isEmpty()) {
               Connector::NeighborhoodIterator base_box_itr =
                  bridging_connector.makeEmptyLocalNeighborhood(
                     unshifted_base_box_id);
               for (BoxContainer::const_iterator na = found_nabrs.begin();
                    na != found_nabrs.end(); ++na) {
                  bridging_connector.insertLocalNeighbor(*na, base_box_itr);
               }
            }
         }
      }
      if (d_print_steps) {
         tbox::plog << "Erasing visible base nabr " << (*base_ni) << std::endl;
      }
      ++base_ni;
      if (s_print_steps == 'y') {
         if (base_ni == visible_base_nabrs.end()) {
            tbox::plog << "Next base nabr: end" << std::endl;
         } else {
            tbox::plog << "Next base nabr: " << *base_ni << std::endl;
         }
      }

   }
}

/*
 ***********************************************************************
 * Shift neighbors by amount equal and opposite of a Box's shift so that
 * they become neighbors of the unshifed box.  If this results in a
 * neighbor shift that is not in the shift catalog, discard the neighbor.
 ***********************************************************************
 */

void
OverlapConnectorAlgorithm::privateBridge_unshiftOverlappingNeighbors(
   const Box& box,
   BoxContainer& neighbors,
   BoxContainer& scratch_space,
   const IntVector& neighbor_refinement_ratio) const
{
   TBOX_ASSERT_OBJDIM_EQUALITY2(box, neighbor_refinement_ratio);

   const PeriodicShiftCatalog* shift_catalog =
      PeriodicShiftCatalog::getCatalog(box.getDim());

   scratch_space.clear();
//   scratch_space.reserve(neighbors.size());
   for (BoxContainer::iterator na = neighbors.begin();
        na != neighbors.end(); ++na) {
      Box& nabr = *na;
      IntVector sum_shift =
         shift_catalog->shiftNumberToShiftDistance(nabr.getPeriodicId())
         - shift_catalog->shiftNumberToShiftDistance(box.getPeriodicId());
      const PeriodicId new_shift_number =
         shift_catalog->shiftDistanceToShiftNumber(sum_shift);
      if (new_shift_number.getPeriodicValue() !=
          shift_catalog->getInvalidShiftNumber()) {
         nabr.initialize(nabr, new_shift_number, neighbor_refinement_ratio);
         scratch_space.pushBack(nabr);
      }
   }
   if (scratch_space.size() != neighbors.size()) {
      // We have discarded some neighbors due to invalid shift.
      neighbors.swap(scratch_space);
   }
}

/*
 ***********************************************************************
 ***********************************************************************
 */
void
OverlapConnectorAlgorithm::initializeCallback()
{
   /*
    * While we figure out how to use multiple communicators in SAMRAI,
    * we are still assuming that all communications use congruent
    * communicators.  This class just makes a duplicate communicator
    * to protect itself from unrelated communications in shared
    * communicators.
    */
   if (s_class_mpi.getCommunicator() == MPI_COMM_NULL) {
      if (tbox::SAMRAI_MPI::usingMPI()) {
         const tbox::SAMRAI_MPI& mpi(tbox::SAMRAI_MPI::getSAMRAIWorld());
         s_class_mpi.dupCommunicator(mpi);
      }
   }

   // Initialize timers with default prefix.
   getAllTimers(s_default_timer_prefix,
      s_static_timers[s_default_timer_prefix]);
}

/*
 ***************************************************************************
 * Release static timers.  To be called by shutdown registry to make sure
 * memory for timers does not leak.
 ***************************************************************************
 */

void
OverlapConnectorAlgorithm::finalizeCallback()
{
   if (s_class_mpi.getCommunicator() != MPI_COMM_NULL) {
      s_class_mpi.freeCommunicator();
   }

}

/*
 ***********************************************************************
 ***********************************************************************
 */
void
OverlapConnectorAlgorithm::setTimerPrefix(
   const std::string& timer_prefix)
{
   std::string timer_prefix_used;
   if (s_ignore_external_timer_prefix == 'y') {
      timer_prefix_used = s_default_timer_prefix;
   } else {
      timer_prefix_used = timer_prefix;
   }
   std::map<std::string, TimerStruct>::iterator ti(
      s_static_timers.find(timer_prefix_used));
   if (ti == s_static_timers.end()) {
      d_object_timers = &s_static_timers[timer_prefix_used];
      getAllTimers(timer_prefix_used, *d_object_timers);
   } else {
      d_object_timers = &(ti->second);
   }
}

/*
 ***********************************************************************
 ***********************************************************************
 */
void
OverlapConnectorAlgorithm::getAllTimers(
   const std::string& timer_prefix,
   TimerStruct& timers)
{
   timers.t_find_overlaps_rbbt = tbox::TimerManager::getManager()->
      getTimer(timer_prefix + "::findOverlaps_rbbt()");
   timers.t_bridge = tbox::TimerManager::getManager()->
      getTimer(timer_prefix + "::privateBridge()");
   timers.t_bridge_setup_comm = tbox::TimerManager::getManager()->
      getTimer(timer_prefix + "::setupCommunication()");
   timers.t_bridge_remove_and_cache = tbox::TimerManager::getManager()->
      getTimer(timer_prefix + "::privateBridge_removeAndCache()");
   timers.t_bridge_discover_and_send = tbox::TimerManager::getManager()->
      getTimer(timer_prefix + "::privateBridge()_discoverAndSend");
   timers.t_bridge_discover_get_neighbors = tbox::TimerManager::getManager()->
      getTimer(
         timer_prefix + "::privateBridge()_discover_get_neighbors");
   timers.t_bridge_discover_form_rbbt = tbox::TimerManager::getManager()->
      getTimer(
         timer_prefix + "::privateBridge()_discover_form_rbbt");
   timers.t_bridge_share = tbox::TimerManager::getManager()->
      getTimer(timer_prefix + "::privateBridge()_share");
   timers.t_bridge_receive_and_unpack = tbox::TimerManager::getManager()->
      getTimer(timer_prefix + "::receiveAndUnpack");
   timers.t_bridge_MPI_wait = tbox::TimerManager::getManager()->
      getTimer(timer_prefix + "::privateBridge()_MPI_wait");
}

}
}

#if !defined(__BGL_FAMILY__) && defined(__xlC__)
/*
 * Suppress XLC warnings
 */
#pragma report(enable, CPPC5334)
#pragma report(enable, CPPC5328)
#endif<|MERGE_RESOLUTION|>--- conflicted
+++ resolved
@@ -173,36 +173,14 @@
               ni != connector.end(ins); ++ni) {
             neighbors.insert(neighbors.end(), *ni);
          }
-<<<<<<< HEAD
       }
       else {
-         //Box grown_box = box;
          BoxContainer grown_boxes;
          if (grid_geom->getNumberBlocks() == 1) {
             Box grown_box = box;
             grown_box.grow(width);
             if (connector.getHeadCoarserFlag() == false) {
                grown_box.refine(connector.getRatio());
-=======
-      } else {
-         Box grown_box = box;
-         grown_box.grow(gcw);
-         if (connector.getHeadCoarserFlag() == false) {
-            grown_box.refine(connector.getRatio());
-         }
-         for (Connector::ConstNeighborIterator ni = connector.begin(ins);
-              ni != connector.end(ins); ++ni) {
-            const Box& neighbor(*ni);
-            Box nabr_box(neighbor);
-            if (neighbor.getBlockId() != box.getBlockId()) {
-               grid_geom->transformBox(nabr_box,
-                  connector.getHead().getRefinementRatio(),
-                  box.getBlockId(),
-                  neighbor.getBlockId());
-            }
-            if (connector.getHeadCoarserFlag() == true) {
-               nabr_box.refine(connector.getRatio());
->>>>>>> 7a24c1cd
             }
             grown_boxes.pushBack(grown_box);
          } else {
@@ -479,15 +457,9 @@
    TBOX_ASSERT(west_to_cent.hasTranspose());
    TBOX_ASSERT(cent_to_east.hasTranspose());
    const tbox::Dimension& dim(connector_width_limit.getDim());
-<<<<<<< HEAD
-   IntVector west_to_east_width(dim,-1);
-   IntVector east_to_west_width(dim,-1);
-   std::set<int> incoming_ranks,  outgoing_ranks;
-=======
    IntVector west_to_east_width(dim);
    IntVector east_to_west_width(dim);
    std::set<int> incoming_ranks, outgoing_ranks;
->>>>>>> 7a24c1cd
    bool ordered = true;
    NeighborSet visible_west_nabrs(ordered), visible_east_nabrs(ordered);
    privateBridge_prologue(
@@ -555,15 +527,9 @@
    TBOX_ASSERT(cent_to_east.hasTranspose());
    const tbox::Dimension& dim(connector_width_limit.getDim());
    const IntVector& zero_vector(IntVector::getZero(dim));
-<<<<<<< HEAD
-   IntVector west_to_east_width(dim,-1);
-   IntVector east_to_west_width(dim,-1);
-   std::set<int> incoming_ranks,  outgoing_ranks;
-=======
    IntVector west_to_east_width(dim);
    IntVector east_to_west_width(dim);
    std::set<int> incoming_ranks, outgoing_ranks;
->>>>>>> 7a24c1cd
    bool ordered = true;
    NeighborSet visible_west_nabrs(ordered), visible_east_nabrs(ordered);
    privateBridge_prologue(
@@ -631,15 +597,9 @@
    const tbox::Dimension& dim(cent_to_east.getConnectorWidth().getDim());
    const IntVector& zero_vector(IntVector::getZero(dim));
    const IntVector connector_width_limit(dim, -1); // No user-imposed limit.
-<<<<<<< HEAD
-   IntVector west_to_east_width(dim,-1);
-   IntVector east_to_west_width(dim,-1);
-   std::set<int> incoming_ranks,  outgoing_ranks;
-=======
    IntVector west_to_east_width(dim);
    IntVector east_to_west_width(dim);
    std::set<int> incoming_ranks, outgoing_ranks;
->>>>>>> 7a24c1cd
    bool ordered = true;
    NeighborSet visible_west_nabrs(ordered), visible_east_nabrs(ordered);
    privateBridge_prologue(
@@ -707,15 +667,9 @@
    const tbox::Dimension& dim(connector_width_limit.getDim());
    const IntVector& zero_vector(
       IntVector::getZero(cent_to_east.getConnectorWidth().getDim()));
-<<<<<<< HEAD
-   IntVector west_to_east_width(dim,-1);
-   IntVector east_to_west_width(dim,-1);
-   std::set<int> incoming_ranks,  outgoing_ranks;
-=======
    IntVector west_to_east_width(dim);
    IntVector east_to_west_width(dim);
    std::set<int> incoming_ranks, outgoing_ranks;
->>>>>>> 7a24c1cd
    bool ordered = true;
    NeighborSet visible_west_nabrs(ordered), visible_east_nabrs(ordered);
    bool compute_transpose = &west_to_cent != &west_to_cent.getTranspose();
@@ -1579,7 +1533,6 @@
          tbox::plog << "Finding neighbors for non-periodic visible_base_nabrs_box "
                     << visible_base_nabrs_box << std::endl;
       }
-<<<<<<< HEAD
       BoxContainer grown_boxes;
       if (bridging_connector.getBase().getGridGeometry()->getNumberBlocks() == 1) {
          Box base_box = visible_base_nabrs_box;
@@ -1602,18 +1555,9 @@
             bridging_connector.getConnectorWidth(),
             refine_base,
             coarsen_base);
-=======
-      Box base_box = visible_base_nabrs_box;
-      base_box.grow(bridging_connector.getConnectorWidth());
-      if (refine_base) {
-         base_box.refine(bridging_connector.getRatio());
-      } else if (coarsen_base) {
-         base_box.coarsen(bridging_connector.getRatio());
->>>>>>> 7a24c1cd
       }
 
       found_nabrs.clear();
-<<<<<<< HEAD
       for (BoxContainer::iterator g_itr = grown_boxes.begin();
            g_itr != grown_boxes.end(); ++g_itr) {
 
@@ -1621,11 +1565,6 @@
                                     head_refinement_ratio,
                                     true /* include singularity block neighbors */ );
       }
-=======
-      head_rbbt.findOverlapBoxes(found_nabrs, base_box, // base_box.getBlockId(),
-         head_refinement_ratio,
-         true /* include singularity block neighbors */);
->>>>>>> 7a24c1cd
       if (d_print_steps) {
          tbox::plog << "Found " << found_nabrs.size() << " neighbors:";
          found_nabrs.print(tbox::plog);
