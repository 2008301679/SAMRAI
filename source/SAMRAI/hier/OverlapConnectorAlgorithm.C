/*************************************************************************
 *
 * This file is part of the SAMRAI distribution.  For full copyright
 * information, see COPYRIGHT and COPYING.LESSER.
 *
 * Copyright:     (c) 1997-2014 Lawrence Livermore National Security, LLC
 * Description:   Algorithms for working with overlap Connectors.
 *
 ************************************************************************/
#include "SAMRAI/hier/OverlapConnectorAlgorithm.h"
#include "SAMRAI/hier/AssumedPartition.h"
#include "SAMRAI/hier/BoxContainer.h"
#include "SAMRAI/hier/BoxContainerUtils.h"
#include "SAMRAI/hier/PeriodicShiftCatalog.h"
#include "SAMRAI/tbox/AsyncCommStage.h"
#include "SAMRAI/tbox/AsyncCommPeer.h"
#include "SAMRAI/tbox/InputManager.h"
#include "SAMRAI/tbox/SAMRAI_MPI.h"
#include "SAMRAI/tbox/StartupShutdownManager.h"
#include "SAMRAI/tbox/TimerManager.h"

#if !defined(__BGL_FAMILY__) && defined(__xlC__)
/*
 * Suppress XLC warnings
 */
#pragma report(disable, CPPC5334)
#pragma report(disable, CPPC5328)
#endif

namespace SAMRAI {
namespace hier {

const std::string OverlapConnectorAlgorithm::s_default_timer_prefix(
   "hier::OverlapConnectorAlgorithm");
std::map<std::string,
         OverlapConnectorAlgorithm::TimerStruct> OverlapConnectorAlgorithm::s_static_timers;
char OverlapConnectorAlgorithm::s_ignore_external_timer_prefix('n');

char OverlapConnectorAlgorithm::s_print_steps = '\0';

int OverlapConnectorAlgorithm::s_operation_mpi_tag = 0;
/*
 * Do we even need to use different tags each time we bridge???
 * Unique tags were used to help debug, but the methods may work
 * with reused tags anyway.
 */

tbox::SAMRAI_MPI OverlapConnectorAlgorithm::s_class_mpi(MPI_COMM_NULL);

tbox::StartupShutdownManager::Handler
OverlapConnectorAlgorithm::s_initialize_finalize_handler(
   OverlapConnectorAlgorithm::initializeCallback,
   0,
   0,
   OverlapConnectorAlgorithm::finalizeCallback,
   tbox::StartupShutdownManager::priorityTimers);

/*
 ***********************************************************************
 ***********************************************************************
 */

OverlapConnectorAlgorithm::OverlapConnectorAlgorithm():
   d_mpi(MPI_COMM_NULL),
   d_mpi_is_exclusive(false),
   d_object_timers(NULL),
   d_print_steps(s_print_steps == 'y'),
   d_barrier_before_communication(false),
   d_sanity_check_method_preconditions(false),
   d_sanity_check_method_postconditions(false)
{
   getFromInput();
   setTimerPrefix(s_default_timer_prefix);
}

/*
 ***********************************************************************
 ***********************************************************************
 */

OverlapConnectorAlgorithm::~OverlapConnectorAlgorithm()
{
   if ( d_mpi_is_exclusive ) {
      d_mpi.freeCommunicator();
      d_mpi_is_exclusive = false;
   }
}

/*
 ***********************************************************************
 ***********************************************************************
 */
void OverlapConnectorAlgorithm::setSAMRAI_MPI(
   const tbox::SAMRAI_MPI &mpi,
   bool make_duplicate )
{
   if ( d_mpi_is_exclusive ) {
      d_mpi.freeCommunicator();
      d_mpi_is_exclusive = false;
   }
   if ( make_duplicate ) {
      d_mpi.dupCommunicator(mpi);
      d_mpi_is_exclusive = true;
   }
   else {
      d_mpi = mpi;
   }
}

/*
 ***********************************************************************
 ***********************************************************************
 */

void
OverlapConnectorAlgorithm::getFromInput()
{
   if (s_print_steps == '\0') {
      s_print_steps = 'n';
      if (tbox::InputManager::inputDatabaseExists()) {
         boost::shared_ptr<tbox::Database> idb(
            tbox::InputManager::getInputDatabase());
         if (idb->isDatabase("OverlapConnectorAlgorithm")) {
            boost::shared_ptr<tbox::Database> oca_db(
               idb->getDatabase("OverlapConnectorAlgorithm"));
            s_print_steps =
               oca_db->getCharWithDefault("DEV_print_bridge_steps", 'n');
            if (!(s_print_steps == 'n' || s_print_steps == 'y')) {
               INPUT_VALUE_ERROR("DEV_print_bridge_steps");
            }
            s_ignore_external_timer_prefix =
               oca_db->getCharWithDefault("DEV_ignore_external_timer_prefix",
                  'n');
            if (!(s_ignore_external_timer_prefix == 'n' ||
                  s_ignore_external_timer_prefix == 'y')) {
               INPUT_VALUE_ERROR("DEV_ignore_external_timer_prefix");
            }
         }
      }
   }
}

/*
 ***********************************************************************
 ***********************************************************************
 */

void
OverlapConnectorAlgorithm::extractNeighbors(
   NeighborSet& neighbors,
   const Connector& connector,
   const BoxId& box_id,
   const IntVector& gcw) const
{
   const tbox::Dimension& dim(gcw.getDim());

#ifdef DEBUG_CHECK_ASSERTIONS
   if (!(gcw <= connector.getConnectorWidth())) {
      TBOX_ERROR("OverlapConnectorAlgorithm::extractNeighbors cannot provide\n"
         << "neighbors for a wider ghost cell width that used to initialize it.\n");
   }
   if (connector.getParallelState() != BoxLevel::GLOBALIZED &&
       box_id.getOwnerRank() != connector.getMPI().getRank()) {
      TBOX_ERROR("OverlapConnectorAlgorithm::extractNeighbors cannot get\n"
         << "neighbor data for a remote box unless in GLOBALIZED mode.\n");
   }
   if (!connector.getBase().hasBox(box_id)) {
      std::string dbgbord;
      TBOX_ERROR(
         "\nOverlapConnectorAlgorithm::extractNeighbors: box_id " << box_id
                                                                  <<
         " is not in the base of the box_level.\n"
                                                                  << "base:\n" << connector.getBase(
            ).format(dbgbord, 2)
                                                                  << "head:\n" << connector.getHead(
            ).format(dbgbord,
            2)
         << "connector:\n"
         << connector.format(dbgbord, 2));
   }
#endif

   /*
    * Temporarily disable extracting neighbors for remote boxes.  This
    * method functionality is not much used and prrobably should be
    * removed.
    */
   TBOX_ASSERT(box_id.getOwnerRank() == connector.getMPI().getRank());

   const boost::shared_ptr<const BaseGridGeometry>& grid_geom(
      connector.getBase().getGridGeometry());

   const Box& box(*connector.getBase().getBox(Box(dim, box_id)));
   Connector::ConstNeighborhoodIterator ins =
      connector.findLocal(box_id);
   neighbors.clear();
   if (ins != connector.end()) {
      if (gcw == connector.getConnectorWidth()) {
         for (Connector::ConstNeighborIterator ni = connector.begin(ins);
              ni != connector.end(ins); ++ni) {
            neighbors.insert(neighbors.end(), *ni);
         }
      } else {
         Box grown_box = box;
         grown_box.grow(gcw);
         if (connector.getHeadCoarserFlag() == false) {
            grown_box.refine(connector.getRatio());
         }
         for (Connector::ConstNeighborIterator ni = connector.begin(ins);
              ni != connector.end(ins); ++ni) {
            const Box& neighbor(*ni);
            Box nabr_box(neighbor);
            if (neighbor.getBlockId() != box.getBlockId()) {
               grid_geom->transformBox(nabr_box,
                  connector.getHead().getRefinementRatio(),
                  box.getBlockId(),
                  neighbor.getBlockId());
            }
            if (connector.getHeadCoarserFlag() == true) {
               nabr_box.refine(connector.getRatio());
            }
            if (grown_box.intersects(nabr_box)) {
               neighbors.insert(neighbors.end(), neighbor);
            }
         }
      }
   }
}

/*
 ***********************************************************************
 ***********************************************************************
 */

void
OverlapConnectorAlgorithm::extractNeighbors(
   Connector& other,
   const Connector& connector,
   const IntVector& gcw) const
{
#ifdef DEBUG_CHECK_ASSERTIONS
   if (!(gcw <= connector.getConnectorWidth())) {
      TBOX_ERROR("OverlapConnectorAlgorithm::extractNeighbors cannot provide\n"
         << "neighbors for a wider ghost cell width that used to initialize it.\n");
   }
#endif

   other.clearNeighborhoods();
   for (Connector::ConstNeighborhoodIterator ni = connector.begin();
        ni != connector.end(); ++ni) {

      const BoxId& box_id = *ni;
      Connector::NeighborhoodIterator base_box_itr =
         other.makeEmptyLocalNeighborhood(box_id);

      const tbox::Dimension& dim(gcw.getDim());

#ifdef DEBUG_CHECK_ASSERTIONS
      if (connector.getParallelState() != BoxLevel::GLOBALIZED &&
          box_id.getOwnerRank() != connector.getMPI().getRank()) {
         TBOX_ERROR("OverlapConnectorAlgorithm::extractNeighbors cannot get\n"
            << "neighbor data for a remote box unless in GLOBALIZED mode.\n");
      }
      if (!connector.getBase().hasBox(box_id)) {
         std::string dbgbord;
         TBOX_ERROR(
            "\nOverlapConnectorAlgorithm::extractNeighbors: box_id " << box_id
                                                                     <<
            " is not in the base of the box_level.\n"
                                                                     << "base:\n"
                                                                     << connector.getBase().format(
               dbgbord,
               2)
            << "head:\n"
            << connector.getHead().format(
               dbgbord,
               2)
            << "connector:\n"
            << connector.format(dbgbord, 2));
      }
#endif

      /*
       * Temporarily disable extracting neighbors for remote boxes.  This
       * method functionality is not much used and prrobably should be
       * removed.
       */
      TBOX_ASSERT(box_id.getOwnerRank() == connector.getMPI().getRank());

      const boost::shared_ptr<const BaseGridGeometry>& grid_geom(
         connector.getBase().getGridGeometry());

      const Box& box = *connector.getBase().getBox(Box(dim, box_id));

      if (gcw == connector.getConnectorWidth()) {
         for (Connector::ConstNeighborIterator si = connector.begin(ni);
              si != connector.end(ni); ++si) {
            other.insertLocalNeighbor(*si, base_box_itr);
         }
      } else {
         Box grown_box = box;
         grown_box.grow(gcw);
         if (connector.getHeadCoarserFlag() == false) {
            grown_box.refine(connector.getRatio());
         }
         for (Connector::ConstNeighborIterator si = connector.begin(ni);
              si != connector.end(ni); ++si) {
            const Box& neighbor = *si;
            Box nabr_box(neighbor);
            if (neighbor.getBlockId() != box.getBlockId()) {
               grid_geom->transformBox(nabr_box,
                  connector.getHead().getRefinementRatio(),
                  box.getBlockId(),
                  neighbor.getBlockId());
            }
            if (connector.getHeadCoarserFlag() == true) {
               nabr_box.refine(connector.getRatio());
            }
            if (grown_box.intersects(nabr_box)) {
               other.insertLocalNeighbor(neighbor, base_box_itr);
            }
         }
      }
   }
}

/*
 ***********************************************************************
 ***********************************************************************
 */

void
OverlapConnectorAlgorithm::findOverlaps(
   boost::shared_ptr<Connector>& connector,
   const BoxLevel& base_box_level,
   const BoxLevel& head_box_level,
   const IntVector& base_width,
   const BoxLevel::ParallelState parallel_state,
   const bool ignore_self_overlap) const
{
   connector.reset(new Connector(base_box_level,
         head_box_level,
         base_width,
         parallel_state));
   findOverlaps(*connector,
      head_box_level.getGlobalizedVersion(),
      ignore_self_overlap);
   if (&base_box_level == &head_box_level) {
      connector->setTranspose(connector.get(), false);
   }
}

/*
 ***********************************************************************
 ***********************************************************************
 */

void
OverlapConnectorAlgorithm::findOverlapsWithTranspose(
   boost::shared_ptr<Connector>& connector,
   const BoxLevel& base_box_level,
   const BoxLevel& head_box_level,
   const IntVector& base_width,
   const IntVector& transpose_base_width,
   const BoxLevel::ParallelState parallel_state,
   const bool ignore_self_overlap) const
{
   findOverlaps(connector,
      base_box_level,
      head_box_level,
      base_width,
      parallel_state,
      ignore_self_overlap);
   if (&base_box_level != &head_box_level) {
      Connector* transpose = new Connector(head_box_level,
            base_box_level,
            transpose_base_width,
            parallel_state);
      findOverlaps(*transpose, ignore_self_overlap);
      connector->setTranspose(transpose, true);
   }
}

/*
 ***********************************************************************
 ***********************************************************************
 */

void
OverlapConnectorAlgorithm::findOverlaps(
   Connector& connector,
   const bool ignore_self_overlap) const
{
   findOverlaps(connector,
      connector.getHead().getGlobalizedVersion(),
      ignore_self_overlap);
}

/*
 ***********************************************************************
 ***********************************************************************
 */

void
OverlapConnectorAlgorithm::findOverlaps(
   Connector& connector,
   const BoxLevel& globalized_head,
   const bool ignore_self_overlap) const
{
   d_object_timers->t_find_overlaps_rbbt->start();
   connector.findOverlaps_rbbt(globalized_head,
      ignore_self_overlap,
      d_sanity_check_method_postconditions);
   d_object_timers->t_find_overlaps_rbbt->stop();
}



/*
 ***********************************************************************
 * Find overlaps using the assumed partition algorithm.  In SAMRAI
 * terms, we create a center BoxLevel from the assumed partition,
 * connect two BoxLevels to it, then bridge across the assumed
 * partition center.
 *
 * 1. Get bounding boxes for base or head (which ever has smaller
 * bounding boxes).
 *
 * 2. Create a reasonably balanced center BoxLevel from an
 * AssumedPartition of the bounding boxes.
 *
 * 3. Compute head--->center and base--->center.
 *
 * 4. Compute transposes center--->head and center--->base.  This is
 * implemented in the Connector's setToTransposeOf() method.
 *
 * 5. Bridge base<==>center<==>head.
 ***********************************************************************
 */
void
OverlapConnectorAlgorithm::findOverlaps_assumedPartition(
   Connector& conn) const
{
   if ( d_print_steps ) {
      tbox::plog << "OverlapConnectorAlgorithm::findOverlaps_assumedPartition: entered.\n";
   }
   d_object_timers->t_find_overlaps_assumed_partition->start();

   const BoxLevel &base = conn.getBase();
   const BoxLevel &head = conn.getHead();
   const BoxContainer &head_boxes = head.getBoxes();
   const BoxContainer &base_boxes = base.getBoxes();

   const IntVector &width_in_base_resolution = conn.getConnectorWidth();
   const IntVector width_in_head_resolution =
      Connector::convertHeadWidthToBase( head.getRefinementRatio(),
                                         base.getRefinementRatio(),
                                         width_in_base_resolution );

   const tbox::Dimension &dim = base.getDim();
   const tbox::SAMRAI_MPI& mpi = d_mpi.hasNullCommunicator() ? base.getMPI() : d_mpi;
   const boost::shared_ptr<const BaseGridGeometry> &geom = base.getGridGeometry();
   if ( mpi.hasReceivableMessage(0, MPI_ANY_SOURCE, MPI_ANY_TAG) ) {
      TBOX_ERROR("OverlapConnectorAlgorithm::findOverlaps_assumedPartition: not starting\n"
                 << "clean of receivable MPI messages.");
   }

   if ( d_sanity_check_method_preconditions ) {
      if ( !d_mpi.hasNullCommunicator() && !d_mpi.isCongruentWith(base.getMPI()) ) {
         TBOX_ERROR("OverlapConnectorAlgorithm::findOverlaps_assumedPartition input error: Input\n"
                    <<"has SAMRAI_MPI that is incongruent with OverlapConnectorAlgorithm's.\n"
                    <<"See OverlapConnectorAlgorithm::setSAMRAI_MPI.\n");
      }
   }

   BoxContainer base_bounding_boxes, head_bounding_boxes;
   size_t base_cell_count=0, head_cell_count=0;
   for ( int bn=0; bn<geom->getNumberBlocks(); ++bn ) {
      base_bounding_boxes.push_back( base.getGlobalBoundingBox(bn) );
      head_bounding_boxes.push_back( head.getGlobalBoundingBox(bn) );
      base_cell_count += base_bounding_boxes.back().size();
      head_cell_count += head_bounding_boxes.back().size();
   }
   const BoxContainer &bounding_boxes = head_cell_count < base_cell_count ?
      head_bounding_boxes : base_bounding_boxes;
   const IntVector &center_refinement_ratio =  head_cell_count < base_cell_count ?
      head.getRefinementRatio() : base.getRefinementRatio();
   const AssumedPartition center_ap( bounding_boxes, 0, mpi.getSize() );
   base_bounding_boxes.clear();
   head_bounding_boxes.clear();
   BoxContainer center_boxes;
   center_ap.getAllBoxes(center_boxes, mpi.getRank());
   const BoxLevel center( center_boxes, center_refinement_ratio, geom, mpi );

   Connector base_to_center( base, center, width_in_base_resolution );
   BoxContainer base_boxes_mod(base_boxes);
   base_boxes_mod.grow(width_in_base_resolution);
   if ( base.getRefinementRatio() != center_refinement_ratio ) {
      if ( base.getRefinementRatio() >= center_refinement_ratio ) {
         base_boxes_mod.refine(conn.getRatio());
      } else {
         base_boxes_mod.coarsen(conn.getRatio());
      }
   }
   for ( BoxContainer::const_iterator bi=base_boxes_mod.begin(); bi!=base_boxes_mod.end(); ++bi ) {
      const Box &compare_box = *bi;
      BoxContainer neighbors;
      center_ap.findOverlaps( neighbors, compare_box, *geom, center_refinement_ratio );
      base_to_center.insertNeighbors( neighbors, bi->getBoxId() );
   }
   base_boxes_mod.clear();
   Connector center_to_base(dim);
   if ( d_print_steps ) {
      tbox::plog << "OverlapConnectorAlgorithm::findOverlaps_assumedPartition: getting center_to_base.\n";
   }
   center_to_base.setToTransposeOf(base_to_center, mpi);


   Connector head_to_center( head, center, width_in_head_resolution );
   BoxContainer head_boxes_mod(head_boxes);
   head_boxes_mod.grow(width_in_head_resolution);
   if ( head.getRefinementRatio() != center_refinement_ratio ) {
      if ( head.getRefinementRatio() >= center_refinement_ratio ) {
         head_boxes_mod.refine(conn.getRatio());
      } else {
         head_boxes_mod.coarsen(conn.getRatio());
      }
   }
   for ( BoxContainer::const_iterator bi=head_boxes_mod.begin(); bi!=head_boxes_mod.end(); ++bi ) {
      Box compare_box = *bi;
      BoxContainer neighbors;
      center_ap.findOverlaps( neighbors, compare_box, *geom, center_refinement_ratio );
      head_to_center.insertNeighbors( neighbors, bi->getBoxId() );
   }
   head_boxes_mod.clear();
   Connector center_to_head(dim);
   if ( d_print_steps ) {
      tbox::plog << "OverlapConnectorAlgorithm::findOverlaps_assumedPartition: getting center_to_head.\n";
   }
   center_to_head.setToTransposeOf(head_to_center, mpi);


   base_to_center.setTranspose(&center_to_base, false);
   head_to_center.setTranspose(&center_to_head, false);
   const IntVector center_growth_to_nest_base(
      dim, head_cell_count < base_cell_count ? tbox::MathUtilities<int>::getMax() : 0 );
   const IntVector center_growth_to_nest_head(
      dim, head_cell_count < base_cell_count ? 0 : tbox::MathUtilities<int>::getMax() );
   boost::shared_ptr<Connector> tmp_conn;
   if ( d_print_steps ) {
      tbox::plog << "OverlapConnectorAlgorithm::findOverlaps_assumedPartition: bridging.\n";
   }
   bridgeWithNesting( tmp_conn,
                      base_to_center,
                      center_to_head,
                      center_growth_to_nest_base,
                      center_growth_to_nest_head,
                      IntVector(dim, -1),
                      false );
   conn.clear();
   conn.setBase(tmp_conn->getBase());
   conn.setHead(tmp_conn->getHead());
   conn.setWidth(tmp_conn->getConnectorWidth(), true);
   for ( Connector::NeighborhoodIterator ni=tmp_conn->begin(); ni!=tmp_conn->end(); ++ni ) {
      for ( Connector::NeighborIterator na=tmp_conn->begin(ni); na!=tmp_conn->end(ni); ++na ) {
         conn.insertLocalNeighbor(*na, *ni);
      }
   }

   if ( mpi.hasReceivableMessage(0, MPI_ANY_SOURCE, MPI_ANY_TAG) ) {
      TBOX_ERROR("OverlapConnectorAlgorithm::findOverlaps_assumedPartition: not finishing\n"
                 << "clean of receivable MPI messages.");
   }

   d_object_timers->t_find_overlaps_assumed_partition->stop();
   if ( d_print_steps ) {
      tbox::plog << "OverlapConnectorAlgorithm::findOverlaps_assumedPartition: leaving.\n";
   }
}

/*
 ***********************************************************************
 ***********************************************************************
 */
void
OverlapConnectorAlgorithm::bridgeWithNesting(
   boost::shared_ptr<Connector>& west_to_east,
   const Connector& west_to_cent,
   const Connector& cent_to_east,
   const IntVector& cent_growth_to_nest_west,
   const IntVector& cent_growth_to_nest_east,
   const IntVector& connector_width_limit,
   bool compute_transpose) const
{
<<<<<<< HEAD
   const tbox::SAMRAI_MPI& mpi = d_mpi.hasNullCommunicator() ? west_to_cent.getBase().getMPI() : d_mpi;

   if ( d_barrier_before_communication ) {
      mpi.Barrier();
=======
   if (d_barrier_before_communication) {
      west_to_cent.getBase().getMPI().Barrier();
>>>>>>> 509a723b
   }
   d_object_timers->t_bridge->start();

   TBOX_ASSERT(west_to_cent.hasTranspose());
   TBOX_ASSERT(cent_to_east.hasTranspose());
   const tbox::Dimension& dim(connector_width_limit.getDim());
   IntVector west_to_east_width(dim);
   IntVector east_to_west_width(dim);
   std::set<int> incoming_ranks, outgoing_ranks;
   bool ordered = true;
   NeighborSet visible_west_nabrs(ordered), visible_east_nabrs(ordered);
   privateBridge_prologue(
      west_to_cent,
      cent_to_east,
      cent_to_east.getTranspose(),
      west_to_cent.getTranspose(),
      (cent_growth_to_nest_west(0) >= 0),
      cent_growth_to_nest_west,
      (cent_growth_to_nest_east(0) >= 0),
      cent_growth_to_nest_east,
      connector_width_limit,
      compute_transpose,
      west_to_east_width,
      east_to_west_width,
      incoming_ranks,
      outgoing_ranks,
      visible_west_nabrs,
      visible_east_nabrs);
   Connector* east_to_west = 0;
   west_to_east.reset(new Connector(west_to_cent.getBase(),
         cent_to_east.getHead(),
         west_to_east_width));
   if (compute_transpose) {
      east_to_west = new Connector(cent_to_east.getHead(),
            west_to_cent.getBase(),
            east_to_west_width);
   }
   privateBridge(
      *west_to_east,
      east_to_west,
      cent_to_east,
      compute_transpose,
      incoming_ranks,
      outgoing_ranks,
      visible_west_nabrs,
      visible_east_nabrs);
   if (compute_transpose) {
      west_to_east->setTranspose(east_to_west, true);
   } else if (&west_to_east->getHead() == &west_to_east->getBase()) {
      west_to_east->setTranspose(west_to_east.get(), false);
   }

   d_object_timers->t_bridge->stop();
}

/*
 ***********************************************************************
 ***********************************************************************
 */
void
OverlapConnectorAlgorithm::bridge(
   boost::shared_ptr<Connector>& west_to_east,
   const Connector& west_to_cent,
   const Connector& cent_to_east,
   const IntVector& connector_width_limit,
   bool compute_transpose) const
{
<<<<<<< HEAD
   const tbox::SAMRAI_MPI& mpi = d_mpi.hasNullCommunicator() ? west_to_cent.getBase().getMPI() : d_mpi;

   if ( d_barrier_before_communication ) {
      mpi.Barrier();
=======
   if (d_barrier_before_communication) {
      west_to_cent.getBase().getMPI().Barrier();
>>>>>>> 509a723b
   }
   d_object_timers->t_bridge->start();

   TBOX_ASSERT(west_to_cent.hasTranspose());
   TBOX_ASSERT(cent_to_east.hasTranspose());
   const tbox::Dimension& dim(connector_width_limit.getDim());
   const IntVector& zero_vector(IntVector::getZero(dim));
   IntVector west_to_east_width(dim);
   IntVector east_to_west_width(dim);
   std::set<int> incoming_ranks, outgoing_ranks;
   bool ordered = true;
   NeighborSet visible_west_nabrs(ordered), visible_east_nabrs(ordered);
   privateBridge_prologue(
      west_to_cent,
      cent_to_east,
      cent_to_east.getTranspose(),
      west_to_cent.getTranspose(),
      false,
      zero_vector,
      false,
      zero_vector,
      connector_width_limit,
      compute_transpose,
      west_to_east_width,
      east_to_west_width,
      incoming_ranks,
      outgoing_ranks,
      visible_west_nabrs,
      visible_east_nabrs);
   Connector* east_to_west = 0;
   west_to_east.reset(new Connector(west_to_cent.getBase(),
         cent_to_east.getHead(),
         west_to_east_width));
   if (compute_transpose) {
      east_to_west = new Connector(cent_to_east.getHead(),
            west_to_cent.getBase(),
            east_to_west_width);
   }
   privateBridge(
      *west_to_east,
      east_to_west,
      cent_to_east,
      compute_transpose,
      incoming_ranks,
      outgoing_ranks,
      visible_west_nabrs,
      visible_east_nabrs);
   if (compute_transpose) {
      west_to_east->setTranspose(east_to_west, true);
   } else if (&west_to_east->getHead() == &west_to_east->getBase()) {
      west_to_east->setTranspose(west_to_east.get(), false);
   }

   d_object_timers->t_bridge->stop();
}

/*
 ***********************************************************************
 ***********************************************************************
 */
void
OverlapConnectorAlgorithm::bridge(
   boost::shared_ptr<Connector>& west_to_east,
   const Connector& west_to_cent,
   const Connector& cent_to_east,
   bool compute_transpose) const
{
<<<<<<< HEAD
   const tbox::SAMRAI_MPI& mpi = d_mpi.hasNullCommunicator() ? west_to_cent.getBase().getMPI() : d_mpi;

   if ( d_barrier_before_communication ) {
      mpi.Barrier();
=======
   if (d_barrier_before_communication) {
      west_to_cent.getBase().getMPI().Barrier();
>>>>>>> 509a723b
   }
   d_object_timers->t_bridge->start();

   TBOX_ASSERT(west_to_cent.hasTranspose());
   TBOX_ASSERT(cent_to_east.hasTranspose());
   const tbox::Dimension& dim(cent_to_east.getConnectorWidth().getDim());
   const IntVector& zero_vector(IntVector::getZero(dim));
   const IntVector connector_width_limit(dim, -1); // No user-imposed limit.
   IntVector west_to_east_width(dim);
   IntVector east_to_west_width(dim);
   std::set<int> incoming_ranks, outgoing_ranks;
   bool ordered = true;
   NeighborSet visible_west_nabrs(ordered), visible_east_nabrs(ordered);
   privateBridge_prologue(
      west_to_cent,
      cent_to_east,
      cent_to_east.getTranspose(),
      west_to_cent.getTranspose(),
      false,
      zero_vector,
      false,
      zero_vector,
      connector_width_limit,
      compute_transpose,
      west_to_east_width,
      east_to_west_width,
      incoming_ranks,
      outgoing_ranks,
      visible_west_nabrs,
      visible_east_nabrs);
   Connector* east_to_west = 0;
   west_to_east.reset(new Connector(west_to_cent.getBase(),
         cent_to_east.getHead(),
         west_to_east_width));
   if (compute_transpose) {
      east_to_west = new Connector(cent_to_east.getHead(),
            west_to_cent.getBase(),
            east_to_west_width);
   }
   privateBridge(
      *west_to_east,
      east_to_west,
      cent_to_east,
      compute_transpose,
      incoming_ranks,
      outgoing_ranks,
      visible_west_nabrs,
      visible_east_nabrs);
   if (compute_transpose) {
      west_to_east->setTranspose(east_to_west, true);
   } else if (&west_to_east->getHead() == &west_to_east->getBase()) {
      west_to_east->setTranspose(west_to_east.get(), false);
   }

   d_object_timers->t_bridge->stop();
}

/*
 ***********************************************************************
 ***********************************************************************
 */
void
OverlapConnectorAlgorithm::bridge(
   Connector& west_to_cent,
   const Connector& cent_to_east,
   const IntVector& connector_width_limit) const
{
<<<<<<< HEAD
   const tbox::SAMRAI_MPI& mpi = d_mpi.hasNullCommunicator() ? cent_to_east.getBase().getMPI() : d_mpi;

   if ( d_barrier_before_communication ) {
      mpi.Barrier();
=======
   if (d_barrier_before_communication) {
      west_to_cent.getBase().getMPI().Barrier();
>>>>>>> 509a723b
   }
   d_object_timers->t_bridge->start();

   TBOX_ASSERT(west_to_cent.hasTranspose());
   TBOX_ASSERT(cent_to_east.hasTranspose());
   Connector& cent_to_west = west_to_cent.getTranspose();
   const tbox::Dimension& dim(connector_width_limit.getDim());
   const IntVector& zero_vector(
      IntVector::getZero(cent_to_east.getConnectorWidth().getDim()));
   IntVector west_to_east_width(dim);
   IntVector east_to_west_width(dim);
   std::set<int> incoming_ranks, outgoing_ranks;
   bool ordered = true;
   NeighborSet visible_west_nabrs(ordered), visible_east_nabrs(ordered);
   bool compute_transpose = &west_to_cent != &west_to_cent.getTranspose();
   privateBridge_prologue(
      west_to_cent,
      cent_to_east,
      cent_to_east.getTranspose(),
      west_to_cent.getTranspose(),
      false,
      zero_vector,
      false,
      zero_vector,
      connector_width_limit,
      compute_transpose,
      west_to_east_width,
      east_to_west_width,
      incoming_ranks,
      outgoing_ranks,
      visible_west_nabrs,
      visible_east_nabrs);
   west_to_cent.clearNeighborhoods();
   west_to_cent.setBase(west_to_cent.getBase());
   west_to_cent.setHead(cent_to_east.getHead());
   west_to_cent.setWidth(west_to_east_width, true);
   if (compute_transpose) {
      cent_to_west.clearNeighborhoods();
      cent_to_west.setBase(cent_to_east.getHead());
      cent_to_west.setHead(west_to_cent.getBase());
      cent_to_west.setWidth(east_to_west_width, true);
   }
   privateBridge(
      west_to_cent,
      &cent_to_west,
      cent_to_east,
      compute_transpose,
      incoming_ranks,
      outgoing_ranks,
      visible_west_nabrs,
      visible_east_nabrs);

   d_object_timers->t_bridge->stop();
}

/*
 ***********************************************************************
 ***********************************************************************
 */
void
OverlapConnectorAlgorithm::privateBridge_prologue(
   const Connector& west_to_cent,
   const Connector& cent_to_east,
   const Connector& east_to_cent,
   const Connector& cent_to_west,
   bool west_nesting_is_known,
   const IntVector& cent_growth_to_nest_west,
   bool east_nesting_is_known,
   const IntVector& cent_growth_to_nest_east,
   const IntVector& connector_width_limit,
   bool compute_transpose,
   IntVector& west_to_east_width,
   IntVector& east_to_west_width,
   std::set<int>& incoming_ranks,
   std::set<int>& outgoing_ranks,
   NeighborSet& visible_west_nabrs,
   NeighborSet& visible_east_nabrs) const
{

   if (d_print_steps) {
      std::string dbgbord("bridge->  ");
      tbox::plog
      << "bridge west:\n" << west_to_cent.getBase().format(dbgbord, 3)
      << "bridge east:\n" << east_to_cent.getBase().format(dbgbord, 3)
      << "bridge center:\n" << cent_to_west.getBase().format(dbgbord, 3)
      << "bridge west_to_cent:\n" << west_to_cent.format(dbgbord, 3)
      << "bridge cent_to_west:\n" << cent_to_west.format(dbgbord, 3)
      << "bridge cent_to_east:\n" << cent_to_east.format(dbgbord, 3)
      << "bridge east_to_cent:\n" << east_to_cent.format(dbgbord, 3);
   }

   privateBridge_checkParameters(
      west_to_cent,
      cent_to_east,
      east_to_cent,
      cent_to_west);

   const BoxLevel& cent = cent_to_west.getBase();
   const BoxLevel& west = cent_to_west.getHead();
   const BoxLevel& east = cent_to_east.getHead();
   const IntVector& cent_refinement_ratio = cent.getRefinementRatio();
   const IntVector& west_refinement_ratio = west.getRefinementRatio();
   const IntVector& east_refinement_ratio = east.getRefinementRatio();

   const tbox::Dimension& dim(connector_width_limit.getDim());

   const IntVector& zero_vector(IntVector::getZero(dim));

   const IntVector finest_refinement_ratio =
      IntVector::max(
         cent_refinement_ratio,
         IntVector::max(west_refinement_ratio, east_refinement_ratio));

   /*
    * Using the bridge theorem, compute the largest bridge width for
    * which we can guarantee discovering all the overlaps (when
    * nesting is satisfied).  If either the east or west
    * BoxLevel's nesting in the center is known, compute the
    * output width by the bridge theorem, and use the bigger one.  If
    * neither is known, we assume that both east and west nest in
    * center, and just to do something reasonable.
    */
   IntVector output_width1(dim, 0), output_width2(dim, 0);
   if (west_nesting_is_known || east_nesting_is_known) {
      if (west_nesting_is_known) {
         output_width1 =
            cent_to_east.getConnectorWidth() - cent_growth_to_nest_west;
      }
      if (east_nesting_is_known) {
         output_width2 =
            cent_to_west.getConnectorWidth() - cent_growth_to_nest_east;
      }
      if (!(output_width1 >= zero_vector || output_width2 >= zero_vector)) {
         TBOX_ERROR("OverlapConnectorAlgorithm::privateBridge_prologue:\n"
            << "Useless nesting specifications!\n"
            << "Neither west nor east BoxLevel nest with enough\n"
            << "margin to guarantee finding all overlaps.\n"
            << "To ensure you understand completness is not guaranteed,\n"
            << "this is considered an error.  To proceed anyway and live\n"
            << "with potential incompleteness, use a bridge interface\n"
            << "that does not claim any nesting.  Or, you can specify\n"
            << "a different nesting claim (but don't enable sanity\n"
            << "checking, which will catch your fib).\n");
      }
   } else {
      output_width1 = cent_to_east.getConnectorWidth();
      output_width2 = cent_to_west.getConnectorWidth();
   }
   IntVector output_width_in_finest_refinement_ratio =
      IntVector::max(output_width1, output_width2)
      * finest_refinement_ratio / cent_refinement_ratio;

   /*
    * Reduce the output width to the user-specified width limit.  Note
    * that the width limit is specified in the coarser of the east and
    * west refinement ratios.
    */
   if (connector_width_limit >= IntVector::getZero(dim)) {
      const IntVector coarser_refinement_ratio =
         IntVector::min(west_refinement_ratio, east_refinement_ratio);
      const IntVector width_limit_in_finest_refinement_ratio(
         connector_width_limit * finest_refinement_ratio / coarser_refinement_ratio);
      if (!(width_limit_in_finest_refinement_ratio <= output_width_in_finest_refinement_ratio)) {
         /*
          * If user specifies a width limit, he is probably assuming
          * that the bridge's allowable width is bigger.  If that is
          * not the case, this method won't crash, but it will give
          * bad results that result in elusive bugs.  Therefore, we
          * catch it immediately.
          */
         TBOX_ERROR("OverlapConnectorAlgorithm::privateBridge_prologue input error:\n"
            << "The given connector width limit, " << connector_width_limit
            << " (" << width_limit_in_finest_refinement_ratio
            << " in finest index space)\n"
            << "is not <= the maximum width of the bridge, "
            << output_width_in_finest_refinement_ratio
            << " (in finest index space).");
      }
      output_width_in_finest_refinement_ratio.min(
         width_limit_in_finest_refinement_ratio);
   }

   west_to_east_width = IntVector::ceilingDivide(
         output_width_in_finest_refinement_ratio,
         finest_refinement_ratio / west_refinement_ratio);
   east_to_west_width = IntVector::ceilingDivide(
         output_width_in_finest_refinement_ratio,
         finest_refinement_ratio / east_refinement_ratio);

   const int rank = cent.getMPI().getRank();

   /*
    * Owners we have to exchange information with are the ones
    * owning east/west Boxes visible to the local process.
    */
   cent_to_west.getLocalOwners(outgoing_ranks);
   west_to_cent.getLocalOwners(incoming_ranks);
   if (compute_transpose && &cent_to_west != &cent_to_east) {
      cent_to_east.getLocalOwners(outgoing_ranks);
      east_to_cent.getLocalOwners(incoming_ranks);
   }
   outgoing_ranks.erase(rank);
   incoming_ranks.erase(rank);

   /*
    * Create BoxContainers which will later be used to initialize the search
    * trees for visible east and west neighbors:
    * visible_west_nabrs and visible_east_nabrs.
    */
   d_object_timers->t_bridge_discover_get_neighbors->start();
   cent_to_west.getLocalNeighbors(visible_west_nabrs);
   cent_to_east.getLocalNeighbors(visible_east_nabrs);
   d_object_timers->t_bridge_discover_get_neighbors->stop();
}

/*
 ***********************************************************************
 *
 *                           west to east
 *        (west box_level)  ------------------> (east box_level)
 *                       ^  <------------------ ^
 *                        \    east to west    /
 *                         \                  /
 *           center to west \                / center to east
 *                           \              /
 *                            \            /
 *                          (center box_level)
 *
 * Bridge operation is in two phases, discovery and
 * sharing.  The discovery phase loops through local
 * Boxes in the center and comparing the west and east neighbors
 * for overlaps.  Local overlaps are stored immediately.
 * Remote overlaps are placed in messages to be sent to appropriate
 * processors by the sharing phase.
 ***********************************************************************
 */

void
OverlapConnectorAlgorithm::privateBridge(
   Connector& west_to_east,
   Connector* east_to_west,
   const Connector& cent_to_east,
   bool compute_transpose,
   const std::set<int>& incoming_ranks,
   const std::set<int>& outgoing_ranks,
   NeighborSet& visible_west_nabrs,
   NeighborSet& visible_east_nabrs) const
{
#ifdef DEBUG_CHECK_ASSERTIONS
   if (compute_transpose) {
      const IntVector& west_refinement_ratio =
         west_to_east.getBase().getRefinementRatio();
      const IntVector& east_refinement_ratio =
         west_to_east.getHead().getRefinementRatio();
      if (west_refinement_ratio / east_refinement_ratio * east_refinement_ratio ==
          west_refinement_ratio ||
          east_refinement_ratio / west_refinement_ratio * west_refinement_ratio ==
          east_refinement_ratio) {
         /*
          * If it's possible to make west<==>east transposes, it
          * should happen.  The requirement is that one refinement ratio is
          * an IntVector times the other.
          */
         TBOX_ASSERT(west_to_east.isTransposeOf(*east_to_west));
         TBOX_ASSERT(east_to_west->isTransposeOf(west_to_east));
      }
   }
#endif

   /*
    * Set up communication mechanism and post receives.
    * Note that in all_comms, all the incoming_comm come
    * first, the outgoing_comm later.
    */

   tbox::AsyncCommStage comm_stage;
   tbox::AsyncCommPeer<int> * all_comms(0);

   d_object_timers->t_bridge_share->start();
   d_object_timers->t_bridge_setup_comm->start();

   if ( d_sanity_check_method_preconditions ) {
      if ( !d_mpi.hasNullCommunicator() && !d_mpi.isCongruentWith(west_to_east.getBase().getMPI()) ) {
         TBOX_ERROR("OverlapConnectorAlgorithm::findOverlaps_assumedPartition input error: Input\n"
                    <<"has SAMRAI_MPI that is incongruent with OverlapConnectorAlgorithm's.\n"
                    <<"See OverlapConnectorAlgorithm::setSAMRAI_MPI.\n");
      }
   }

   const tbox::SAMRAI_MPI& mpi = d_mpi.hasNullCommunicator() ? west_to_east.getBase().getMPI() : d_mpi;
   if ( mpi.hasReceivableMessage(0, MPI_ANY_SOURCE, MPI_ANY_TAG) ) {
      TBOX_ERROR("Errant message detected.");
   }

   setupCommunication(
      all_comms,
      comm_stage,
      mpi,
      incoming_ranks,
      outgoing_ranks,
      d_object_timers->t_bridge_MPI_wait,
      s_operation_mpi_tag,
      d_print_steps);

   d_object_timers->t_bridge_setup_comm->stop();
   d_object_timers->t_bridge_share->stop();

   /*
    * Messages for other processors describing removed and added relationships.
    */
   std::map<int, std::vector<int> > send_mesgs;
   for (std::set<int>::const_iterator itr(outgoing_ranks.begin());
        itr != outgoing_ranks.end(); ++itr) {
      send_mesgs[*itr];
   }

   /*
    * First step: Remove neighbor data for Boxes that are
    * going away and cache information to be sent out.
    */
   privateBridge_removeAndCache(
      send_mesgs,
      west_to_east,
      east_to_west,
      cent_to_east);

   privateBridge_discoverAndSend(
      send_mesgs,
      west_to_east,
      east_to_west,
      incoming_ranks,
      outgoing_ranks,
      all_comms,
      visible_west_nabrs,
      visible_east_nabrs);

   d_object_timers->t_bridge_share->start();

   receiveAndUnpack(
      west_to_east,
      east_to_west,
      incoming_ranks,
      all_comms,
      comm_stage,
      d_object_timers->t_bridge_receive_and_unpack,
      d_print_steps);

   d_object_timers->t_bridge_share->stop();

   if (all_comms) {
      delete[] all_comms;
   }

   if (d_sanity_check_method_postconditions) {
      west_to_east.assertConsistencyWithBase();
      west_to_east.assertConsistencyWithHead();
      if (compute_transpose) {
         east_to_west->assertConsistencyWithBase();
         east_to_west->assertConsistencyWithHead();
         east_to_west->assertTransposeCorrectness(west_to_east, true);
      }
   }

   if ( mpi.hasReceivableMessage(0, MPI_ANY_SOURCE, MPI_ANY_TAG) ) {
      TBOX_ERROR("Errant message detected.");
   }
}

/*
 ***********************************************************************
 ***********************************************************************
 */
void
OverlapConnectorAlgorithm::privateBridge_checkParameters(
   const Connector& west_to_cent,
   const Connector& cent_to_east,
   const Connector& east_to_cent,
   const Connector& cent_to_west) const
{
   const BoxLevel& cent = cent_to_west.getBase();

   /*
    * Ensure that Connectors incident to and from the center agree on
    * what the center is.  This can be an expensive (though still
    * scalable) check, so we only check in debug mode, unless debugging,
    * in which it can be independently enabled in any mode.
    */
   if (cent != cent_to_east.getBase() ||
       cent != east_to_cent.getHead() ||
       cent != west_to_cent.getHead()) {
      TBOX_ERROR("Bad input for OverlapConnectorAlgorithm::privateBridge_checkParameters:\n"
         << "Given Connectors to base and head of bridge are not incident\n"
         << "from the same center in\n"
         << "OverlapConnectorAlgorithm::privateBridge_checkParameters:\n"
         << "west_to_cent is  TO  " << &west_to_cent.getHead() << "\n"
         << "cent_to_east is FROM " << &cent_to_east.getBase() << "\n"
         << "east_to_cent is  TO  " << &east_to_cent.getHead() << "\n"
         << "cent_to_west is FROM " << &cent_to_west.getBase() << "\n"
         );
   }
   /*
    * Ensure that head and base box_levels in argument agree with
    * head and base in the object.
    */
   if (cent_to_west.getHead() != west_to_cent.getBase()) {
      TBOX_ERROR("Bad input for OverlapConnectorAlgorithm::privateBridge_checkParameters:\n"
         << "Given Connectors to and from base of bridge do not refer\n"
         << "to the base of the bridge in\n"
         << "OverlapConnectorAlgorithm::privateBridge_checkParameters:\n"
         << "west_to_cent is FROM " << &west_to_cent.getBase() << "\n"
         << "cent_to_west is  TO  " << &cent_to_west.getHead() << "\n"
         );
   }
   if (cent_to_east.getHead() != east_to_cent.getBase()) {
      TBOX_ERROR("Bad input for OverlapConnectorAlgorithm::privateBridge_checkParameters:\n"
         << "Given Connectors to and from head of bridge do not refer\n"
         << "to the head of the bridge in\n"
         << "OverlapConnectorAlgorithm::privateBridge_checkParameters:\n"
         << "east_to_cent is FROM " << &east_to_cent.getBase() << "\n"
         << "cent_to_east is  TO  " << &cent_to_east.getHead() << "\n"
         );
   }
   if (!west_to_cent.isTransposeOf(cent_to_west)) {
      TBOX_ERROR("Bad input for OverlapConnectorAlgorithm::privateBridge_checkParameters:\n"
         << "Given Connectors between base and center of bridge\n"
         << "are not transposes of each other.\n"
         << "See OverlapConnectorAlgorithm::isTransposeOf().\n"
         );
   }
   if (!east_to_cent.isTransposeOf(cent_to_east)) {
      TBOX_ERROR("Bad input for OverlapConnectorAlgorithm::privateBridge_checkParameters:\n"
         << "Given Connectors between head and center of bridge\n"
         << "are not transposes of each other.\n"
         << "See OverlapConnectorAlgorithm::isTransposeOf().\n"
         );
   }

   // Expensive sanity checks:
   if (d_sanity_check_method_preconditions) {
      west_to_cent.assertConsistencyWithBase();
      west_to_cent.assertConsistencyWithHead();
      cent_to_east.assertConsistencyWithBase();
      cent_to_east.assertConsistencyWithHead();
      east_to_cent.assertConsistencyWithBase();
      east_to_cent.assertConsistencyWithHead();
      cent_to_west.assertConsistencyWithBase();
      cent_to_west.assertConsistencyWithHead();
      west_to_cent.assertTransposeCorrectness(cent_to_west);
      cent_to_west.assertTransposeCorrectness(west_to_cent);
      east_to_cent.assertTransposeCorrectness(cent_to_east);
      cent_to_east.assertTransposeCorrectness(east_to_cent);
   }
}

/*
 ***********************************************************************
 * Remove relationships from resulting overlap.  Cache outgoing
 * information in message buffers.
 *
 * TODO: This method is a no-op.  Is it a place holder for something?
 * Maybe it should be removed.  artf19532.
 ***********************************************************************
 */
void
OverlapConnectorAlgorithm::privateBridge_removeAndCache(
   std::map<int, std::vector<int> >& send_mesgs,
   Connector& overlap_connector,
   Connector* overlap_connector_transpose,
   const Connector& misc_connector) const
{
   d_object_timers->t_bridge_remove_and_cache->start();

   NULL_USE(send_mesgs);
   NULL_USE(overlap_connector);
   NULL_USE(overlap_connector_transpose);
   NULL_USE(misc_connector);
   /*
    * As the overlap relationships are empty to start there are never any
    * that need to be deleted.
    */
   d_object_timers->t_bridge_remove_and_cache->stop();
}

/*
 ***********************************************************************
 ***********************************************************************
 */
void
OverlapConnectorAlgorithm::privateBridge_discoverAndSend(
   std::map<int, std::vector<int> >& send_mesgs,
   Connector& west_to_east,
   Connector* east_to_west,
   const std::set<int>& incoming_ranks,
   const std::set<int>& outgoing_ranks,
   tbox::AsyncCommPeer<int>* all_comms,
   NeighborSet& visible_west_nabrs,
   NeighborSet& visible_east_nabrs) const
{
   if (visible_west_nabrs.empty() && visible_east_nabrs.empty()) {
      return;
   }

   /*
    * Discover overlaps.  Overlaps are either locally stored or
    * packed into a message for sending.
    */

   d_object_timers->t_bridge_discover_and_send->start();

   if (d_print_steps) {
      tbox::plog << "Before building RBBTs:\n"
                 << "visible_west_nabrs:"
                 << visible_west_nabrs.format("\n  ")
                 << "visible_east_nabrs:"
                 << visible_east_nabrs.format("\n  ");
      tbox::plog << "\nincoming ranks (" << incoming_ranks.size() << "): ";
      copy(incoming_ranks.begin(), incoming_ranks.end(), std::ostream_iterator<int>(tbox::plog, " "));
      tbox::plog << "\noutgoing ranks (" << outgoing_ranks.size() << "): ";
      copy(outgoing_ranks.begin(), outgoing_ranks.end(), std::ostream_iterator<int>(tbox::plog, " "));
      tbox::plog << std::endl;
   }

   bool compute_transpose =
      (east_to_west != 0 && east_to_west != &west_to_east);

   const BoxLevel& east(west_to_east.getBase());
   const boost::shared_ptr<const BaseGridGeometry>& grid_geometry(
      east.getGridGeometry());

   const tbox::SAMRAI_MPI& mpi = d_mpi.hasNullCommunicator() ? east.getMPI() : d_mpi;

   const tbox::Dimension& dim(east.getDim());
   const int rank = mpi.getRank();

   d_object_timers->t_bridge_discover_form_rbbt->start();
   const BoxContainer east_rbbt(visible_east_nabrs);
   east_rbbt.makeTree(grid_geometry.get());
   // Note: west_rbbt only needed when compute_transpose is true.
   BoxContainer empty_nabrs(true);
   const BoxContainer west_rbbt(
      compute_transpose ? visible_west_nabrs : empty_nabrs);
   west_rbbt.makeTree(grid_geometry.get());
   d_object_timers->t_bridge_discover_form_rbbt->stop();

   /*
    * Local process can find some neighbors for the (local and
    * remote) Boxes in visible_west_nabrs and visible_east_nabrs.
    * Separate this into 2 parts: discovery of remote Boxes which
    * may be threaded, and discovery of local Boxes can not be.
    * In either case we loop through the visible_west_nabrs and
    * compare each to visible_east_nabrs, looking for overlaps.
    * Then vice versa.  Since each of these NeighborSets is
    * ordered by processor owner first and we know each non-local
    * processor we can construct each non-local message in a
    * separate thread and then find and set all the local overlaps.
    *
    * To do this we first separate visible_west_nabrs into 2 groups
    * non-local and local neighbors.  Also do the same for
    * visible_east_nabrs.
    */
   bool ordered = true;
   NeighborSet visible_local_west_nabrs(ordered);
   NeighborSet visible_local_east_nabrs(ordered);
   const Box this_proc_start(dim, GlobalId(LocalId::getZero(), rank));
   NeighborSet::iterator west_ni =
      visible_west_nabrs.lowerBound(this_proc_start);
   NeighborSet::iterator east_ni =
      visible_east_nabrs.lowerBound(this_proc_start);
   while (west_ni != visible_west_nabrs.end() &&
          west_ni->getOwnerRank() == rank) {
      visible_local_west_nabrs.insert(*west_ni);
      visible_west_nabrs.erase(west_ni++);
   }
   while (east_ni != visible_east_nabrs.end() &&
          east_ni->getOwnerRank() == rank) {
      visible_local_east_nabrs.insert(*east_ni);
      visible_east_nabrs.erase(east_ni++);
   }

   // Discover all non-local overlaps.
   int i = 0;
   int imax = static_cast<int>(outgoing_ranks.size());
   std::vector<int> another_outgoing_ranks(outgoing_ranks.size());
   for (std::set<int>::const_iterator outgoing_ranks_itr(outgoing_ranks.begin());
        outgoing_ranks_itr != outgoing_ranks.end(); ++outgoing_ranks_itr) {
      another_outgoing_ranks[i++] = *outgoing_ranks_itr;
   }
#ifdef HAVE_OPENMP
#pragma omp parallel private(i) num_threads(4)
   {
#pragma omp for schedule(dynamic) nowait
#endif
   for (i = 0; i < imax; ++i) {
      BoxId outgoing_proc_start_id(
         LocalId::getZero(),
         another_outgoing_ranks[i]);
      Box outgoing_proc_start(dim, outgoing_proc_start_id);
      NeighborSet::const_iterator thread_west_ni =
         visible_west_nabrs.lowerBound(outgoing_proc_start);
      NeighborSet::const_iterator thread_east_ni =
         visible_east_nabrs.lowerBound(outgoing_proc_start);
      privateBridge_discover(
         send_mesgs[another_outgoing_ranks[i]],
         west_to_east,
         east_to_west,
         visible_west_nabrs,
         visible_east_nabrs,
         thread_west_ni,
         thread_east_ni,
         another_outgoing_ranks[i],
         east_rbbt,
         west_rbbt,
         dim,
         compute_transpose,
         rank);
   }
#ifdef HAVE_OPENMP
}
#endif

   /*
    * Send all non-local overlap messages.
    * As an optimization, send to the next higher ranked process first followed
    * by successively higher processes and finally looping around to process
    * 0 through the next lower ranked process.  This spreads out the sends more
    * evenly and prevents everyone from sending to the same processor (like
    * process 0) at the same time.
    */
   int num_outgoing_ranks = static_cast<int>(outgoing_ranks.size());
   int num_incoming_ranks = static_cast<int>(incoming_ranks.size());
   int num_comms = num_outgoing_ranks + num_incoming_ranks;
   std::set<int>::const_iterator outgoing_ranks_itr(
      outgoing_ranks.lower_bound(rank + 1));
   if (outgoing_ranks_itr == outgoing_ranks.end()) {
      outgoing_ranks_itr = outgoing_ranks.begin();
   }
   int comm_offset = num_incoming_ranks;
   for ( ; comm_offset < num_comms; ++comm_offset) {
      if (all_comms[comm_offset].getPeerRank() == *outgoing_ranks_itr) {
         break;
      }
   }
   TBOX_ASSERT(num_outgoing_ranks == 0 || comm_offset < num_comms);
   for (int outgoing_ranks_ctr = 0;
        outgoing_ranks_ctr < num_outgoing_ranks; ++outgoing_ranks_ctr) {
      std::vector<int>& send_mesg = send_mesgs[*outgoing_ranks_itr];
      tbox::AsyncCommPeer<int>& outgoing_comm = all_comms[comm_offset];
      outgoing_comm.beginSend(
         &send_mesg[0],
         static_cast<int>(send_mesg.size()));
      ++comm_offset;
      ++outgoing_ranks_itr;
      TBOX_ASSERT((outgoing_ranks_itr == outgoing_ranks.end()) ==
         (comm_offset == num_comms));
      if (outgoing_ranks_itr == outgoing_ranks.end()) {
         outgoing_ranks_itr = outgoing_ranks.begin();
      }
      if (comm_offset == num_comms) {
         comm_offset = num_incoming_ranks;
      }
      if (s_print_steps == 'y') {
         tbox::plog << "Sent to " << outgoing_comm.getPeerRank() << std::endl;
      }
   }

   // Discover all local overlaps and store them in the Connector(s).
   NeighborSet::const_iterator west_local_ni =
      visible_local_west_nabrs.lowerBound(this_proc_start);
   NeighborSet::const_iterator east_local_ni =
      visible_local_east_nabrs.lowerBound(this_proc_start);
   privateBridge_discover(
      send_mesgs[rank],
      west_to_east,
      east_to_west,
      visible_local_west_nabrs,
      visible_local_east_nabrs,
      west_local_ni,
      east_local_ni,
      rank,
      east_rbbt,
      west_rbbt,
      dim,
      compute_transpose,
      rank);

   d_object_timers->t_bridge_discover_and_send->stop();
}

/*
 ***********************************************************************
 ***********************************************************************
 */
void
OverlapConnectorAlgorithm::privateBridge_discover(
   std::vector<int>& send_mesg,
   Connector& west_to_east,
   Connector* east_to_west,
   const NeighborSet& visible_west_nabrs,
   const NeighborSet& visible_east_nabrs,
   NeighborSet::const_iterator& west_ni,
   NeighborSet::const_iterator& east_ni,
   int curr_owner,
   const BoxContainer& east_rbbt,
   const BoxContainer& west_rbbt,
   const tbox::Dimension& dim,
   bool compute_transpose,
   int rank) const
{
#ifdef DEBUG_CHECK_ASSERTIONS
   // Owners that we have sent messages to.  Used for debugging.
   std::set<int> owners_sent_to;
#endif

   TBOX_ASSERT(owners_sent_to.find(curr_owner) == owners_sent_to.end());

   /*
    * Set up send_message to contain info discovered
    * locally but needed by curr_owner.
    *
    * Content of send_mesg:
    * - neighbor-removal section cached in send_mesg.
    * - offset to the reference section (see below)
    * - number of west boxes for which neighbors are found
    * - number of east boxes for which neighbors are found
    *   - id of west/east box
    *   - number of neighbors found for west/east box.
    *     - BoxId of neighbors found.
    *       Boxes of these found neighbors are given in the
    *       reference section of the message.
    * - reference section: all the Boxes referenced as
    *   neighbors (accumulated in referenced_west_nabrs
    *   and referenced_east_nabrs).
    *   - number of referenced west neighbors
    *   - number of referenced east neighbors
    *   - referenced west neighbors
    *   - referenced east neighbors
    *
    * The purpose of factoring out info on the neighbors referenced
    * is to reduce redundant data that can eat up lots of memory
    * and message passing bandwidth when there are lots of Boxes
    * with the same neighbors.
    */

   /*
    * The first section of the send_mesg is the remote neighbor-removal
    * section (computed above).
    */
   if (curr_owner != rank && send_mesg.empty()) {
      // No neighbor-removal data found for curr_owner.
      send_mesg.insert(send_mesg.end(), 0);
   }

   // Indices of certain positions in send_mesg.
   const int idx_offset_to_ref = static_cast<int>(send_mesg.size());
   const int idx_num_west_boxes = idx_offset_to_ref + 1;
   const int idx_num_east_boxes = idx_offset_to_ref + 2;
   send_mesg.insert(send_mesg.end(), 3, 0);

   // Boxes referenced in the message, used when adding ref section.
   BoxContainer referenced_west_nabrs;
   BoxContainer referenced_east_nabrs;

   if (s_print_steps == 'y') {
      tbox::plog << "Finding west --> east overlaps for owner "
                 << curr_owner << std::endl;
   }

   // Find neighbors for all west boxes owned by curr_owner.
   privateBridge_findOverlapsForOneProcess(
      curr_owner,
      visible_west_nabrs,
      west_ni,
      send_mesg,
      idx_num_west_boxes,
      west_to_east,
      referenced_east_nabrs,
      east_rbbt);

   // Find neighbors for all east boxes owned by curr_owner.
   if (compute_transpose) {
      if (s_print_steps == 'y') {
         tbox::plog << "Finding west <-- east overlaps for owner "
                    << curr_owner << std::endl;
      }
      privateBridge_findOverlapsForOneProcess(
         curr_owner,
         visible_east_nabrs,
         east_ni,
         send_mesg,
         idx_num_east_boxes,
         *east_to_west,
         referenced_west_nabrs,
         west_rbbt);
   }

   if (curr_owner != rank) {
      /*
       * If this discovery is off processor then the send message must be
       * filled with the referenced neighbors.
       */

      packReferencedNeighbors(
         send_mesg,
         idx_offset_to_ref,
         referenced_east_nabrs,
         referenced_west_nabrs,
         dim,
         s_print_steps == 'y');

#ifdef DEBUG_CHECK_ASSERTIONS
      owners_sent_to.insert(curr_owner);
#endif

   } // Block to send discoveries to curr_owner.
}

/*
 ***********************************************************************
 *
 * Find overlaps from visible_base_nabrs to head_rbbt.  Find only
 * overlaps for Boxes owned by owner_rank.
 *
 * On input, base_ni points to the first Box in visible_base_nabrs
 * owned by owner_rank.  Increment base_ni past those Boxes
 * processed and remove them from visible_base_nabrs.
 *
 * Save local and semilocal overlaps in bridging_connector.  For
 * remote overlaps, pack in send_mesg, add head Box to
 * referenced_head_nabrs and increment
 * send_mesg[remote_box_counter_index].
 *
 ***********************************************************************
 */

void
OverlapConnectorAlgorithm::privateBridge_findOverlapsForOneProcess(
   const int owner_rank,
   const NeighborSet& visible_base_nabrs,
   NeighborSet::const_iterator& base_ni,
   std::vector<int>& send_mesg,
   const int remote_box_counter_index,
   Connector& bridging_connector,
   NeighborSet& referenced_head_nabrs,
   const BoxContainer& head_rbbt) const
{
   const IntVector& head_refinement_ratio(
      bridging_connector.getHead().getRefinementRatio());

   bool refine_base = false;
   bool coarsen_base = false;
   if (bridging_connector.getHead().getRefinementRatio() ==
       bridging_connector.getBase().getRefinementRatio()) {
      /*
       * Don't do any coarsen/refine because head and base have same
       * refinement ratio.
       */
   } else if (bridging_connector.getHead().getRefinementRatio() <=
              bridging_connector.getBase().getRefinementRatio()) {
      coarsen_base = true;
   } else if (bridging_connector.getHead().getRefinementRatio() >=
              bridging_connector.getBase().getRefinementRatio()) {
      refine_base = true;
   }
#ifdef DEBUG_CHECK_ASSERTIONS
   else {
      TBOX_ERROR("Can't coarsen in one direction and refine in another");
   }
#endif

   // Should be made a member to avoid repetitive alloc/dealloc.
   // Reserve in privateBridge and used here.
   BoxContainer found_nabrs, scratch_found_nabrs;

   while (base_ni != visible_base_nabrs.end() &&
          base_ni->getOwnerRank() == owner_rank) {
      const Box& visible_base_nabrs_box = *base_ni;
      if (d_print_steps) {
         tbox::plog << "Finding neighbors for non-periodic visible_base_nabrs_box "
                    << visible_base_nabrs_box << std::endl;
      }
      Box base_box = visible_base_nabrs_box;
      base_box.grow(bridging_connector.getConnectorWidth());
      if (refine_base) {
         base_box.refine(bridging_connector.getRatio());
      } else if (coarsen_base) {
         base_box.coarsen(bridging_connector.getRatio());
      }
      found_nabrs.clear();
      head_rbbt.findOverlapBoxes(found_nabrs, base_box, // base_box.getBlockId(),
         head_refinement_ratio,
         true /* include singularity block neighbors */);
      if (d_print_steps) {
         tbox::plog << "Found " << found_nabrs.size() << " neighbors:";
         found_nabrs.print(tbox::plog);
         //BoxContainerUtils::recursivePrintBoxVector(found_nabrs, tbox::plog, "\n ");
         tbox::plog << std::endl;
      }
      if (!found_nabrs.empty()) {
         if (visible_base_nabrs_box.isPeriodicImage()) {
            privateBridge_unshiftOverlappingNeighbors(
               visible_base_nabrs_box,
               found_nabrs,
               scratch_found_nabrs,
               bridging_connector.getHead().getRefinementRatio());
         }
         if (owner_rank != bridging_connector.getMPI().getRank()) {
            // Pack up info for sending.
            ++send_mesg[remote_box_counter_index];
            const int subsize = 3
               + BoxId::commBufferSize() * static_cast<int>(found_nabrs.size());
            send_mesg.insert(send_mesg.end(), subsize, -1);
            int* submesg = &send_mesg[send_mesg.size() - subsize];
            *(submesg++) = visible_base_nabrs_box.getLocalId().getValue();
            *(submesg++) = visible_base_nabrs_box.getBlockId().getBlockValue();
            *(submesg++) = static_cast<int>(found_nabrs.size());
            for (BoxContainer::const_iterator na = found_nabrs.begin();
                 na != found_nabrs.end(); ++na) {
               const Box& head_nabr = *na;
               referenced_head_nabrs.insert(head_nabr);
               head_nabr.getBoxId().putToIntBuffer(submesg);
               submesg += BoxId::commBufferSize();
            }
         } else {
            // Save neighbor info locally.
            BoxId unshifted_base_box_id;
            if (!visible_base_nabrs_box.isPeriodicImage()) {
               unshifted_base_box_id = visible_base_nabrs_box.getBoxId();
            } else {
               unshifted_base_box_id.initialize(
                  visible_base_nabrs_box.getLocalId(),
                  visible_base_nabrs_box.getOwnerRank(),
                  PeriodicId::zero());
            }
            // Add found neighbors for visible_base_nabrs_box.
            if (!found_nabrs.empty()) {
               Connector::NeighborhoodIterator base_box_itr =
                  bridging_connector.makeEmptyLocalNeighborhood(
                     unshifted_base_box_id);
               for (BoxContainer::const_iterator na = found_nabrs.begin();
                    na != found_nabrs.end(); ++na) {
                  bridging_connector.insertLocalNeighbor(*na, base_box_itr);
               }
            }
         }
      }
      if (d_print_steps) {
         tbox::plog << "Erasing visible base nabr " << (*base_ni) << std::endl;
      }
      ++base_ni;
      if (s_print_steps == 'y') {
         if (base_ni == visible_base_nabrs.end()) {
            tbox::plog << "Next base nabr: end" << std::endl;
         } else {
            tbox::plog << "Next base nabr: " << *base_ni << std::endl;
         }
      }

   }
}

/*
 ***********************************************************************
 * Shift neighbors by amount equal and opposite of a Box's shift so that
 * they become neighbors of the unshifed box.  If this results in a
 * neighbor shift that is not in the shift catalog, discard the neighbor.
 ***********************************************************************
 */

void
OverlapConnectorAlgorithm::privateBridge_unshiftOverlappingNeighbors(
   const Box& box,
   BoxContainer& neighbors,
   BoxContainer& scratch_space,
   const IntVector& neighbor_refinement_ratio) const
{
   TBOX_ASSERT_OBJDIM_EQUALITY2(box, neighbor_refinement_ratio);

   const PeriodicShiftCatalog* shift_catalog =
      PeriodicShiftCatalog::getCatalog(box.getDim());

   scratch_space.clear();
//   scratch_space.reserve(neighbors.size());
   for (BoxContainer::iterator na = neighbors.begin();
        na != neighbors.end(); ++na) {
      Box& nabr = *na;
      IntVector sum_shift =
         shift_catalog->shiftNumberToShiftDistance(nabr.getPeriodicId())
         - shift_catalog->shiftNumberToShiftDistance(box.getPeriodicId());
      const PeriodicId new_shift_number =
         shift_catalog->shiftDistanceToShiftNumber(sum_shift);
      if (new_shift_number.getPeriodicValue() !=
          shift_catalog->getInvalidShiftNumber()) {
         nabr.initialize(nabr, new_shift_number, neighbor_refinement_ratio);
         scratch_space.pushBack(nabr);
      }
   }
   if (scratch_space.size() != neighbors.size()) {
      // We have discarded some neighbors due to invalid shift.
      neighbors.swap(scratch_space);
   }
}

/*
 ***********************************************************************
 ***********************************************************************
 */
void
OverlapConnectorAlgorithm::initializeCallback()
{
   /*
    * While we figure out how to use multiple communicators in SAMRAI,
    * we are still assuming that all communications use congruent
    * communicators.  This class just makes a duplicate communicator
    * to protect itself from unrelated communications in shared
    * communicators.
    */
   if (s_class_mpi.getCommunicator() == MPI_COMM_NULL) {
      if (tbox::SAMRAI_MPI::usingMPI()) {
         const tbox::SAMRAI_MPI& mpi(tbox::SAMRAI_MPI::getSAMRAIWorld());
         s_class_mpi.dupCommunicator(mpi);
      }
   }

   // Initialize timers with default prefix.
   getAllTimers(s_default_timer_prefix,
      s_static_timers[s_default_timer_prefix]);
}

/*
 ***************************************************************************
 * Release static timers.  To be called by shutdown registry to make sure
 * memory for timers does not leak.
 ***************************************************************************
 */

void
OverlapConnectorAlgorithm::finalizeCallback()
{
   if (s_class_mpi.getCommunicator() != MPI_COMM_NULL) {
      s_class_mpi.freeCommunicator();
   }

}

/*
 ***********************************************************************
 ***********************************************************************
 */
void
OverlapConnectorAlgorithm::setTimerPrefix(
   const std::string& timer_prefix)
{
   std::string timer_prefix_used;
   if (s_ignore_external_timer_prefix == 'y') {
      timer_prefix_used = s_default_timer_prefix;
   } else {
      timer_prefix_used = timer_prefix;
   }
   std::map<std::string, TimerStruct>::iterator ti(
      s_static_timers.find(timer_prefix_used));
   if (ti == s_static_timers.end()) {
      d_object_timers = &s_static_timers[timer_prefix_used];
      getAllTimers(timer_prefix_used, *d_object_timers);
   } else {
      d_object_timers = &(ti->second);
   }
}

/*
 ***********************************************************************
 ***********************************************************************
 */
void
OverlapConnectorAlgorithm::getAllTimers(
   const std::string& timer_prefix,
   TimerStruct& timers)
{
   timers.t_find_overlaps_rbbt = tbox::TimerManager::getManager()->
      getTimer(timer_prefix + "::findOverlaps_rbbt()");
   timers.t_find_overlaps_assumed_partition = tbox::TimerManager::getManager()->
      getTimer(timer_prefix + "::findOverlaps_assumedPartition()");
   timers.t_bridge = tbox::TimerManager::getManager()->
      getTimer(timer_prefix + "::privateBridge()");
   timers.t_bridge_setup_comm = tbox::TimerManager::getManager()->
      getTimer(timer_prefix + "::setupCommunication()");
   timers.t_bridge_remove_and_cache = tbox::TimerManager::getManager()->
      getTimer(timer_prefix + "::privateBridge_removeAndCache()");
   timers.t_bridge_discover_and_send = tbox::TimerManager::getManager()->
      getTimer(timer_prefix + "::privateBridge()_discoverAndSend");
   timers.t_bridge_discover_get_neighbors = tbox::TimerManager::getManager()->
      getTimer(
         timer_prefix + "::privateBridge()_discover_get_neighbors");
   timers.t_bridge_discover_form_rbbt = tbox::TimerManager::getManager()->
      getTimer(
         timer_prefix + "::privateBridge()_discover_form_rbbt");
   timers.t_bridge_share = tbox::TimerManager::getManager()->
      getTimer(timer_prefix + "::privateBridge()_share");
   timers.t_bridge_receive_and_unpack = tbox::TimerManager::getManager()->
      getTimer(timer_prefix + "::receiveAndUnpack");
   timers.t_bridge_MPI_wait = tbox::TimerManager::getManager()->
      getTimer(timer_prefix + "::privateBridge()_MPI_wait");
}

}
}

#if !defined(__BGL_FAMILY__) && defined(__xlC__)
/*
 * Suppress XLC warnings
 */
#pragma report(enable, CPPC5334)
#pragma report(enable, CPPC5328)
#endif<|MERGE_RESOLUTION|>--- conflicted
+++ resolved
@@ -592,15 +592,10 @@
    const IntVector& connector_width_limit,
    bool compute_transpose) const
 {
-<<<<<<< HEAD
    const tbox::SAMRAI_MPI& mpi = d_mpi.hasNullCommunicator() ? west_to_cent.getBase().getMPI() : d_mpi;
 
    if ( d_barrier_before_communication ) {
       mpi.Barrier();
-=======
-   if (d_barrier_before_communication) {
-      west_to_cent.getBase().getMPI().Barrier();
->>>>>>> 509a723b
    }
    d_object_timers->t_bridge->start();
 
@@ -668,15 +663,10 @@
    const IntVector& connector_width_limit,
    bool compute_transpose) const
 {
-<<<<<<< HEAD
    const tbox::SAMRAI_MPI& mpi = d_mpi.hasNullCommunicator() ? west_to_cent.getBase().getMPI() : d_mpi;
 
    if ( d_barrier_before_communication ) {
       mpi.Barrier();
-=======
-   if (d_barrier_before_communication) {
-      west_to_cent.getBase().getMPI().Barrier();
->>>>>>> 509a723b
    }
    d_object_timers->t_bridge->start();
 
@@ -744,15 +734,10 @@
    const Connector& cent_to_east,
    bool compute_transpose) const
 {
-<<<<<<< HEAD
    const tbox::SAMRAI_MPI& mpi = d_mpi.hasNullCommunicator() ? west_to_cent.getBase().getMPI() : d_mpi;
 
    if ( d_barrier_before_communication ) {
       mpi.Barrier();
-=======
-   if (d_barrier_before_communication) {
-      west_to_cent.getBase().getMPI().Barrier();
->>>>>>> 509a723b
    }
    d_object_timers->t_bridge->start();
 
@@ -820,15 +805,10 @@
    const Connector& cent_to_east,
    const IntVector& connector_width_limit) const
 {
-<<<<<<< HEAD
    const tbox::SAMRAI_MPI& mpi = d_mpi.hasNullCommunicator() ? cent_to_east.getBase().getMPI() : d_mpi;
 
    if ( d_barrier_before_communication ) {
       mpi.Barrier();
-=======
-   if (d_barrier_before_communication) {
-      west_to_cent.getBase().getMPI().Barrier();
->>>>>>> 509a723b
    }
    d_object_timers->t_bridge->start();
 
