--- conflicted
+++ resolved
@@ -184,13 +184,8 @@
          if (connector.getHeadCoarserFlag() == false) {
             grown_mapped_box.refine(connector.getRatio());
          }
-<<<<<<< HEAD
-         for (NeighborSet::OrderedConstIterator ni = superset.orderedBegin();
-              ni != superset.orderedEnd(); ++ni) {
-=======
          for (Connector::ConstNeighborIterator ni = connector.begin(ins);
               ni != connector.end(ins); ++ni) {
->>>>>>> 7c3ca08f
             const Box& neighbor(*ni);
             Box nabr_box(neighbor);
             if (neighbor.getBlockId() != mapped_box.getBlockId()) {
@@ -669,43 +664,6 @@
     * scalable) check, so we only check in debug mode, unless debugging,
     * in which it can be independently enabled in any mode.
     */
-<<<<<<< HEAD
-   NeighborhoodSet neighborhood_set(new_width.getDim());
-   connector.swapInitialize(connector.getBase(),
-      connector.getHead(),
-      connector.getConnectorWidth(),
-      neighborhood_set,
-      BoxLevel::DISTRIBUTED);
-
-   const bool head_coarser = connector.getHeadCoarserFlag();
-   const bool base_coarser =
-      !connector.getHeadCoarserFlag() &&
-      connector.getBase().getRefinementRatio() !=
-      connector.getHead().getRefinementRatio();
-
-   const tbox::ConstPointer<hier::GridGeometry>& grid_geom(connector.getBase().getGridGeometry());
-
-   for (NeighborhoodSet::iterator ei = neighborhood_set.begin();
-        ei != neighborhood_set.end(); ++ei) {
-      const BoxId& mapped_box_id = ei->first;
-      NeighborSet& nabrs = ei->second;
-      const Box& mapped_box = *connector.getBase().getBoxStrict(
-            mapped_box_id);
-      hier::Box mapped_box_box = mapped_box;
-      mapped_box_box.grow(new_width);
-      if (base_coarser) {
-         mapped_box_box.refine(connector.getRatio());
-      }
-      for (BoxSet::OrderedConstIterator na = nabrs.orderedBegin();
-           na != nabrs.orderedEnd(); /* incremented in loop */) {
-         const Box& nabr = *na;
-         hier::Box nabr_box = nabr;
-         if (nabr.getBlockId() != mapped_box.getBlockId()) {
-            grid_geom->transformBox(nabr_box,
-               connector.getHead().getRefinementRatio(),
-               mapped_box.getBlockId(),
-               nabr.getBlockId());
-=======
    if (cent != cent_to_east.getBase() ||
        cent != east_to_cent.getHead() ||
        cent != west_to_cent.getHead()) {
@@ -980,646 +938,10 @@
     * visible_west_nabrs and visible_east_nabrs.
     */
    t_bridge_discover_get_neighbors->start();
-   NeighborSet visible_west_nabrs, visible_east_nabrs;
+   NeighborSet visible_west_nabrs(dim), visible_east_nabrs(dim);
    cent_to_west.getLocalNeighbors(visible_west_nabrs);
    cent_to_east.getLocalNeighbors(visible_east_nabrs);
    t_bridge_discover_get_neighbors->stop();
-
-   if (!visible_west_nabrs.empty() || !visible_east_nabrs.empty()) {
-
-      /*
-       * Discover overlaps.  Overlaps are either locally stored or
-       * packed into a message for sending.
-       */
-
-      t_bridge_discover->start();
-
-      if (s_print_bridge_steps == 'y') {
-         tbox::plog << "Before building RBBTs:\n"
-                    << "visible_west_nabrs:" << visible_west_nabrs.format("\n  ")
-                    << "visible_east_nabrs:" << visible_east_nabrs.format("\n  ")
-                    << std::endl;
-      }
-
-      const tbox::ConstPointer<GridGeometry> &grid_geometry(cent.getGridGeometry());
-
-      t_bridge_discover_form_rbbt->start();
-      const MultiblockBoxTree west_rbbt(grid_geometry, visible_west_nabrs);
-      const MultiblockBoxTree east_rbbt(grid_geometry, visible_east_nabrs);
-      t_bridge_discover_form_rbbt->stop();
-
-      /*
-       * Iterators west_ni and east_ni point to the west/east
-       * Box whose neighbors are being sought.  If we are not
-       * interested in the east-->west connector, then east_ni will
-       * be unused.
-       */
-      NeighborSet::iterator west_ni;
-      NeighborSet::iterator east_ni;
-      /*
-       * Local process can find some neighbors for the (local and
-       * remote) Boxes in visible_west_nabrs and
-       * visible_east_nabrs.  We loop through the visible_west_nabrs
-       * and compare each to visible_ease_nabrs, looking for overlaps.
-       * Then vice versa.
-       *
-       * Looping through the NeighborSets is like looping through
-       * their owners, since they are ordered by owners first.  As an
-       * optimization measure, start loop on the first owner with
-       * higher rank than the local rank.  This avoid the higher-end
-       * ranks from having to wait for messages at the beginning and
-       * the lower-end ranks from having to wait for messages at the
-       * end.  After the highest rank owner has been handled, continue
-       * at the beginning and do the remaining.  (If local rank is
-       * highest of all owners of the visible Boxes, start at
-       * the beginning.)
-       */
-      const Box start_loop_here(dim, LocalId::getZero(), rank + 1);
-      west_ni = visible_west_nabrs.lower_bound(start_loop_here);
-      if (compute_reverse) {
-         east_ni = visible_east_nabrs.lower_bound(start_loop_here);
-      }
-
-      if (west_ni == visible_west_nabrs.end() &&
-          (!compute_reverse ||
-           east_ni == visible_east_nabrs.end())) {
-         /*
-          * There are no visible Boxes owned by rank higher than
-          * local process.  So loop from the beginning.
-          */
-         west_ni = visible_west_nabrs.begin();
-         east_ni = visible_east_nabrs.begin();
-      }
-
-      /*
-       * Set send_comm_idx to reference the first outgoing rank in comm_peer.
-       * It will be incremented to correpond to the rank whose overlaps
-       * are being searched for.
-       */
-      size_t send_comm_idx = 0;
-
-#ifdef DEBUG_CHECK_ASSERTIONS
-      std::set<int> owners_sent_to; // Used for debugging.
-#endif
-
-      /*
-       * Loop until all visible neighbors have their neighbors
-       * searched for.  But only do this for the east mapped_boxes if
-       * we are actively seeking neighbor data for them.
-       */
-      while ((west_ni != visible_west_nabrs.end()) ||
-             (compute_reverse && east_ni != visible_east_nabrs.end())) {
-
-         /*
-          * curr_owner is the owner whose neighbors is currently
-          * being searched for.  It should be the owner of the
-          * next west or east Box in our cyclic-type looping.
-          */
-         int curr_owner = nproc; // an invalid value.
-         if (west_ni != visible_west_nabrs.end() &&
-             curr_owner > west_ni->getOwnerRank()) {
-            curr_owner = west_ni->getOwnerRank();
-         }
-         if (compute_reverse) {
-            if (east_ni != visible_east_nabrs.end() &&
-                curr_owner > east_ni->getOwnerRank()) {
-               curr_owner = east_ni->getOwnerRank();
-            }
-         }
-         if (s_print_bridge_steps == 'y') {
-            tbox::plog << "cur_owner set to " << curr_owner << std::endl;
-         }
-
-         TBOX_ASSERT(curr_owner < nproc);
-         TBOX_ASSERT(curr_owner > -1);
-         TBOX_ASSERT(owners_sent_to.find(curr_owner) == owners_sent_to.end());
-
-         /*
-          * Set up send_message to contain info discovered
-          * locally but needed by curr_owner.
-          *
-          * Content of send_mesg:
-          * - offset to the reference section (see below)
-          * - number of west mapped_boxes for which neighbors are found
-          * - number of east mapped_boxes for which neighbors are found
-          *   - index of west/east mapped_box
-          *   - number of neighbors found for west/east mapped_box.
-          *     - BoxId of neighbors found.
-          *       Boxes of these found neighbors are given in the
-          *       reference section of the message.
-          * - reference section: all the Boxes referenced as
-          *   neighbors (accumulated in referenced_west_nabrs
-          *   and referenced_east_nabrs).
-          *   - number of referenced west neighbors
-          *   - number of referenced east neighbors
-          *   - referenced west neighbors
-          *   - referenced east neighbors
-          *
-          * The purpose of factoring out info on the neighbors referenced
-          * is to reduce redundant data that can eat up lots of memory
-          * when we find lots of Boxes with the same neighbors.
-          */
-         std::vector<int> send_mesg(3); // Message to send to curr_owner.
-         BoxSet referenced_west_nabrs; // Referenced neighbors in west.
-         BoxSet referenced_east_nabrs; // Referenced neighbors in east.
-
-         t_bridge_discover_find_overlaps->start();
-
-         // Find neighbors for all west mapped_boxes owned by curr_owner.
-         if (s_print_bridge_steps == 'y') {
-            tbox::plog << "Finding west --> east overlaps for owner "
-                       << curr_owner << std::endl;
-         }
-
-         findOverlapsForOneProcess(
-            curr_owner,
-            visible_west_nabrs,
-            west_ni,
-            send_mesg,
-            1, // remote_mapped_box_counter_index,
-            west_to_east,
-            east_rbbt,
-            referenced_east_nabrs);
-
-         // Find neighbors for all east mapped_boxes owned by curr_owner.
-         if (compute_reverse) {
-            if (s_print_bridge_steps == 'y') {
-               tbox::plog << "Finding west <-- east overlaps for owner "
-                          << curr_owner << std::endl;
-            }
-            findOverlapsForOneProcess(
-               curr_owner,
-               visible_east_nabrs,
-               east_ni,
-               send_mesg,
-               2, // remote_mapped_box_counter_index,
-               *east_to_west,
-               west_rbbt,
-               referenced_west_nabrs);
-         }
-
-         t_bridge_discover_find_overlaps->stop();
-
-         if (curr_owner != rank) {
-            // Send discoveries to the curr_owner.
-
-            t_bridge_discover->stop();
-            t_bridge_share->start();
-
-            /*
-             * Find the communication object by increasing send_comm_idx
-             * (cyclically) until it corresponds to curr_owner.
-             */
-            while (comm_peer[send_comm_idx].getPeerRank() != curr_owner) {
-               send_comm_idx = (send_comm_idx + 1) % outgoing_ranks.size();
-            }
-            tbox::AsyncCommPeer<int>& outgoing_comm = comm_peer[send_comm_idx];
-            TBOX_ASSERT(outgoing_comm.getPeerRank() == curr_owner);
-
-            sendDiscoveryToOneProcess(
-               send_mesg,
-               referenced_east_nabrs,
-               referenced_west_nabrs,
-               outgoing_comm);
-
-            if (outgoing_comm.isDone()) {
-               completed.push_back(&outgoing_comm);
-            }
-#ifdef DEBUG_CHECK_ASSERTIONS
-            TBOX_ASSERT(owners_sent_to.find(curr_owner) == owners_sent_to.end());
-            owners_sent_to.insert(curr_owner);
-#endif
-
-            t_bridge_share->stop();
-            t_bridge_discover->start();
-
-         } // Block to send discoveries to curr_owner.
-
-         /*
-          * If we come to the end of visible Boxes, go back and
-          * work on the Boxes owned by processors with lower rank
-          * than the local rank.  (This is part of the optimization
-          * to reduce communication time.)
-          */
-         if (west_ni == visible_west_nabrs.end() &&
-             (!compute_reverse ||
-              east_ni == visible_east_nabrs.end())) {
-            /*
-             * There are no Boxes that owned by rank higher than
-             * local process and that we still need to find neighbors
-             * for.  So loop from the beginning.
-             */
-            west_ni = visible_west_nabrs.begin();
-            east_ni = visible_east_nabrs.begin();
->>>>>>> 7c3ca08f
-         }
-
-      } // Loop through visible neighbors.
-
-      t_bridge_discover->stop();
-
-   }
-
-   t_bridge_share->start();
-
-   /*
-    * Receive and unpack messages.
-    */
-   do {
-
-      t_bridge_unpack->start();
-      for (unsigned int i = 0; i < completed.size(); ++i) {
-
-         tbox::AsyncCommPeer<int>* peer =
-            dynamic_cast<tbox::AsyncCommPeer<int> *>(completed[i]);
-         TBOX_ASSERT(completed[i] != NULL);
-         TBOX_ASSERT(peer != NULL);
-
-         if ((size_t)(peer - comm_peer) < outgoing_ranks.size()) {
-            // Sent to this peer.  No follow-up needed.
-            if (s_print_bridge_steps == 'y') {
-               tbox::plog << "Sent to " << peer->getPeerRank() << std::endl;
-            }
-         } else {
-            // Receive from this peer.
-            if (s_print_bridge_steps == 'y') {
-               tbox::plog << "Received from " << peer->getPeerRank()
-                          << std::endl;
-            }
-            unpackDiscoveryMessage(
-               peer,
-               west_to_east,
-               east_to_west);
-         }
-      }
-      t_bridge_unpack->stop();
-
-      completed.clear();
-      comm_stage.advanceSome(completed);
-
-   } while (completed.size() > 0);
-
-   t_bridge_share->stop();
-
-   delete[] comm_peer;
-
-   west_to_east.setConnectorType(Connector::UNKNOWN);
-   if (east_to_west != NULL) {
-      east_to_west->setConnectorType(Connector::UNKNOWN);
-   }
-
-   if (d_sanity_check_method_postconditions) {
-      west_to_east.assertConsistencyWithBase();
-      west_to_east.assertConsistencyWithHead();
-      if (compute_reverse) {
-         east_to_west->assertConsistencyWithBase();
-         east_to_west->assertConsistencyWithHead();
-         east_to_west->assertTransposeCorrectness(west_to_east, true);
-      }
-   }
-
-   t_bridge->stop();
-}
-
-/*
- ***********************************************************************
- *
- *                           west to east
- * (west mapped_box_level)  ------------------> (east mapped_box_level)
- *                       ^  <------------------ ^
- *                        \    east to west    /
- *                         \                  /
- *           center to west \                / center to east
- *                           \              /
- *                            \            /
- *                      (center mapped_box_level)
- *
- * Bridge operation is in two phases, discovery and
- * sharing.  The discovery phase loops through local
- * Boxes in the center and comparing the west and east neighbors
- * for overlaps.  Local overlaps are stored immediately.
- * Remote overlaps are placed in messages to be sent to appropriate
- * processors by the sharing phase.
- ***********************************************************************
- */
-
-void OverlapConnectorAlgorithm::privateBridge(
-   Connector& west_to_cent,
-   const Connector& cent_to_east,
-   const Connector& east_to_cent,
-   Connector& cent_to_west,
-   bool west_nesting_is_known,
-   const IntVector& cent_growth_to_nest_west,
-   bool east_nesting_is_known,
-   const IntVector& cent_growth_to_nest_east,
-   const IntVector& connector_width_limit) const
-{
-   t_bridge->barrierAndStart();
-
-   const tbox::Dimension& dim(connector_width_limit.getDim());
-
-   const IntVector& zero_vector(
-      IntVector::getZero(cent_to_east.getConnectorWidth().getDim()));
-
-   const BoxLevel& cent = cent_to_west.getBase();
-
-#if defined(DEBUG_CHECK_ASSERTIONS) || \
-   defined(CONNECTOR_CheckBridgeBoxLevelIdentities)
-   /*
-    * Ensure that Connectors incident to and from the center agree on
-    * what the center is.  This can be an expensive (though still
-    * scalable) check, so we only check in debug mode, unless debugging,
-    * in which it can be independently enabled in any mode.
-    */
-   if (cent != cent_to_east.getBase() ||
-       cent != east_to_cent.getHead() ||
-       cent != west_to_cent.getHead()) {
-      TBOX_ERROR("Bad input for OverlapConnectorAlgorithm::bridge:\n"
-         << "Given Connectors to base and head of bridge are not incident\n"
-         << "from the same center in OverlapConnectorAlgorithm::bridge:\n"
-         << "west_to_cent is  TO  " << &west_to_cent.getHead() << "\n"
-         << "cent_to_east is FROM " << &cent_to_east.getBase() << "\n"
-         << "east_to_cent is  TO  " << &east_to_cent.getHead() << "\n"
-         << "cent_to_west is FROM " << &cent_to_west.getBase() << "\n"
-         );
-   }
-#endif
-   /*
-    * Ensure that head and base mapped_box_levels in argument agree with
-    * head and base in the object.
-    */
-   if (cent_to_west.getHead() != west_to_cent.getBase()) {
-      TBOX_ERROR("Bad input for OverlapConnectorAlgorithm::bridge:\n"
-         << "Given Connectors to and from base of bridge do not refer\n"
-         << "to the base of the bridge in OverlapConnectorAlgorithm::bridge:\n"
-         << "west_to_cent is FROM " << &west_to_cent.getBase() << "\n"
-         << "cent_to_west is  TO  " << &cent_to_west.getHead() << "\n"
-         );
-   }
-   if (cent_to_east.getHead() != east_to_cent.getBase()) {
-      TBOX_ERROR("Bad input for OverlapConnectorAlgorithm::bridge:\n"
-         << "Given Connectors to and from head of bridge do not refer\n"
-         << "to the head of the bridge in OverlapConnectorAlgorithm::bridge:\n"
-         << "east_to_cent is FROM " << &east_to_cent.getBase() << "\n"
-         << "cent_to_east is  TO  " << &cent_to_east.getHead() << "\n"
-         );
-   }
-   if (!west_to_cent.isTransposeOf(cent_to_west)) {
-      TBOX_ERROR("Bad input for OverlapConnectorAlgorithm::bridge:\n"
-         << "Given Connectors between base and center of bridge\n"
-         << "are not transposes of each other.\n"
-         << "See OverlapConnectorAlgorithm::isTransposeOf().\n"
-         );
-   }
-   if (!east_to_cent.isTransposeOf(cent_to_east)) {
-      TBOX_ERROR("Bad input for OverlapConnectorAlgorithm::bridge:\n"
-         << "Given Connectors between head and center of bridge\n"
-         << "are not transposes of each other.\n"
-         << "See OverlapConnectorAlgorithm::isTransposeOf().\n"
-         );
-   }
-
-   // Expensive sanity checks:
-   if (d_sanity_check_method_preconditions) {
-      west_to_cent.assertTransposeCorrectness(cent_to_west);
-      cent_to_west.assertTransposeCorrectness(west_to_cent);
-      east_to_cent.assertTransposeCorrectness(cent_to_east);
-      cent_to_east.assertTransposeCorrectness(east_to_cent);
-   }
-
-   if (s_print_bridge_steps == 'y') {
-      std::string dbgbord("bridge->  ");
-      tbox::plog
-      << "bridge west:\n" << west_to_cent.getBase().format(dbgbord, 3)
-      << "bridge east:\n" << east_to_cent.getBase().format(dbgbord, 3)
-      << "bridge center:\n" << cent_to_west.getBase().format(dbgbord, 3)
-      << "bridge west_to_cent:\n" << west_to_cent.format(dbgbord, 3)
-      << "bridge cent_to_west:\n" << cent_to_west.format(dbgbord, 3)
-      << "bridge cent_to_east:\n" << cent_to_east.format(dbgbord, 3)
-      << "bridge east_to_cent:\n" << east_to_cent.format(dbgbord, 3);
-   }
-
-   /* End sanity checks.  Begin work. */
-
-   const BoxLevel& west = cent_to_west.getHead();
-   const BoxLevel& east = cent_to_east.getHead();
-   const IntVector& cent_refinement_ratio = cent.getRefinementRatio();
-   const IntVector& west_refinement_ratio = west.getRefinementRatio();
-   const IntVector& east_refinement_ratio = east.getRefinementRatio();
-
-   const IntVector finest_refinement_ratio =
-      IntVector::max(cent_refinement_ratio, IntVector::max(west_refinement_ratio, east_refinement_ratio));
-
-   /*
-    * Using the bridge theorem, compute the largest bridge width for
-    * which we can guarantee discovering all the overlaps (when
-    * nesting is satisfied).  If either the east or west
-    * BoxLevel's nesting in the center is known, compute the
-    * output width by the bridge theorem, and use the bigger one.  If
-    * neither is known, we assume that both east and west nest in
-    * center, and just to do something reasonable.
-    */
-   IntVector output_width1(dim, 0), output_width2(dim, 0);
-   if (west_nesting_is_known || east_nesting_is_known) {
-      if (west_nesting_is_known) {
-         output_width1 =
-            cent_to_east.getConnectorWidth() - cent_growth_to_nest_west;
-      }
-      if (east_nesting_is_known) {
-         output_width2 =
-            cent_to_west.getConnectorWidth() - cent_growth_to_nest_east;
-      }
-      if (!(output_width1 >= zero_vector ||
-            output_width2 >= zero_vector)) {
-         TBOX_ERROR("OverlapConnectorAlgorithm::privateBridge:\n"
-            << "Useless nesting specifications!\n"
-            << "Neither west nor east BoxLevel nest with enough\n"
-            << "margin to guarantee finding all overlaps.\n"
-            << "To ensure you understand completness is not guaranteed,\n"
-            << "this is considered an error.  To proceed anyway and live\n"
-            << "with potential incompleteness, use a bridge interface\n"
-            << "that does not claim any nesting.  Or, you can specify\n"
-            << "a different nesting claim (but don't enable sanity\n"
-            << "checking, which will catch your fib).\n");
-      }
-   } else {
-      output_width1 = cent_to_east.getConnectorWidth();
-      output_width2 = cent_to_west.getConnectorWidth();
-   }
-   IntVector output_width_in_finest_refinement_ratio =
-      IntVector::max(output_width1, output_width2) * finest_refinement_ratio / cent_refinement_ratio;
-
-   /*
-    * Reduce the output width to the user-specified width limit.  Note
-    * that the width limit is specified in the coarser of the east and
-    * west refinement ratios.
-    */
-   if (connector_width_limit >= IntVector::getZero(dim)) {
-      const IntVector coarser_refinement_ratio = IntVector::min(west_refinement_ratio, east_refinement_ratio);
-      const IntVector width_limit_in_finest_refinement_ratio(
-         connector_width_limit * finest_refinement_ratio / coarser_refinement_ratio);
-      if (width_limit_in_finest_refinement_ratio > output_width_in_finest_refinement_ratio) {
-         /*
-          * If user specifies a width limit, he is probably assuming
-          * that the bridge's allowable width is bigger.  If that is
-          * not the case, this method won't crash, but it will give
-          * bad results that result in elusive bugs.  Therefore, we
-          * catch it immediately.
-          */
-         TBOX_ERROR("OverlapConnectorAlgorithm::privateBridge found input error:\n"
-            << "The given connector width limit, " << connector_width_limit
-            << " (" << width_limit_in_finest_refinement_ratio << " in finest index space)\n"
-            << "is smaller than the width of the bridge, "
-            << output_width_in_finest_refinement_ratio << " (in finest index space).");
-      }
-      output_width_in_finest_refinement_ratio.min(width_limit_in_finest_refinement_ratio);
-   }
-
-   const IntVector west_to_east_width =
-      IntVector::ceilingDivide(output_width_in_finest_refinement_ratio, finest_refinement_ratio / west_refinement_ratio);
-   const IntVector east_to_west_width =
-      IntVector::ceilingDivide(output_width_in_finest_refinement_ratio, finest_refinement_ratio / east_refinement_ratio);
-
-
-   const int rank = cent_to_west.getMPI().getRank();
-   const int nproc = cent_to_west.getMPI().getSize();
-
-
-   /*
-    * Owners we have to exchange information with are the ones
-    * owning east/west Boxes visible to the local process.
-    */
-   std::set<int> outgoing_ranks, incoming_ranks;
-   cent_to_east.getLocalOwners(outgoing_ranks);
-   east_to_cent.getLocalOwners(incoming_ranks);
-   if (&cent_to_west != &cent_to_east) {
-      cent_to_west.getLocalOwners(outgoing_ranks);
-      west_to_cent.getLocalOwners(incoming_ranks);
-   }
-   outgoing_ranks.erase(rank);
-   incoming_ranks.erase(rank);
-
-   /*
-    * Create BoxSets which will later be used to initialize the search trees
-    * for visible east and west neighbors:
-    * visible_west_nabrs and visible_east_nabrs.
-    */
-   t_bridge_discover_get_neighbors->start();
-   NeighborSet visible_west_nabrs, visible_east_nabrs;
-   cent_to_west.getLocalNeighbors(visible_west_nabrs);
-   cent_to_east.getLocalNeighbors(visible_east_nabrs);
-   t_bridge_discover_get_neighbors->stop();
-
-   /*
-    * Compute the reverse bridge (east_to_west) if it is given and is
-    * distinct.
-    */
-   const bool compute_reverse = (&cent_to_west != &west_to_cent);
-
-   /*
-    * Initialize the output Connectors without overlaps.  Add overlaps
-    * below as they are discovered or received from other procs.
-    */
-   west_to_cent.initialize(
-      west,
-      east,
-      west_to_east_width);
-   if (compute_reverse) {
-      cent_to_west.initialize(
-         east,
-         west,
-         east_to_west_width);
-#ifdef DEBUG_CHECK_ASSERTIONS
-      if (west_refinement_ratio / east_refinement_ratio * east_refinement_ratio == west_refinement_ratio ||
-          east_refinement_ratio / west_refinement_ratio * west_refinement_ratio == east_refinement_ratio) {
-         /*
-          * If it's possible to make west<==>east transposes, it
-          * should happen.  The requirement is that one refinement ratio is
-          * an IntVector times the other.
-          */
-         west_to_cent.isTransposeOf(cent_to_west);
-         cent_to_west.isTransposeOf(west_to_cent);
-      }
-#endif
-   }
-
-
-   /*
-    * Set up communication mechanism and post receives.
-    * Note that in comm_peer, all the outgoing_comm come
-    * first, the incoming_comm later.
-    */
-
-   t_bridge_share->start();
-   t_bridge_comm_init->start();
-
-   tbox::AsyncCommStage comm_stage;
-   comm_stage.setCommunicationWaitTimer(t_bridge_MPI_wait);
-   const int n_comm = static_cast<int>(
-         outgoing_ranks.size() + incoming_ranks.size());
-   tbox::AsyncCommPeer<int>* comm_peer =
-      new tbox::AsyncCommPeer<int>[n_comm];
-
-   tbox::AsyncCommStage::MemberVec completed;
-   completed.reserve(incoming_ranks.size());
-
-   const int tag0 = ++s_operation_mpi_tag;
-   const int tag1 = ++s_operation_mpi_tag;
-
-   size_t comm_idx;
-
-   comm_idx = outgoing_ranks.size();
-   for (std::set<int>::const_iterator owneri = incoming_ranks.begin();
-        owneri != incoming_ranks.end(); ++owneri, ++comm_idx) {
-      const int peer_rank = *owneri;
-      tbox::AsyncCommPeer<int>& incoming_comm = comm_peer[comm_idx];
-      incoming_comm.initialize(&comm_stage);
-      incoming_comm.setPeerRank(peer_rank);
-      incoming_comm.setMPI(cent.getMPI());
-      incoming_comm.setMPITag(tag0, tag1);
-      incoming_comm.limitFirstDataLength(OVERLAP_CONNECTOR_ALGORITHM_FIRST_DATA_LENGTH);
-      if (s_print_bridge_steps == 'y') {
-         tbox::plog << "Receiving from " << incoming_comm.getPeerRank()
-                    << std::endl;
-      }
-      incoming_comm.beginRecv();
-      if (incoming_comm.isDone()) {
-         completed.insert(completed.end(), &incoming_comm);
-      }
-   }
-
-   comm_idx = 0;
-   for (std::set<int>::const_iterator owneri = outgoing_ranks.begin();
-        owneri != outgoing_ranks.end(); ++owneri, ++comm_idx) {
-      const int peer_rank = *owneri;
-      tbox::AsyncCommPeer<int>& outgoing_comm = comm_peer[comm_idx];
-      outgoing_comm.initialize(&comm_stage);
-      outgoing_comm.setPeerRank(peer_rank);
-      outgoing_comm.setMPI(cent.getMPI());
-      outgoing_comm.setMPITag(tag0, tag1);
-      outgoing_comm.limitFirstDataLength(OVERLAP_CONNECTOR_ALGORITHM_FIRST_DATA_LENGTH);
-      if (s_print_bridge_steps == 'y') {
-         tbox::plog << "Sending to " << outgoing_comm.getPeerRank()
-                    << std::endl;
-      }
-   }
-
-   t_bridge_comm_init->stop();
-   t_bridge_share->stop();
-
-
-
-   /*
-    * Create search trees for visible east and west neighbors.
-    */
-<<<<<<< HEAD
-   t_bridge_discover_get_neighbors->start();
-   NeighborSet visible_west_nabrs(dim), visible_east_nabrs(dim);
-   cent_to_west.getNeighborhoodSets().getNeighbors(visible_west_nabrs);
-   cent_to_east.getNeighborhoodSets().getNeighbors(visible_east_nabrs);
-   t_bridge_discover_get_neighbors->stop();
-=======
->>>>>>> 7c3ca08f
 
    if (!visible_west_nabrs.isEmpty() || !visible_east_nabrs.isEmpty()) {
 
@@ -1773,6 +1095,633 @@
             west_ni,
             send_mesg,
             1, // remote_mapped_box_counter_index,
+            west_to_east,
+            east_rbbt,
+            referenced_east_nabrs);
+
+         // Find neighbors for all east mapped_boxes owned by curr_owner.
+         if (compute_reverse) {
+            if (s_print_bridge_steps == 'y') {
+               tbox::plog << "Finding west <-- east overlaps for owner "
+                          << curr_owner << std::endl;
+            }
+            findOverlapsForOneProcess(
+               curr_owner,
+               visible_east_nabrs,
+               east_ni,
+               send_mesg,
+               2, // remote_mapped_box_counter_index,
+               *east_to_west,
+               west_rbbt,
+               referenced_west_nabrs);
+         }
+
+         t_bridge_discover_find_overlaps->stop();
+
+         if (curr_owner != rank) {
+            // Send discoveries to the curr_owner.
+
+            t_bridge_discover->stop();
+            t_bridge_share->start();
+
+            /*
+             * Find the communication object by increasing send_comm_idx
+             * (cyclically) until it corresponds to curr_owner.
+             */
+            while (comm_peer[send_comm_idx].getPeerRank() != curr_owner) {
+               send_comm_idx = (send_comm_idx + 1) % outgoing_ranks.size();
+            }
+            tbox::AsyncCommPeer<int>& outgoing_comm = comm_peer[send_comm_idx];
+            TBOX_ASSERT(outgoing_comm.getPeerRank() == curr_owner);
+
+            sendDiscoveryToOneProcess(
+               send_mesg,
+               referenced_east_nabrs,
+               referenced_west_nabrs,
+               outgoing_comm);
+
+            if (outgoing_comm.isDone()) {
+               completed.push_back(&outgoing_comm);
+            }
+#ifdef DEBUG_CHECK_ASSERTIONS
+            TBOX_ASSERT(owners_sent_to.find(curr_owner) == owners_sent_to.end());
+            owners_sent_to.insert(curr_owner);
+#endif
+
+            t_bridge_share->stop();
+            t_bridge_discover->start();
+
+         } // Block to send discoveries to curr_owner.
+
+         /*
+          * If we come to the end of visible Boxes, go back and
+          * work on the Boxes owned by processors with lower rank
+          * than the local rank.  (This is part of the optimization
+          * to reduce communication time.)
+          */
+         if (west_ni == visible_west_nabrs.orderedEnd() &&
+             (!compute_reverse ||
+              east_ni == visible_east_nabrs.orderedEnd())) {
+            /*
+             * There are no Boxes that owned by rank higher than
+             * local process and that we still need to find neighbors
+             * for.  So loop from the beginning.
+             */
+            west_ni = visible_west_nabrs.orderedBegin();
+            east_ni = visible_east_nabrs.orderedBegin();
+         }
+
+      } // Loop through visible neighbors.
+
+      t_bridge_discover->stop();
+
+   }
+
+   t_bridge_share->start();
+
+   /*
+    * Receive and unpack messages.
+    */
+   do {
+
+      t_bridge_unpack->start();
+      for (unsigned int i = 0; i < completed.size(); ++i) {
+
+         tbox::AsyncCommPeer<int>* peer =
+            dynamic_cast<tbox::AsyncCommPeer<int> *>(completed[i]);
+         TBOX_ASSERT(completed[i] != NULL);
+         TBOX_ASSERT(peer != NULL);
+
+         if ((size_t)(peer - comm_peer) < outgoing_ranks.size()) {
+            // Sent to this peer.  No follow-up needed.
+            if (s_print_bridge_steps == 'y') {
+               tbox::plog << "Sent to " << peer->getPeerRank() << std::endl;
+            }
+         } else {
+            // Receive from this peer.
+            if (s_print_bridge_steps == 'y') {
+               tbox::plog << "Received from " << peer->getPeerRank()
+                          << std::endl;
+            }
+            unpackDiscoveryMessage(
+               peer,
+               west_to_east,
+               east_to_west);
+         }
+      }
+      t_bridge_unpack->stop();
+
+      completed.clear();
+      comm_stage.advanceSome(completed);
+
+   } while (completed.size() > 0);
+
+   t_bridge_share->stop();
+
+   delete[] comm_peer;
+
+   west_to_east.setConnectorType(Connector::UNKNOWN);
+   if (east_to_west != NULL) {
+      east_to_west->setConnectorType(Connector::UNKNOWN);
+   }
+
+   if (d_sanity_check_method_postconditions) {
+      west_to_east.assertConsistencyWithBase();
+      west_to_east.assertConsistencyWithHead();
+      if (compute_reverse) {
+         east_to_west->assertConsistencyWithBase();
+         east_to_west->assertConsistencyWithHead();
+         east_to_west->assertTransposeCorrectness(west_to_east, true);
+      }
+   }
+
+   t_bridge->stop();
+}
+
+/*
+ ***********************************************************************
+ *
+ *                           west to east
+ * (west mapped_box_level)  ------------------> (east mapped_box_level)
+ *                       ^  <------------------ ^
+ *                        \    east to west    /
+ *                         \                  /
+ *           center to west \                / center to east
+ *                           \              /
+ *                            \            /
+ *                      (center mapped_box_level)
+ *
+ * Bridge operation is in two phases, discovery and
+ * sharing.  The discovery phase loops through local
+ * Boxes in the center and comparing the west and east neighbors
+ * for overlaps.  Local overlaps are stored immediately.
+ * Remote overlaps are placed in messages to be sent to appropriate
+ * processors by the sharing phase.
+ ***********************************************************************
+ */
+
+void OverlapConnectorAlgorithm::privateBridge(
+   Connector& west_to_cent,
+   const Connector& cent_to_east,
+   const Connector& east_to_cent,
+   Connector& cent_to_west,
+   bool west_nesting_is_known,
+   const IntVector& cent_growth_to_nest_west,
+   bool east_nesting_is_known,
+   const IntVector& cent_growth_to_nest_east,
+   const IntVector& connector_width_limit) const
+{
+   t_bridge->barrierAndStart();
+
+   const tbox::Dimension& dim(connector_width_limit.getDim());
+
+   const IntVector& zero_vector(
+      IntVector::getZero(cent_to_east.getConnectorWidth().getDim()));
+
+   const BoxLevel& cent = cent_to_west.getBase();
+
+#if defined(DEBUG_CHECK_ASSERTIONS) || \
+   defined(CONNECTOR_CheckBridgeBoxLevelIdentities)
+   /*
+    * Ensure that Connectors incident to and from the center agree on
+    * what the center is.  This can be an expensive (though still
+    * scalable) check, so we only check in debug mode, unless debugging,
+    * in which it can be independently enabled in any mode.
+    */
+   if (cent != cent_to_east.getBase() ||
+       cent != east_to_cent.getHead() ||
+       cent != west_to_cent.getHead()) {
+      TBOX_ERROR("Bad input for OverlapConnectorAlgorithm::bridge:\n"
+         << "Given Connectors to base and head of bridge are not incident\n"
+         << "from the same center in OverlapConnectorAlgorithm::bridge:\n"
+         << "west_to_cent is  TO  " << &west_to_cent.getHead() << "\n"
+         << "cent_to_east is FROM " << &cent_to_east.getBase() << "\n"
+         << "east_to_cent is  TO  " << &east_to_cent.getHead() << "\n"
+         << "cent_to_west is FROM " << &cent_to_west.getBase() << "\n"
+         );
+   }
+#endif
+   /*
+    * Ensure that head and base mapped_box_levels in argument agree with
+    * head and base in the object.
+    */
+   if (cent_to_west.getHead() != west_to_cent.getBase()) {
+      TBOX_ERROR("Bad input for OverlapConnectorAlgorithm::bridge:\n"
+         << "Given Connectors to and from base of bridge do not refer\n"
+         << "to the base of the bridge in OverlapConnectorAlgorithm::bridge:\n"
+         << "west_to_cent is FROM " << &west_to_cent.getBase() << "\n"
+         << "cent_to_west is  TO  " << &cent_to_west.getHead() << "\n"
+         );
+   }
+   if (cent_to_east.getHead() != east_to_cent.getBase()) {
+      TBOX_ERROR("Bad input for OverlapConnectorAlgorithm::bridge:\n"
+         << "Given Connectors to and from head of bridge do not refer\n"
+         << "to the head of the bridge in OverlapConnectorAlgorithm::bridge:\n"
+         << "east_to_cent is FROM " << &east_to_cent.getBase() << "\n"
+         << "cent_to_east is  TO  " << &cent_to_east.getHead() << "\n"
+         );
+   }
+   if (!west_to_cent.isTransposeOf(cent_to_west)) {
+      TBOX_ERROR("Bad input for OverlapConnectorAlgorithm::bridge:\n"
+         << "Given Connectors between base and center of bridge\n"
+         << "are not transposes of each other.\n"
+         << "See OverlapConnectorAlgorithm::isTransposeOf().\n"
+         );
+   }
+   if (!east_to_cent.isTransposeOf(cent_to_east)) {
+      TBOX_ERROR("Bad input for OverlapConnectorAlgorithm::bridge:\n"
+         << "Given Connectors between head and center of bridge\n"
+         << "are not transposes of each other.\n"
+         << "See OverlapConnectorAlgorithm::isTransposeOf().\n"
+         );
+   }
+
+   // Expensive sanity checks:
+   if (d_sanity_check_method_preconditions) {
+      west_to_cent.assertTransposeCorrectness(cent_to_west);
+      cent_to_west.assertTransposeCorrectness(west_to_cent);
+      east_to_cent.assertTransposeCorrectness(cent_to_east);
+      cent_to_east.assertTransposeCorrectness(east_to_cent);
+   }
+
+   if (s_print_bridge_steps == 'y') {
+      std::string dbgbord("bridge->  ");
+      tbox::plog
+      << "bridge west:\n" << west_to_cent.getBase().format(dbgbord, 3)
+      << "bridge east:\n" << east_to_cent.getBase().format(dbgbord, 3)
+      << "bridge center:\n" << cent_to_west.getBase().format(dbgbord, 3)
+      << "bridge west_to_cent:\n" << west_to_cent.format(dbgbord, 3)
+      << "bridge cent_to_west:\n" << cent_to_west.format(dbgbord, 3)
+      << "bridge cent_to_east:\n" << cent_to_east.format(dbgbord, 3)
+      << "bridge east_to_cent:\n" << east_to_cent.format(dbgbord, 3);
+   }
+
+   /* End sanity checks.  Begin work. */
+
+   const BoxLevel& west = cent_to_west.getHead();
+   const BoxLevel& east = cent_to_east.getHead();
+   const IntVector& cent_refinement_ratio = cent.getRefinementRatio();
+   const IntVector& west_refinement_ratio = west.getRefinementRatio();
+   const IntVector& east_refinement_ratio = east.getRefinementRatio();
+
+   const IntVector finest_refinement_ratio =
+      IntVector::max(cent_refinement_ratio, IntVector::max(west_refinement_ratio, east_refinement_ratio));
+
+   /*
+    * Using the bridge theorem, compute the largest bridge width for
+    * which we can guarantee discovering all the overlaps (when
+    * nesting is satisfied).  If either the east or west
+    * BoxLevel's nesting in the center is known, compute the
+    * output width by the bridge theorem, and use the bigger one.  If
+    * neither is known, we assume that both east and west nest in
+    * center, and just to do something reasonable.
+    */
+   IntVector output_width1(dim, 0), output_width2(dim, 0);
+   if (west_nesting_is_known || east_nesting_is_known) {
+      if (west_nesting_is_known) {
+         output_width1 =
+            cent_to_east.getConnectorWidth() - cent_growth_to_nest_west;
+      }
+      if (east_nesting_is_known) {
+         output_width2 =
+            cent_to_west.getConnectorWidth() - cent_growth_to_nest_east;
+      }
+      if (!(output_width1 >= zero_vector ||
+            output_width2 >= zero_vector)) {
+         TBOX_ERROR("OverlapConnectorAlgorithm::privateBridge:\n"
+            << "Useless nesting specifications!\n"
+            << "Neither west nor east BoxLevel nest with enough\n"
+            << "margin to guarantee finding all overlaps.\n"
+            << "To ensure you understand completness is not guaranteed,\n"
+            << "this is considered an error.  To proceed anyway and live\n"
+            << "with potential incompleteness, use a bridge interface\n"
+            << "that does not claim any nesting.  Or, you can specify\n"
+            << "a different nesting claim (but don't enable sanity\n"
+            << "checking, which will catch your fib).\n");
+      }
+   } else {
+      output_width1 = cent_to_east.getConnectorWidth();
+      output_width2 = cent_to_west.getConnectorWidth();
+   }
+   IntVector output_width_in_finest_refinement_ratio =
+      IntVector::max(output_width1, output_width2) * finest_refinement_ratio / cent_refinement_ratio;
+
+   /*
+    * Reduce the output width to the user-specified width limit.  Note
+    * that the width limit is specified in the coarser of the east and
+    * west refinement ratios.
+    */
+   if (connector_width_limit >= IntVector::getZero(dim)) {
+      const IntVector coarser_refinement_ratio = IntVector::min(west_refinement_ratio, east_refinement_ratio);
+      const IntVector width_limit_in_finest_refinement_ratio(
+         connector_width_limit * finest_refinement_ratio / coarser_refinement_ratio);
+      if (width_limit_in_finest_refinement_ratio > output_width_in_finest_refinement_ratio) {
+         /*
+          * If user specifies a width limit, he is probably assuming
+          * that the bridge's allowable width is bigger.  If that is
+          * not the case, this method won't crash, but it will give
+          * bad results that result in elusive bugs.  Therefore, we
+          * catch it immediately.
+          */
+         TBOX_ERROR("OverlapConnectorAlgorithm::privateBridge found input error:\n"
+            << "The given connector width limit, " << connector_width_limit
+            << " (" << width_limit_in_finest_refinement_ratio << " in finest index space)\n"
+            << "is smaller than the width of the bridge, "
+            << output_width_in_finest_refinement_ratio << " (in finest index space).");
+      }
+      output_width_in_finest_refinement_ratio.min(width_limit_in_finest_refinement_ratio);
+   }
+
+   const IntVector west_to_east_width =
+      IntVector::ceilingDivide(output_width_in_finest_refinement_ratio, finest_refinement_ratio / west_refinement_ratio);
+   const IntVector east_to_west_width =
+      IntVector::ceilingDivide(output_width_in_finest_refinement_ratio, finest_refinement_ratio / east_refinement_ratio);
+
+
+   const int rank = cent_to_west.getMPI().getRank();
+   const int nproc = cent_to_west.getMPI().getSize();
+
+
+   /*
+    * Owners we have to exchange information with are the ones
+    * owning east/west Boxes visible to the local process.
+    */
+   std::set<int> outgoing_ranks, incoming_ranks;
+   cent_to_east.getLocalOwners(outgoing_ranks);
+   east_to_cent.getLocalOwners(incoming_ranks);
+   if (&cent_to_west != &cent_to_east) {
+      cent_to_west.getLocalOwners(outgoing_ranks);
+      west_to_cent.getLocalOwners(incoming_ranks);
+   }
+   outgoing_ranks.erase(rank);
+   incoming_ranks.erase(rank);
+
+   /*
+    * Create BoxSets which will later be used to initialize the search trees
+    * for visible east and west neighbors:
+    * visible_west_nabrs and visible_east_nabrs.
+    */
+   t_bridge_discover_get_neighbors->start();
+   NeighborSet visible_west_nabrs(dim), visible_east_nabrs(dim);
+   cent_to_west.getLocalNeighbors(visible_west_nabrs);
+   cent_to_east.getLocalNeighbors(visible_east_nabrs);
+   t_bridge_discover_get_neighbors->stop();
+
+   /*
+    * Compute the reverse bridge (east_to_west) if it is given and is
+    * distinct.
+    */
+   const bool compute_reverse = (&cent_to_west != &west_to_cent);
+
+   /*
+    * Initialize the output Connectors without overlaps.  Add overlaps
+    * below as they are discovered or received from other procs.
+    */
+   west_to_cent.initialize(
+      west,
+      east,
+      west_to_east_width);
+   if (compute_reverse) {
+      cent_to_west.initialize(
+         east,
+         west,
+         east_to_west_width);
+#ifdef DEBUG_CHECK_ASSERTIONS
+      if (west_refinement_ratio / east_refinement_ratio * east_refinement_ratio == west_refinement_ratio ||
+          east_refinement_ratio / west_refinement_ratio * west_refinement_ratio == east_refinement_ratio) {
+         /*
+          * If it's possible to make west<==>east transposes, it
+          * should happen.  The requirement is that one refinement ratio is
+          * an IntVector times the other.
+          */
+         west_to_cent.isTransposeOf(cent_to_west);
+         cent_to_west.isTransposeOf(west_to_cent);
+      }
+#endif
+   }
+
+
+   /*
+    * Set up communication mechanism and post receives.
+    * Note that in comm_peer, all the outgoing_comm come
+    * first, the incoming_comm later.
+    */
+
+   t_bridge_share->start();
+   t_bridge_comm_init->start();
+
+   tbox::AsyncCommStage comm_stage;
+   comm_stage.setCommunicationWaitTimer(t_bridge_MPI_wait);
+   const int n_comm = static_cast<int>(
+         outgoing_ranks.size() + incoming_ranks.size());
+   tbox::AsyncCommPeer<int>* comm_peer =
+      new tbox::AsyncCommPeer<int>[n_comm];
+
+   tbox::AsyncCommStage::MemberVec completed;
+   completed.reserve(incoming_ranks.size());
+
+   const int tag0 = ++s_operation_mpi_tag;
+   const int tag1 = ++s_operation_mpi_tag;
+
+   size_t comm_idx;
+
+   comm_idx = outgoing_ranks.size();
+   for (std::set<int>::const_iterator owneri = incoming_ranks.begin();
+        owneri != incoming_ranks.end(); ++owneri, ++comm_idx) {
+      const int peer_rank = *owneri;
+      tbox::AsyncCommPeer<int>& incoming_comm = comm_peer[comm_idx];
+      incoming_comm.initialize(&comm_stage);
+      incoming_comm.setPeerRank(peer_rank);
+      incoming_comm.setMPI(cent.getMPI());
+      incoming_comm.setMPITag(tag0, tag1);
+      incoming_comm.limitFirstDataLength(OVERLAP_CONNECTOR_ALGORITHM_FIRST_DATA_LENGTH);
+      if (s_print_bridge_steps == 'y') {
+         tbox::plog << "Receiving from " << incoming_comm.getPeerRank()
+                    << std::endl;
+      }
+      incoming_comm.beginRecv();
+      if (incoming_comm.isDone()) {
+         completed.insert(completed.end(), &incoming_comm);
+      }
+   }
+
+   comm_idx = 0;
+   for (std::set<int>::const_iterator owneri = outgoing_ranks.begin();
+        owneri != outgoing_ranks.end(); ++owneri, ++comm_idx) {
+      const int peer_rank = *owneri;
+      tbox::AsyncCommPeer<int>& outgoing_comm = comm_peer[comm_idx];
+      outgoing_comm.initialize(&comm_stage);
+      outgoing_comm.setPeerRank(peer_rank);
+      outgoing_comm.setMPI(cent.getMPI());
+      outgoing_comm.setMPITag(tag0, tag1);
+      outgoing_comm.limitFirstDataLength(OVERLAP_CONNECTOR_ALGORITHM_FIRST_DATA_LENGTH);
+      if (s_print_bridge_steps == 'y') {
+         tbox::plog << "Sending to " << outgoing_comm.getPeerRank()
+                    << std::endl;
+      }
+   }
+
+   t_bridge_comm_init->stop();
+   t_bridge_share->stop();
+
+
+
+   /*
+    * Create search trees for visible east and west neighbors.
+    */
+
+   if (!visible_west_nabrs.isEmpty() || !visible_east_nabrs.isEmpty()) {
+
+      /*
+       * Discover overlaps.  Overlaps are either locally stored or
+       * packed into a message for sending.
+       */
+
+      t_bridge_discover->start();
+
+      if (s_print_bridge_steps == 'y') {
+         tbox::plog << "Before building RBBTs:\n"
+                    << "visible_west_nabrs:" << visible_west_nabrs.format("\n  ")
+                    << "visible_east_nabrs:" << visible_east_nabrs.format("\n  ")
+                    << std::endl;
+      }
+
+      const tbox::ConstPointer<GridGeometry> &grid_geometry(cent.getGridGeometry());
+
+      t_bridge_discover_form_rbbt->start();
+      const MultiblockBoxTree west_rbbt(grid_geometry, visible_west_nabrs);
+      const MultiblockBoxTree east_rbbt(grid_geometry, visible_east_nabrs);
+      t_bridge_discover_form_rbbt->stop();
+
+      /*
+       * Iterators west_ni and east_ni point to the west/east
+       * Box whose neighbors are being sought.  If we are not
+       * interested in the east-->west connector, then east_ni will
+       * be unused.
+       */
+      NeighborSet::OrderedConstIterator west_ni(visible_west_nabrs);
+      NeighborSet::OrderedConstIterator east_ni(visible_east_nabrs);
+      /*
+       * Local process can find some neighbors for the (local and
+       * remote) Boxes in visible_west_nabrs and
+       * visible_east_nabrs.  We loop through the visible_west_nabrs
+       * and compare each to visible_ease_nabrs, looking for overlaps.
+       * Then vice versa.
+       *
+       * Looping through the NeighborSets is like looping through
+       * their owners, since they are ordered by owners first.  As an
+       * optimization measure, start loop on the first owner with
+       * higher rank than the local rank.  This avoid the higher-end
+       * ranks from having to wait for messages at the beginning and
+       * the lower-end ranks from having to wait for messages at the
+       * end.  After the highest rank owner has been handled, continue
+       * at the beginning and do the remaining.  (If local rank is
+       * highest of all owners of the visible Boxes, start at
+       * the beginning.)
+       */
+      const Box start_loop_here(dim, LocalId::getZero(), rank + 1);
+      west_ni = visible_west_nabrs.lower_bound(start_loop_here);
+      if (compute_reverse) {
+         east_ni = visible_east_nabrs.lower_bound(start_loop_here);
+      }
+
+      if (west_ni == visible_west_nabrs.orderedEnd() &&
+          (!compute_reverse ||
+           east_ni == visible_east_nabrs.orderedEnd())) {
+         /*
+          * There are no visible Boxes owned by rank higher than
+          * local process.  So loop from the beginning.
+          */
+         west_ni = visible_west_nabrs.orderedBegin();
+         east_ni = visible_east_nabrs.orderedBegin();
+      }
+
+      /*
+       * Set send_comm_idx to reference the first outgoing rank in comm_peer.
+       * It will be incremented to correpond to the rank whose overlaps
+       * are being searched for.
+       */
+      size_t send_comm_idx = 0;
+
+#ifdef DEBUG_CHECK_ASSERTIONS
+      std::set<int> owners_sent_to; // Used for debugging.
+#endif
+
+      /*
+       * Loop until all visible neighbors have their neighbors
+       * searched for.  But only do this for the east mapped_boxes if
+       * we are actively seeking neighbor data for them.
+       */
+      while ((west_ni != visible_west_nabrs.orderedEnd()) ||
+             (compute_reverse && east_ni != visible_east_nabrs.orderedEnd())) {
+
+         /*
+          * curr_owner is the owner whose neighbors is currently
+          * being searched for.  It should be the owner of the
+          * next west or east Box in our cyclic-type looping.
+          */
+         int curr_owner = nproc; // an invalid value.
+         if (west_ni != visible_west_nabrs.orderedEnd() &&
+             curr_owner > west_ni->getOwnerRank()) {
+            curr_owner = west_ni->getOwnerRank();
+         }
+         if (compute_reverse) {
+            if (east_ni != visible_east_nabrs.orderedEnd() &&
+                curr_owner > east_ni->getOwnerRank()) {
+               curr_owner = east_ni->getOwnerRank();
+            }
+         }
+         if (s_print_bridge_steps == 'y') {
+            tbox::plog << "cur_owner set to " << curr_owner << std::endl;
+         }
+
+         TBOX_ASSERT(curr_owner < nproc);
+         TBOX_ASSERT(curr_owner > -1);
+         TBOX_ASSERT(owners_sent_to.find(curr_owner) == owners_sent_to.end());
+
+         /*
+          * Set up send_message to contain info discovered
+          * locally but needed by curr_owner.
+          *
+          * Content of send_mesg:
+          * - offset to the reference section (see below)
+          * - number of west mapped_boxes for which neighbors are found
+          * - number of east mapped_boxes for which neighbors are found
+          *   - index of west/east mapped_box
+          *   - number of neighbors found for west/east mapped_box.
+          *     - BoxId of neighbors found.
+          *       Boxes of these found neighbors are given in the
+          *       reference section of the message.
+          * - reference section: all the Boxes referenced as
+          *   neighbors (accumulated in referenced_west_nabrs
+          *   and referenced_east_nabrs).
+          *   - number of referenced west neighbors
+          *   - number of referenced east neighbors
+          *   - referenced west neighbors
+          *   - referenced east neighbors
+          *
+          * The purpose of factoring out info on the neighbors referenced
+          * is to reduce redundant data that can eat up lots of memory
+          * when we find lots of Boxes with the same neighbors.
+          */
+         std::vector<int> send_mesg(3); // Message to send to curr_owner.
+         BoxSet referenced_west_nabrs(dim); // Referenced neighbors in west.
+         BoxSet referenced_east_nabrs(dim); // Referenced neighbors in east.
+
+         t_bridge_discover_find_overlaps->start();
+
+         // Find neighbors for all west mapped_boxes owned by curr_owner.
+         if (s_print_bridge_steps == 'y') {
+            tbox::plog << "Finding west --> east overlaps for owner "
+                       << curr_owner << std::endl;
+         }
+
+         findOverlapsForOneProcess(
+            curr_owner,
+            visible_west_nabrs,
+            west_ni,
+            send_mesg,
+            1, // remote_mapped_box_counter_index,
             west_to_cent,
             east_rbbt,
             referenced_east_nabrs);
@@ -2003,10 +1952,6 @@
     */
    const int rank = west_to_east.getMPI().getRank();
    ptr = incoming_comm->getRecvData() + 3;
-<<<<<<< HEAD
-   NeighborSet east_nabrs(dim);
-=======
->>>>>>> 7c3ca08f
    for (int ii = 0; ii < n_west_mapped_boxes; ++ii) {
       const LocalId local_id(*(ptr++));
       const BlockId block_id(*(ptr++));
@@ -2023,10 +1968,6 @@
          west_to_east.insertLocalNeighbor(east_nabr, west_mapped_box_id);
       }
    }
-<<<<<<< HEAD
-   NeighborSet west_nabrs(dim);
-=======
->>>>>>> 7c3ca08f
    for (int ii = 0; ii < n_east_mapped_boxes; ++ii) {
       const LocalId local_id(*(ptr++));
       const BlockId block_id(*(ptr++));
@@ -2230,26 +2171,12 @@
                   base_mapped_box.getBlockId(),
                   PeriodicId::zero());
             }
-<<<<<<< HEAD
-            NeighborSet tmp_nabrs(dim);
-            bridging_connector.swapNeighbors(tmp_nabrs,
-               unshifted_base_mapped_box_id);
-            // Add found neighbors for base_mapped_box.
-            for (std::vector<Box>::const_iterator fn = found_nabrs.begin();
-                 fn != found_nabrs.end(); ++fn) {
-               tmp_nabrs.insert(*fn);
-            }
-            //tmp_nabrs.insert(found_nabrs.begin(), found_nabrs.orderedEnd());
-            bridging_connector.swapNeighbors(tmp_nabrs,
-               unshifted_base_mapped_box_id);
-=======
             // Add found neighbors for base_mapped_box.
             for (std::vector<Box>::const_iterator na = found_nabrs.begin();
                  na != found_nabrs.end(); ++na) {
 	      bridging_connector.insertLocalNeighbor(*na,
                  unshifted_base_mapped_box_id);
             }
->>>>>>> 7c3ca08f
          }
       }
       if (s_print_bridge_steps == 'y') {
@@ -2477,22 +2404,9 @@
 
    }
 #endif
-<<<<<<< HEAD
    const tbox::Dimension& dim = connector.getConnectorWidth().getDim();
  
-   const NeighborhoodSet& relationships = connector.getNeighborhoodSets();
-   for (NeighborhoodSet::const_iterator ei = relationships.begin();
-        ei != relationships.end(); ++ei) {
-
-      BoxId mapped_box_id(ei->first);
-
-      TBOX_ASSERT(mapped_box_id.getPeriodicId().getPeriodicValue() == 0);
-
-   }
-=======
-
    TBOX_ASSERT(!connector.hasPeriodicLocalNeighborhoodRoots());
->>>>>>> 7c3ca08f
 
    Connector missing, extra;
    findOverlapErrors(connector, missing, extra, ignore_self_overlap);
@@ -2504,28 +2418,8 @@
          missing.getHead(),
          missing.getConnectorWidth());
    } else if (ignore_periodic_images) {
-<<<<<<< HEAD
-      // Disregard missing overlaps if they are incident on a periodic mapped_box.
-      const NeighborhoodSet& missing_overlaps = missing.getNeighborhoodSets();
-      NeighborSet nabrs(dim);
-      for (NeighborhoodSet::const_iterator ei = missing_overlaps.begin();
-           ei != missing_overlaps.end(); ++ei) {
-         // Erase periodic neighbors from missing.
-         missing.swapNeighbors(nabrs, ei->first);
-         for (NeighborSet::OrderedConstIterator na = nabrs.orderedBegin();
-              na != nabrs.orderedEnd(); /* incremented in loop */) {
-            if (na->isPeriodicImage()) {
-               nabrs.erase(na++); // Delete periodic image neighbor.
-            } else {
-               ++na;
-            }
-         }
-         missing.swapNeighbors(nabrs, ei->first);
-      }
-=======
       // Disregard missing overlaps if they are incident on a periodic box.
       missing.removePeriodicLocalNeighbors();
->>>>>>> 7c3ca08f
       missing.eraseEmptyNeighborSets();
    }
 
@@ -2571,13 +2465,8 @@
                        << std::endl;
             Box ghost_box = mapped_box;
             ghost_box.grow(connector.getConnectorWidth());
-<<<<<<< HEAD
-            for (NeighborSet::OrderedConstIterator na = nabrs.orderedBegin();
-                 na != nabrs.orderedEnd(); ++na) {
-=======
             for (Connector::ConstNeighborIterator na = connector.begin(it);
                  na != connector.end(it); ++na) {
->>>>>>> 7c3ca08f
                const Box& nabr = *na;
                Box nabr_box = nabr;
                if (connector.getHeadCoarserFlag()) {
@@ -2597,13 +2486,8 @@
                        << std::endl;
             Box ghost_box = mapped_box;
             ghost_box.grow(connector.getConnectorWidth());
-<<<<<<< HEAD
-            for (NeighborSet::OrderedConstIterator na = nabrs.orderedBegin();
-                 na != nabrs.orderedEnd(); ++na) {
-=======
             for (Connector::ConstNeighborIterator na = missing.begin(im);
                  na != missing.end(im); ++na) {
->>>>>>> 7c3ca08f
                const Box& nabr = *na;
                Box nabr_box = nabr;
                if (connector.getHeadCoarserFlag()) {
@@ -2623,13 +2507,8 @@
                        << std::endl;
             Box ghost_box = mapped_box;
             ghost_box.grow(connector.getConnectorWidth());
-<<<<<<< HEAD
-            for (NeighborSet::OrderedConstIterator na = nabrs.orderedBegin();
-                 na != nabrs.orderedEnd(); ++na) {
-=======
             for (Connector::ConstNeighborIterator na = extra.begin(ie);
                  na != extra.end(ie); ++na) {
->>>>>>> 7c3ca08f
                const Box& nabr = *na;
                Box nabr_box = nabr;
                if (connector.getHeadCoarserFlag()) {
@@ -2668,13 +2547,8 @@
                        << std::endl;
             Box ghost_box = mapped_box;
             ghost_box.grow(connector.getConnectorWidth());
-<<<<<<< HEAD
-            for (NeighborSet::OrderedConstIterator na = nabrs.orderedBegin();
-                 na != nabrs.orderedEnd(); ++na) {
-=======
             for (Connector::ConstNeighborIterator na = connector.begin(it);
                  na != connector.end(it); ++na) {
->>>>>>> 7c3ca08f
                const Box& nabr = *na;
                Box nabr_box = nabr;
                if (connector.getHeadCoarserFlag()) {
@@ -2694,13 +2568,8 @@
                        << std::endl;
             Box ghost_box = mapped_box;
             ghost_box.grow(connector.getConnectorWidth());
-<<<<<<< HEAD
-            for (NeighborSet::OrderedConstIterator na = nabrs.orderedBegin();
-                 na != nabrs.orderedEnd(); ++na) {
-=======
             for (Connector::ConstNeighborIterator na = missing.begin(im);
                  na != missing.end(im); ++na) {
->>>>>>> 7c3ca08f
                const Box& nabr = *na;
                Box nabr_box = nabr;
                if (connector.getHeadCoarserFlag()) {
@@ -2736,13 +2605,8 @@
                        << std::endl;
             Box ghost_box = mapped_box;
             ghost_box.grow(connector.getConnectorWidth());
-<<<<<<< HEAD
-            for (NeighborSet::OrderedConstIterator na = nabrs.orderedBegin();
-                 na != nabrs.orderedEnd(); ++na) {
-=======
             for (Connector::ConstNeighborIterator na = connector.begin(it);
                  na != connector.end(it); ++na) {
->>>>>>> 7c3ca08f
                const Box& nabr = *na;
                Box nabr_box = nabr;
                if (connector.getHeadCoarserFlag()) {
@@ -2762,13 +2626,8 @@
                        << std::endl;
             Box ghost_box = mapped_box;
             ghost_box.grow(connector.getConnectorWidth());
-<<<<<<< HEAD
-            for (NeighborSet::OrderedConstIterator na = nabrs.orderedBegin();
-                 na != nabrs.orderedEnd(); ++na) {
-=======
             for (Connector::ConstNeighborIterator na = extra.begin(ie);
                  na != extra.end(ie); ++na) {
->>>>>>> 7c3ca08f
                const Box& nabr = *na;
                Box nabr_box = nabr;
                if (connector.getHeadCoarserFlag()) {
