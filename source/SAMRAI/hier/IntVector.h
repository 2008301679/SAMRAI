--- conflicted
+++ resolved
@@ -453,7 +453,6 @@
       const IntVector& denominator)
    {
       TBOX_ASSERT_OBJDIM_EQUALITY2(*this, denominator);
-<<<<<<< HEAD
       TBOX_ASSERT(d_size == denominator.d_size || denominator.d_size == 1);
 
       /*
@@ -483,23 +482,6 @@
                   ((d_vector[b*d_dim.getValue() + i] > 0) == (denominator(b,i) > 0) ? 1 : -1) : 0);
             }
          }
-=======
-      for (int i = 0; i < getDim().getValue(); ++i) {
-         /*
-          * This is the formula for integer divide, rounding away from
-          * zero.  It is meant as an extension of the ceilingDivide quotient of
-          * 2 positive integers.
-          *
-          * The ceilingDivide is the integer divide plus 0, -1 or 1 representing
-          * the results of rounding.
-          * - Add zero if there's no remainder to round.
-          * - Round remainder to 1 if numerator and denominator has same sign.
-          * - Round remainder to -1 if numerator and denominator has opposite sign.
-          */
-         d_vector[i] = (d_vector[i] / denominator[i])
-            + ((d_vector[i] % denominator[i]) ?
-               ((d_vector[i] > 0) == (denominator[i] > 0) ? 1 : -1) : 0);
->>>>>>> 7a24c1cd
       }
    }
 
@@ -515,30 +497,10 @@
       const IntVector& denominator)
    {
       TBOX_ASSERT_OBJDIM_EQUALITY2(numerator, denominator);
-<<<<<<< HEAD
       TBOX_ASSERT(numerator.d_size == denominator.d_size ||
                   denominator.d_size == 1);
       IntVector rval(numerator);
       rval.ceilingDivide(denominator);
-=======
-      IntVector rval(numerator.getDim());
-      for (int i = 0; i < numerator.getDim().getValue(); ++i) {
-         /*
-          * This is the formula for integer divide, rounding away from
-          * zero.  It is meant as an extension of the ceilingDivide quotient of
-          * 2 positive integers.
-          *
-          * The ceilingDivide is the integer divide plus 0, -1 or 1 representing
-          * the results of rounding.
-          * - Add zero if there's no remainder to round.
-          * - Round remainder to 1 if numerator and denominator has same sign.
-          * - Round remainder to -1 if numerator and denominator has opposite sign.
-          */
-         rval[i] = (numerator[i] / denominator[i])
-            + ((numerator[i] % denominator[i]) ?
-               ((numerator[i] > 0) == (denominator[i] > 0) ? 1 : -1) : 0);
-      }
->>>>>>> 7a24c1cd
       return rval;
    }
 
