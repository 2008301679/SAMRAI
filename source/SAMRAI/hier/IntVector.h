/*************************************************************************
 *
 * This file is part of the SAMRAI distribution.  For full copyright
 * information, see COPYRIGHT and COPYING.LESSER.
 *
 * Copyright:     (c) 1997-2014 Lawrence Livermore National Security, LLC
 * Description:   A N-dimensional integer vector
 *
 ************************************************************************/

#ifndef included_hier_IntVector
#define included_hier_IntVector

#include "SAMRAI/SAMRAI_config.h"

#include "SAMRAI/hier/BlockId.h"
#include "SAMRAI/tbox/Database.h"
#include "SAMRAI/tbox/Dimension.h"
#include "SAMRAI/tbox/MathUtilities.h"
#include "SAMRAI/tbox/Utilities.h"

#include <vector>
#include <iostream>

namespace SAMRAI {

namespace hier {

class Index;

/**
 * Class IntVector implements a simple N-dimensional integer
 * vector.  This class is the base class for most of the simple indexing
 * classes.
 *
 */

class IntVector
{
public:
   typedef tbox::Dimension::dir_t dir_t;

   /**
    * @brief Creates an uninitialized vector.
    */
   explicit IntVector(
      const tbox::Dimension& dim);

   IntVector(
      int size,
      const tbox::Dimension& dim);

   /**
    * @brief Construct an integer vector with all components equal to the
    *        argument.
    */
   IntVector(
      const tbox::Dimension& dim,
      int value,
      int size = 1);

   /**
    * @brief Construct a n-dimensional integer vector with the value with
    *        values provided by the array.
    *
    * Dimension inferred from array size.
    */
   IntVector(
      const std::vector<int>& a,
      int size = 1);

   /**
    * @brief Construct a n-dimensional integer vector with
    *        values provided by the array.
    *
    */
   IntVector(
      const tbox::Dimension& dim,
      const int array[],
      int size = 1);

   /**
    * @brief Construct an integer vector equal to the argument.
    */
   IntVector(
      const IntVector& rhs);

   IntVector(
      const IntVector& rhs,
      int size);

   IntVector(
      const Index& rhs,
      int size = 1);

   /**
    * @brief The assignment operator sets the integer vector equal to the
    *        argument.
    *
    * @pre getDim() == rhs.getDim()
    */
   IntVector&
   operator = (
      const IntVector& rhs)
   {
      TBOX_ASSERT_OBJDIM_EQUALITY2(*this, rhs);
      if (d_size != rhs.d_size) {
         delete[] d_vector;
         d_size = rhs.d_size;
         d_vector = new int[d_dim.getValue()*d_size]; 
      }

      for (int i = 0; i < d_dim.getValue()*d_size; ++i) {
         d_vector[i] = rhs.d_vector[i];
      }

      return *this;
   }

   IntVector&
   operator = (
      const Index& rhs);

   /**
    * @brief The integer vector destructor does nothing interesting.
    */
   virtual ~IntVector();

   int size() const
   {
      return d_size;
   }

   IntVector getBlockVector(const BlockId& block_id) const
   {
      TBOX_ASSERT(block_id.getBlockValue() < d_size);
      IntVector block_vec(d_dim,
                          &(d_vector[block_id.getBlockValue()*d_dim.getValue()]));

      return block_vec; 
   }

   /**
    * @brief Return the specified component of the vector.
    *
    * @pre (i >= 0) && (i < d_dim.getValue())
    */
   int&
   operator [] (
      const int i)
   {
      TBOX_ASSERT(i >= 0 && i < d_dim.getValue());
      TBOX_ASSERT(d_size == 1);
      return d_vector[i];
   }

   /**
    * @brief Return the specified component of the vector as a const integer.
    *
    * @pre (i >= 0) && (i < d_dim.getValue())
    */
   const int&
   operator [] (
      const int i) const
   {
      TBOX_ASSERT(i >= 0 && i < d_dim.getValue());
      TBOX_ASSERT(d_size == 1);
      return d_vector[i];
   }

   /**
    * @brief Return the specified component of the vector.
    *
    * @pre (i >= 0) && (i < d_dim.getValue())
    */
   int&
   operator () (
      const int i)
   {
      TBOX_ASSERT(i >= 0 && i < d_dim.getValue());
      TBOX_ASSERT(d_size == 1);
      return d_vector[i];
   }

   /**
    * @brief Return the specified component of the vector as a const integer.
    *
    * @pre (i >= 0) && (i < d_dim.getValue())
    */
   const int&
   operator () (
      const int i) const
   {
      TBOX_ASSERT(i >= 0 && i < d_dim.getValue());
      TBOX_ASSERT(d_size == 1);
      return d_vector[i];
   }

   int&
   operator () (
      const int b, 
      const int i)
   {
      TBOX_ASSERT(i >= 0 && i < d_dim.getValue());
      TBOX_ASSERT(b >= 0 && b < d_size);
      return d_vector[b*d_dim.getValue() + i];
   }

   const int&
   operator () (
      const int b, 
      const int i) const
   {
      TBOX_ASSERT(i >= 0 && i < d_dim.getValue());
      TBOX_ASSERT(b >= 0 && b < d_size);
      return d_vector[b*d_dim.getValue() + i];
   }

   /**
    * @brief Plus-equals operator for two integer vectors.
    *
    * @pre getDim() == rhs.getDim()
    */
   IntVector&
   operator += (
      const IntVector& rhs)
   {
      TBOX_ASSERT_OBJDIM_EQUALITY2(*this, rhs);
      TBOX_ASSERT(d_size == rhs.d_size || rhs.d_size == 1);
      if (rhs.d_size == 1) {
         for (int b = 0; b < d_size; ++b) {
            for (int i = 0; i < d_dim.getValue(); ++i) {
               d_vector[b*d_dim.getValue() + i] += rhs.d_vector[i];
            }
         }
      } else {
         for (int b = 0; b < d_size; ++b) {
            for (int i = 0; i < d_dim.getValue(); ++i) {
               d_vector[b*d_dim.getValue() + i] += rhs.d_vector[b*d_dim.getValue() + i];
            }
         }
      }
      return *this;
   }

   /**
    * @brief Plus operator for two integer vectors.
    *
    * @pre getDim() == rhs.getDim()
    */
   IntVector
   operator + (
      const IntVector& rhs) const
   {
      TBOX_ASSERT_OBJDIM_EQUALITY2(*this, rhs);
      IntVector tmp(*this);
      tmp += rhs;
      return tmp;
   }

   /**
    * @brief Plus-equals operator for an integer vector and an integer.
    */
   IntVector&
   operator += (
      const int rhs)
   {
      for (int i = 0; i < d_dim.getValue()*d_size; ++i) {
         d_vector[i] += rhs;
      }
      return *this;
   }

   /**
    * @brief Plus operator for an integer vector and an integer.
    */
   IntVector
   operator + (
      const int rhs) const
   {
      IntVector tmp(*this);
      tmp += rhs;
      return tmp;
   }

   /**
    * @brief Minus-equals operator for two integer vectors.
    *
    * @pre getDim() == rhs.getDim()
    */
   IntVector&
   operator -= (
      const IntVector& rhs)
   {
      TBOX_ASSERT_OBJDIM_EQUALITY2(*this, rhs);
      TBOX_ASSERT(d_size == rhs.d_size || rhs.d_size == 1);
      if (rhs.d_size == 1) {
         for (int b = 0; b < d_size; ++b) {
            for (int i = 0; i < d_dim.getValue(); ++i) {
               d_vector[b*d_dim.getValue() + i] -= rhs.d_vector[i];
            }
         }
      } else {
         for (int b = 0; b < d_size; ++b) {
            for (int i = 0; i < d_dim.getValue(); ++i) {
               d_vector[b*d_dim.getValue() + i] -= rhs.d_vector[b*d_dim.getValue() + i];
            }
         }
      }
      return *this;
   }

   /**
    * @brief Minus operator for two integer vectors.
    *
    * @pre getDim() == rhs.getDim()
    */
   IntVector
   operator - (
      const IntVector& rhs) const
   {
      TBOX_ASSERT_OBJDIM_EQUALITY2(*this, rhs);
      IntVector tmp(*this);
      tmp -= rhs;
      return tmp;
   }

   /**
    * @brief Minus-equals operator for an integer vector and an integer.
    */
   IntVector&
   operator -= (
      const int rhs)
   {
      for (int i = 0; i < d_dim.getValue()*d_size; ++i) {
         d_vector[i] -= rhs;
      }
      return *this;
   }

   /**
    * @brief Minus operator for an integer vector and an integer.
    */
   IntVector
   operator - (
      const int rhs) const
   {
      IntVector tmp(*this);
      tmp -= rhs;
      return tmp;
   }

   /**
    * @brief Times-equals operator for two integer vectors.
    *
    * @pre getDim() == rhs.getDim()
    */
   IntVector&
   operator *= (
      const IntVector& rhs)
   {
      TBOX_ASSERT_OBJDIM_EQUALITY2(*this, rhs);
      TBOX_ASSERT(d_size == rhs.d_size || rhs.d_size == 1);
      if (rhs.d_size == 1) {
         for (int b = 0; b < d_size; ++b) {
            for (int i = 0; i < d_dim.getValue(); ++i) {
               d_vector[b*d_dim.getValue() + i] *= rhs.d_vector[i];
            }
         }
      } else {
         for (int b = 0; b < d_size; ++b) {
            for (int i = 0; i < d_dim.getValue(); ++i) {
               d_vector[b*d_dim.getValue() + i] *= rhs.d_vector[b*d_dim.getValue() + i];
            }
         }
      }
      return *this;
   }

   /**
    * @brief Times operator for two integer vectors.
    *
    * @pre getDim() == rhs.getDim()
    */
   IntVector
   operator * (
      const IntVector& rhs) const
   {
      TBOX_ASSERT_OBJDIM_EQUALITY2(*this, rhs);
      IntVector tmp(*this);
      tmp *= rhs;
      return tmp;
   }

   /**
    * @brief Times-equals operator for an integer vector and an integer.
    */
   IntVector&
   operator *= (
      const int rhs)
   {
      for (int i = 0; i < d_dim.getValue()*d_size; ++i) {
         d_vector[i] *= rhs;
      }
      return *this;
   }

   /**
    * @brief Times operator for an integer vector and an integer.
    */
   IntVector
   operator * (
      const int rhs) const
   {
      IntVector tmp(*this);
      tmp *= rhs;
      return tmp;
   }

   /**
    * @brief Assign-quotient operator for two integer vectors.
    *
    * @pre getDim() == rhs.getDim()
    */
   IntVector&
   operator /= (
      const IntVector& rhs)
   {
      TBOX_ASSERT_OBJDIM_EQUALITY2(*this, rhs);
      TBOX_ASSERT(d_size == rhs.d_size || rhs.d_size == 1);
      if (rhs.d_size == 1) {
         for (int b = 0; b < d_size; ++b) {
            for (int i = 0; i < d_dim.getValue(); ++i) {
               d_vector[b*d_dim.getValue() + i] /= rhs.d_vector[i];
            }
         }
      } else {
         for (int b = 0; b < d_size; ++b) {
            for (int i = 0; i < d_dim.getValue(); ++i) {
               d_vector[b*d_dim.getValue() + i] /= rhs.d_vector[b*d_dim.getValue() + i];
            }
         }
      }
      return *this;
   }

   /**
    * @brief Component-wise ceilingDivide quotient (integer divide with
    *        rounding up).
    *
    * @pre getDim() == denominator.getDim()
    */
   void
   ceilingDivide(
      const IntVector& denominator)
   {
      TBOX_ASSERT_OBJDIM_EQUALITY2(*this, denominator);
      TBOX_ASSERT(d_size == denominator.d_size || denominator.d_size == 1);

      /*
       * This is the formula for integer divide, rounding away from
       * zero.  It is meant as an extension of the ceilingDivide quotient of
       * 2 positive integers.
       *
       * The ceilingDivide is the integer divide plus 0, -1 or 1 representing
       * the results of rounding.
       * - Add zero if there's no remainder to round.
       * - Round remainder to 1 if numerator and denominator has same sign.
       * - Round remainder to -1 if numerator and denominator has opposite sign.
       */
      if (denominator.d_size == 1) {
         for (int b = 0; b < d_size; ++b) {
            for (int i = 0; i < d_dim.getValue(); ++i) {
               d_vector[b*d_dim.getValue() + i] = (d_vector[b*d_dim.getValue() + i] / denominator[i]) +
               ((d_vector[b*d_dim.getValue() + i] % denominator[i]) ?
                  ((d_vector[b*d_dim.getValue() + i] > 0) == (denominator[i] > 0) ? 1 : -1) : 0);
            }
         }
      } else {
         for (int b = 0; b < d_size; ++b) {
            for (int i = 0; i < d_dim.getValue(); ++i) {
               d_vector[b*d_dim.getValue() + i] = (d_vector[b*d_dim.getValue() + i] / denominator(b,i)) +
               ((d_vector[b*d_dim.getValue() + i] % denominator(b,i)) ?
                  ((d_vector[b*d_dim.getValue() + i] > 0) == (denominator(b,i) > 0) ? 1 : -1) : 0);
            }
         }
      }
   }

   /**
    * @brief Component-wise ceilingDivide quotient (integer divide with
    *        rounding up).
    *
    * @pre numerator.getDim() == denominator.getDim()
    */
   static IntVector
   ceilingDivide(
      const IntVector& numerator,
      const IntVector& denominator)
   {
      TBOX_ASSERT_OBJDIM_EQUALITY2(numerator, denominator);
      TBOX_ASSERT(numerator.d_size == denominator.d_size ||
                  denominator.d_size == 1);
      IntVector rval(numerator);
      rval.ceilingDivide(denominator);
      return rval;
   }

   /**
    * @brief Quotient operator for two integer vectors.
    *
    * @pre getDim() == rhs.getDim()
    */
   IntVector
   operator / (
      const IntVector& rhs) const
   {
      TBOX_ASSERT_OBJDIM_EQUALITY2(*this, rhs);
      IntVector tmp(*this);
      tmp /= rhs;
      return tmp;
   }

   /**
    * @brief Assign-quotient operator for an integer vector and an integer.
    */
   IntVector&
   operator /= (
      const int rhs)
   {
      for (int i = 0; i < d_dim.getValue()*d_size; ++i) {
         d_vector[i] /= rhs;
      }
      return *this;
   }

   /**
    * @brief Quotient operator for an integer vector and an integer.
    */
   IntVector
   operator / (
      const int rhs) const
   {
      IntVector tmp(*this);
      tmp /= rhs;
      return tmp;
   }

   /**
    * @brief Unary minus to negate an integer vector.
    */
   IntVector
   operator - () const
   {
      IntVector tmp(*this);
      tmp *= -1; 
      return tmp;
   }

   /**
    * @brief Returns true if all components are equal to a given integer.
    */
   bool
   operator == (
      int rhs) const
   {
      bool result = true;
      for (int i = 0; result && (i < d_dim.getValue()*d_size); ++i) {
         result = d_vector[i] == rhs;
      }
      return result;
   }

   /**
    * @brief Returns true if some components are not equal to a given integer.
    */
   bool
   operator != (
      int rhs) const
   {
      bool result = true;
      for (int i = 0; result && (i < d_dim.getValue()*d_size); ++i) {
         result = d_vector[i] != rhs;
      }
      return result;
   }

   /**
    * @brief Returns true if two vector objects are equal.  All components
    *        must be the same for equality.
    *
    * @pre getDim() == rhs.getDim()
    */
   bool
   operator == (
      const IntVector& rhs) const
   {
      TBOX_ASSERT_OBJDIM_EQUALITY2(*this, rhs);
      TBOX_ASSERT(d_size == rhs.d_size || rhs.d_size == 1);
      bool result = true;
      if (rhs.d_size == 1) {
         for (int b = 0; result && b < d_size; ++b) {
            for (int i = 0; result && (i < d_dim.getValue()); ++i) {
               result = result && (d_vector[b*d_dim.getValue() + i] == rhs.d_vector[i]);
            }
         }
      } else {
         for (int b = 0; result && b < d_size; ++b) {
            for (int i = 0; result && (i < d_dim.getValue()); ++i) {
               result = result && (d_vector[b*d_dim.getValue() + i] == rhs.d_vector[b*d_dim.getValue() + i]);
            }
         }
      }
      return result;
   }

   /**
    * @brief Returns true if two vector objects are not equal.  Any of
    *        the components may be different for inequality.
    *
    * @pre getDim() == rhs.getDim()
    */
   bool
   operator != (
      const IntVector& rhs) const
   {
      TBOX_ASSERT_OBJDIM_EQUALITY2(*this, rhs);
      return !(*this == rhs);
   }

   /**
    * @brief Returns true if each integer in vector is less than
    *        corresponding integer in comparison vector.
    *
    * @pre getDim() == rhs.getDim()
    */
   bool
   operator < (
      const IntVector& rhs) const
   {
      TBOX_ASSERT_OBJDIM_EQUALITY2(*this, rhs);
      TBOX_ASSERT(d_size == rhs.d_size || rhs.d_size == 1);
      bool result = true;
      if (rhs.d_size == 1) {
         for (int b = 0; result && b < d_size; ++b) {
            for (int i = 0; result && (i < d_dim.getValue()); ++i) {
               result = result && (d_vector[b*d_dim.getValue() + i] < rhs.d_vector[i]);
            }
         }
      } else {
         for (int b = 0; result && b < d_size; ++b) {
            for (int i = 0; result && (i < d_dim.getValue()); ++i) {
               result = result && (d_vector[b*d_dim.getValue() + i] < rhs.d_vector[b*d_dim.getValue() + i]);
            }
         }
      }
      return result;
   }

   /**
    * @brief Returns true if each integer in vector is less or equal to
    *        corresponding integer in comparison vector.
    *
    * @pre getDim() == rhs.getDim()
    */
   bool
   operator <= (
      const IntVector& rhs) const
   {
      TBOX_ASSERT_OBJDIM_EQUALITY2(*this, rhs);
      TBOX_ASSERT(d_size == rhs.d_size || rhs.d_size == 1);
      bool result = true;
      if (rhs.d_size == 1) {
         for (int b = 0; result && b < d_size; ++b) {
            for (int i = 0; result && (i < d_dim.getValue()); ++i) {
               result = result && (d_vector[b*d_dim.getValue() + i] <= rhs.d_vector[i]);
            }
         }
      } else {
         for (int b = 0; result && b < d_size; ++b) {
            for (int i = 0; result && (i < d_dim.getValue()); ++i) {
               result = result && (d_vector[b*d_dim.getValue() + i] <= rhs.d_vector[b*d_dim.getValue() + i]);
            }
         }
      }
      return result;
   }

   /**
    * @brief Returns true if each integer in vector is greater than
    *        corresponding integer in comparison vector.
    *
    * @pre getDim() == rhs.getDim()
    */
   bool
   operator > (
      const IntVector& rhs) const
   {
      TBOX_ASSERT_OBJDIM_EQUALITY2(*this, rhs);
      TBOX_ASSERT(d_size == rhs.d_size || rhs.d_size == 1);
      bool result = true;
      if (rhs.d_size == 1) {
         for (int b = 0; result && b < d_size; ++b) {
            for (int i = 0; result && (i < d_dim.getValue()); ++i) {
               result = result && (d_vector[b*d_dim.getValue() + i] > rhs.d_vector[i]);
            }
         }
      } else {
         for (int b = 0; result && b < d_size; ++b) {
            for (int i = 0; result && (i < d_dim.getValue()); ++i) {
               result = result && (d_vector[b*d_dim.getValue() + i] > rhs.d_vector[b*d_dim.getValue() + i]);
            }
         }
      }
      return result;
   }

   /**
    * @brief Returns true if each integer in vector is greater or equal to
    *        corresponding integer in comparison vector.
    *
    * @pre getDim() == rhs.getDim()
    */
   bool
   operator >= (
      const IntVector& rhs) const
   {
      TBOX_ASSERT_OBJDIM_EQUALITY2(*this, rhs);
      TBOX_ASSERT(d_size == rhs.d_size || rhs.d_size == 1);
      bool result = true;
      if (rhs.d_size == 1) {
         for (int b = 0; result && b < d_size; ++b) {
            for (int i = 0; result && (i < d_dim.getValue()); ++i) {
               result = result && (d_vector[b*d_dim.getValue() + i] >= rhs.d_vector[i]);
            }
         }
      } else {
         for (int b = 0; result && b < d_size; ++b) {
            for (int i = 0; result && (i < d_dim.getValue()); ++i) {
               result = result && (d_vector[b*d_dim.getValue() + i] >= rhs.d_vector[b*d_dim.getValue() + i]);
            }
         }
      }
      return result;
   }

   /**
    * @brief Return the component-wise minimum of two integer vector objects.
    *
    * @pre getDim() == rhs.getDim()
    */
   void
   min(
      const IntVector& rhs)
   {
      TBOX_ASSERT_OBJDIM_EQUALITY2(*this, rhs);
      TBOX_ASSERT(d_size == rhs.d_size || rhs.d_size == 1);
      if (rhs.d_size == 1) {
         for (int b = 0; b < d_size; ++b) {
            for (int i = 0; i < d_dim.getValue(); ++i) {
               if (rhs.d_vector[i] < d_vector[b*d_dim.getValue() + i]) {
                  d_vector[b*d_dim.getValue() + i] = rhs.d_vector[i];
               }
            }
         }
      } else {
         for (int b = 0; b < d_size; ++b) {
            for (int i = 0; i < d_dim.getValue(); ++i) {
               if (rhs.d_vector[b*d_dim.getValue() + i] < d_vector[b*d_dim.getValue() + i]) {
                  d_vector[b*d_dim.getValue() + i] = rhs.d_vector[b*d_dim.getValue() + i];
               }
            }
         }
      }
   }

   /**
    * @brief Return the minimum entry in an integer vector.
    */
   int
   min() const
   {
      int min = d_vector[0];
      for (int i = 0; i < d_dim.getValue()*d_size; ++i) {
         if (d_vector[i] < min) {
            min = d_vector[i];
         }
      }
      return min;
   }

   /**
    * @brief Return the component-wise maximum of two integer vector objects.
    */
   void
   max(
      const IntVector& rhs)
   {
      TBOX_ASSERT_OBJDIM_EQUALITY2(*this, rhs);
      TBOX_ASSERT(d_size == rhs.d_size || rhs.d_size == 1);
      if (rhs.d_size == 1) {
         for (int b = 0; b < d_size; ++b) {
            for (int i = 0; i < d_dim.getValue(); ++i) {
               if (rhs.d_vector[i] > d_vector[b*d_dim.getValue() + i]) {
                  d_vector[b*d_dim.getValue() + i] = rhs.d_vector[i];
               }
            }
         }
      } else {
         for (int b = 0; b < d_size; ++b) {
            for (int i = 0; i < d_dim.getValue(); ++i) {
               if (rhs.d_vector[b*d_dim.getValue() + i] > d_vector[b*d_dim.getValue() + i]) {
                  d_vector[b*d_dim.getValue() + i] = rhs.d_vector[b*d_dim.getValue() + i];
               }
            }
         }
      }
   }

   /**
    * @brief Return the maximum entry in an integer vector.
    */
   int
   max() const
   {
      int max = d_vector[0];
      for (int i = 0; i < d_dim.getValue()*d_size; ++i) {
         if (d_vector[i] > max) {
            max = d_vector[i];
         }
      }
      return max;
   }

   /**
    * @brief Utility function to take the minimum of two integer vector
    *        objects.
    *
    * @pre a.getDim() == b.getDim()
    */
   static IntVector
   min(
      const IntVector& a,
      const IntVector& b)
   {
      TBOX_ASSERT_OBJDIM_EQUALITY2(a, b);
      IntVector tmp(a);
      tmp.min(b);
      return tmp;
   }

   /**
    * @brief Utility function to take the maximum of two integer vector
    *        objects.
    *
    * @pre a.getDim() == b.getDim()
    */
   static IntVector
   max(
      const IntVector& a,
      const IntVector& b)
   {
      TBOX_ASSERT_OBJDIM_EQUALITY2(a, b);
      IntVector tmp(a);
      tmp.max(b);
      return tmp;
   }

   void setAll(const IntVector& vector)
   {
      TBOX_ASSERT_OBJDIM_EQUALITY2(*this, vector);
      if (vector.d_size == d_size) {
         *this = vector;
      } else if (d_size > 1 && vector.d_size == 1) {
         for (int b = 0; b < d_size; ++b) {
            for (int d = 0; d < d_dim.getValue(); ++d) {
               d_vector[b*d_dim.getValue() + d] = vector[d];
            }
         }
      } else {
         TBOX_ERROR("IntVector::setAll() attempted with argument of non-compatible size." << std::endl);
      }
   }

   /**
    * @brief Return the product of the entries in the integer vector.
    */
   long int
   getProduct() const
   {
<<<<<<< HEAD
      TBOX_ASSERT(d_size == 1); 
      int prod = 1;
      for (int i = 0; i < d_dim.getValue(); ++i) {
=======
      long int prod = 1;
      for (int i = 0; i < getDim().getValue(); ++i) {
>>>>>>> 43609e1a
         prod *= d_vector[i];
      }
      return prod;
   }

   /**
    * @brief Store the object state to the specified restart database
    *        with the provided name.
    *
    */
   virtual void
   putToRestart(
      tbox::Database& restart_db,
      const std::string& name) const;

   /**
    * @brief Restores the object giving it the provided name and getting its
    *        state from the specified restart database.
    *
    */
   virtual void
   getFromRestart(
      tbox::Database& restart_db,
      const std::string& name);

   /**
    * @brief Return the dimension of this object.
    */
   const tbox::Dimension&
   getDim() const
   {
      return d_dim;
   }

   bool isOne() const {
      for (int i = 0; i < d_dim.getValue() * d_size; ++i) {
         if (d_vector[i] != 1) {
            return false;
         }
      }
      return true;
   }

   bool isZero() const {
      for (int i = 0; i < d_dim.getValue() * d_size; ++i) {
         if (d_vector[i] != 0) {
            return false;
         }
      }
      return true;
   }


   /*!
    * @brief Return an IntVector of zeros of the specified dimension.
    *
    * Can be used to avoid object creation overheads.
    */
   static const IntVector&
   getZero(
      const tbox::Dimension& dim)
   {
      return *(s_zeros[dim.getValue() - 1]);
   }

   static const IntVector&
   getMultiZero(
      const tbox::Dimension& dim)
   {
      return *(s_mb_zeros[dim.getValue() - 1]);
   }

   /*!
    * @brief Return an IntVector of ones of the specified dimension.
    *
    * Can be used to avoid object creation overheads.
    */
   static const IntVector&
   getOne(
      const tbox::Dimension& dim)
   {
      return *(s_ones[dim.getValue() - 1]);
   }

   static const IntVector&
   getMultiOne(
      const tbox::Dimension& dim)
   {
      return *(s_mb_ones[dim.getValue() - 1]);
   }

   static void
   setNumberBlocks(int num_blocks)
   {
      for (unsigned short d = 0; d < SAMRAI::MAX_DIM_VAL; ++d) {
         tbox::Dimension dim(d+1);
         *(s_mb_zeros[d]) = IntVector(dim, 0, num_blocks);
         *(s_mb_ones[d]) = IntVector(dim, 1, num_blocks);
      }
   }

   /*
    * @brief Sort the given IntVector the smallest to the largest value.
    *
    * Set the ith entry of this to the position of the ith smallest
    * value in the given IntVector.
    */
   void
   sortIntVector(
      const IntVector& values);

   /**
    * @brief Read an integer vector from an input stream.  The format for
    *        the input is (i0,...,in) for an n-dimensional vector.
    */
   friend std::istream&
   operator >> (
      std::istream& s,
      IntVector& rhs);

   /**
    * @brief Write an integer vector into an output stream.  The format for
    *        the output is (i0,...,in) for an n-dimensional vector.
    */
   friend std::ostream&
   operator << (
      std::ostream& s,
      const IntVector& rhs);

private:
   /*
    * Unimplemented default constructor
    */
   IntVector();

   /*!
    * @brief Initialize static objects and register shutdown routine.
    *
    * Only called by StartupShutdownManager.
    *
    */
   static void
   initializeCallback();

   /*!
    * @brief Method registered with ShutdownRegister to cleanup statics.
    *
    * Only called by StartupShutdownManager.
    */
   static void
   finalizeCallback();

   tbox::Dimension d_dim;

   int d_size;

   int* d_vector;

   static IntVector* s_zeros[SAMRAI::MAX_DIM_VAL];
   static IntVector* s_ones[SAMRAI::MAX_DIM_VAL];
   static IntVector* s_mb_zeros[SAMRAI::MAX_DIM_VAL];
   static IntVector* s_mb_ones[SAMRAI::MAX_DIM_VAL];

   static tbox::StartupShutdownManager::Handler
      s_initialize_finalize_handler;

};

}
}

#endif<|MERGE_RESOLUTION|>--- conflicted
+++ resolved
@@ -888,14 +888,9 @@
    long int
    getProduct() const
    {
-<<<<<<< HEAD
-      TBOX_ASSERT(d_size == 1); 
-      int prod = 1;
-      for (int i = 0; i < d_dim.getValue(); ++i) {
-=======
+      TBOX_ASSERT(d_size == 1);
       long int prod = 1;
       for (int i = 0; i < getDim().getValue(); ++i) {
->>>>>>> 43609e1a
          prod *= d_vector[i];
       }
       return prod;
