/*************************************************************************
 *
 * This file is part of the SAMRAI distribution.  For full copyright
 * information, see COPYRIGHT and COPYING.LESSER.
 *
 * Copyright:     (c) 1997-2011 Lawrence Livermore National Security, LLC
 * Description:   Set of mapped_boxes in a mapped_box_level of a distributed box graph.
 *
 ************************************************************************/
#ifndef included_hier_BoxLevel_C
#define included_hier_BoxLevel_C

#include "SAMRAI/hier/BoxLevel.h"

<<<<<<< HEAD
#include "SAMRAI/hier/BoxContainerOrderedConstIterator.h"
=======
#include "SAMRAI/hier/BoxSetSingleBlockIterator.h"
>>>>>>> 7c3ca08f
#include "SAMRAI/hier/PeriodicShiftCatalog.h"
#include "SAMRAI/hier/RealBoxConstIterator.h"
#include "SAMRAI/tbox/MathUtilities.h"
#include "SAMRAI/tbox/SAMRAI_MPI.h"
#include "SAMRAI/tbox/StartupShutdownManager.h"
#include "SAMRAI/tbox/Timer.h"
#include "SAMRAI/tbox/TimerManager.h"

#ifndef SAMRAI_INLINE
#include "SAMRAI/hier/BoxLevel.I"
#endif

#if !defined(__BGL_FAMILY__) && defined(__xlC__)
/*
 * Suppress XLC warnings
 */
#pragma report(disable, CPPC5334)
#pragma report(disable, CPPC5328)
#endif

namespace SAMRAI {
namespace hier {

const int BoxLevel::HIER_MAPPED_BOX_LEVEL_VERSION = 0;
const int BoxLevel::MAPPED_BOX_LEVEL_NUMBER_OF_STATS = 20;

tbox::Pointer<tbox::Timer> BoxLevel::t_initialize_private;
tbox::Pointer<tbox::Timer> BoxLevel::t_acquire_remote_mapped_boxes;
tbox::Pointer<tbox::Timer> BoxLevel::t_cache_global_reduced_data;

const LocalId BoxLevel::s_negative_one_local_id(-1);

tbox::StartupShutdownManager::Handler
BoxLevel::s_initialize_finalize_handler(
   BoxLevel::initializeCallback,
   0,
   0,
   BoxLevel::finalizeCallback,
   tbox::StartupShutdownManager::priorityTimers);

BoxLevel::BoxLevel():
   d_mpi(tbox::SAMRAI_MPI::commNull),
   d_mapped_boxes(tbox::Dimension::getInvalidDimension()),
   d_global_mapped_boxes(tbox::Dimension::getInvalidDimension()),
   d_ratio(tbox::Dimension::getInvalidDimension(), 0),

   d_local_number_of_cells(0),
   d_global_number_of_cells(-1),
   d_local_number_of_mapped_boxes(0),
   d_global_number_of_mapped_boxes(-1),

   d_max_number_of_mapped_boxes(-1),
   d_min_number_of_mapped_boxes(-1),
   d_max_number_of_cells(-1),
   d_min_number_of_cells(-1),

   d_local_max_box_size(0),
   d_global_max_box_size(0),
   d_local_min_box_size(0),
   d_global_min_box_size(0),

   d_local_bounding_box(0),
   d_local_bounding_box_up_to_date(false),
   d_global_bounding_box(0),
   d_global_data_up_to_date(false),

   d_parallel_state(DISTRIBUTED),
   d_globalized_version(NULL),
   d_persistent_overlap_connectors(NULL),
   d_handle(NULL),
   d_grid_geometry(tbox::ConstPointer<GridGeometry>(NULL))
{
   // This ctor should never be invoked.
   TBOX_ERROR("Somehow, we entered code that was never meant to be used.");
}

BoxLevel::BoxLevel(
   const tbox::Dimension& dim):

   d_mpi(tbox::SAMRAI_MPI::commNull),
   d_mapped_boxes(dim),
   d_global_mapped_boxes(dim),
   d_ratio(dim, 0),

   d_local_number_of_cells(0),
   d_global_number_of_cells(-1),
   d_local_number_of_mapped_boxes(0),
   d_global_number_of_mapped_boxes(-1),

   d_max_number_of_mapped_boxes(-1),
   d_min_number_of_mapped_boxes(-1),
   d_max_number_of_cells(-1),
   d_min_number_of_cells(-1),

   d_local_max_box_size(0),
   d_global_max_box_size(0),
   d_local_min_box_size(0),
   d_global_min_box_size(0),

   d_local_bounding_box(0),
   d_local_bounding_box_up_to_date(false),
   d_global_bounding_box(0),
   d_global_data_up_to_date(false),

   d_parallel_state(DISTRIBUTED),
   d_globalized_version(NULL),
   d_persistent_overlap_connectors(NULL),
   d_handle(NULL),
   d_grid_geometry(tbox::ConstPointer<GridGeometry>(NULL))
{
}

BoxLevel::BoxLevel(
   const BoxLevel& rhs):
   tbox::DescribedClass(),
   d_mpi(rhs.d_mpi),
   d_mapped_boxes(rhs.d_mapped_boxes),
   d_global_mapped_boxes(rhs.d_global_mapped_boxes),
   d_ratio(rhs.d_ratio),

   d_local_number_of_cells(rhs.d_local_number_of_cells),
   d_global_number_of_cells(rhs.d_global_number_of_cells),
   d_local_number_of_mapped_boxes(rhs.d_local_number_of_mapped_boxes),
   d_global_number_of_mapped_boxes(rhs.d_global_number_of_mapped_boxes),

   d_max_number_of_mapped_boxes(rhs.d_max_number_of_mapped_boxes),
   d_min_number_of_mapped_boxes(rhs.d_min_number_of_mapped_boxes),
   d_max_number_of_cells(rhs.d_max_number_of_cells),
   d_min_number_of_cells(rhs.d_min_number_of_cells),

   d_local_max_box_size(rhs.d_local_max_box_size),
   d_global_max_box_size(rhs.d_global_max_box_size),
   d_local_min_box_size(rhs.d_local_min_box_size),
   d_global_min_box_size(rhs.d_global_min_box_size),

   d_local_bounding_box(rhs.d_local_bounding_box),
   d_local_bounding_box_up_to_date(rhs.d_local_bounding_box_up_to_date),
   d_global_bounding_box(rhs.d_global_bounding_box),
   d_global_data_up_to_date(rhs.d_global_data_up_to_date),

   d_parallel_state(rhs.d_parallel_state),
   d_globalized_version(NULL),
   d_persistent_overlap_connectors(NULL),
   d_handle(NULL),
   d_grid_geometry(rhs.d_grid_geometry)
{
   // This cannot be the first constructor call, so no need to set timers.
}

BoxLevel::BoxLevel(
   const BoxSet& mapped_boxes,
   const IntVector& ratio,
   const tbox::ConstPointer<GridGeometry>& grid_geom,
   const tbox::SAMRAI_MPI& mpi,
   const ParallelState parallel_state):
   d_mpi(tbox::SAMRAI_MPI::commNull),
   d_mapped_boxes(ratio.getDim()),
   d_global_mapped_boxes(ratio.getDim()),
   d_ratio(ratio),

   d_local_number_of_cells(0),
   d_global_number_of_cells(-1),
   d_local_number_of_mapped_boxes(0),
   d_global_number_of_mapped_boxes(-1),

   d_max_number_of_mapped_boxes(-1),
   d_min_number_of_mapped_boxes(-1),
   d_max_number_of_cells(-1),
   d_min_number_of_cells(-1),

   d_local_max_box_size(0),
   d_global_max_box_size(0),
   d_local_min_box_size(0),
   d_global_min_box_size(0),

   d_local_bounding_box(0),
   d_local_bounding_box_up_to_date(false),
   d_global_bounding_box(0),
   d_global_data_up_to_date(false),

   d_parallel_state(DISTRIBUTED),
   d_globalized_version(NULL),
   d_persistent_overlap_connectors(NULL),
   d_handle(NULL),
   d_grid_geometry(tbox::ConstPointer<GridGeometry>(NULL))
{
   initialize(mapped_boxes, ratio, grid_geom, mpi, parallel_state);
}

BoxLevel::BoxLevel(
   const IntVector& ratio,
   const tbox::ConstPointer<GridGeometry>& grid_geom,
   const tbox::SAMRAI_MPI& mpi,
   const ParallelState parallel_state):
   d_mpi(tbox::SAMRAI_MPI::commNull),
   d_mapped_boxes(ratio.getDim()),
   d_global_mapped_boxes(ratio.getDim()),
   d_ratio(ratio),

   d_local_number_of_cells(0),
   d_global_number_of_cells(-1),
   d_local_number_of_mapped_boxes(0),
   d_global_number_of_mapped_boxes(-1),

   d_max_number_of_mapped_boxes(-1),
   d_min_number_of_mapped_boxes(-1),
   d_max_number_of_cells(-1),
   d_min_number_of_cells(-1),

   d_local_max_box_size(0),
   d_global_max_box_size(0),
   d_local_min_box_size(0),
   d_global_min_box_size(0),

   d_local_bounding_box(0),
   d_local_bounding_box_up_to_date(false),
   d_global_bounding_box(0),
   d_global_data_up_to_date(false),

   d_parallel_state(DISTRIBUTED),
   d_globalized_version(NULL),
   d_persistent_overlap_connectors(NULL),
   d_handle(NULL),
   d_grid_geometry(tbox::ConstPointer<GridGeometry>(NULL))
{
   BoxSet dummy_mapped_boxes(ratio.getDim());
   initialize(dummy_mapped_boxes, ratio, grid_geom, mpi, parallel_state);
}

BoxLevel::~BoxLevel()
{
   clear();
   if (d_persistent_overlap_connectors != NULL) {
      delete d_persistent_overlap_connectors;
      d_persistent_overlap_connectors = NULL;
   }
}

void BoxLevel::initialize(
   const BoxSet& mapped_boxes,
   const IntVector& ratio,
   const tbox::ConstPointer<GridGeometry>& grid_geom,
   const tbox::SAMRAI_MPI& mpi,
   const ParallelState parallel_state)
{
   if (&mapped_boxes != &d_mapped_boxes) {
      d_mapped_boxes = mapped_boxes;
   }
   initializePrivate(ratio,
      grid_geom,
      mpi,
      parallel_state);
}

void BoxLevel::initialize(
   const IntVector& ratio,
   const tbox::ConstPointer<GridGeometry>& grid_geom,
   const tbox::SAMRAI_MPI& mpi,
   const ParallelState parallel_state)
{
   d_mapped_boxes.clear();
   initializePrivate(
      ratio,
      grid_geom,
      mpi,
      parallel_state);
}

void BoxLevel::swapInitialize(
   BoxSet& mapped_boxes,
   const IntVector& ratio,
   const tbox::ConstPointer<GridGeometry>& grid_geom,
   const tbox::SAMRAI_MPI& mpi,
   const ParallelState parallel_state)
{
   TBOX_ASSERT(&mapped_boxes != &d_mapped_boxes);   // Library error if this fails.
   d_mapped_boxes.swap(mapped_boxes);
   initializePrivate(ratio,
      grid_geom,
      mpi,
      parallel_state);
}

void BoxLevel::finalize()
{

   // Erase non-local Boxes, if any, from d_mapped_boxes.
   for (BoxSet::const_iterator mbi(d_mapped_boxes.begin());
        mbi != d_mapped_boxes.end(); /* incremented in loop */) {
      if (mbi->getOwnerRank() != d_mpi.getRank()) {
         d_mapped_boxes.erase(mbi++);
      } else {
         ++mbi;
      }
   }

   computeLocalRedundantData();
   return;
}

void BoxLevel::initializePrivate(
   const IntVector& ratio,
   const tbox::ConstPointer<GridGeometry>& grid_geom,
   const tbox::SAMRAI_MPI& mpi,
   const ParallelState parallel_state)
{
   TBOX_DIM_ASSERT_CHECK_ARGS2(*this, ratio);
   t_initialize_private->start();

   clearForBoxChanges();

   d_mpi = mpi;
   d_grid_geometry = grid_geom;

   if (parallel_state == DISTRIBUTED) {
      d_global_mapped_boxes.clear();
   } else {
      d_global_mapped_boxes = d_mapped_boxes;
   }

   // Erase non-local Boxes, if any, from d_mapped_boxes.
   for (BoxSet::OrderedConstIterator mbi(d_mapped_boxes.orderedBegin());
        mbi != d_mapped_boxes.orderedEnd(); /* incremented in loop */) {
      if (mbi->getOwnerRank() != d_mpi.getRank()) {
         d_mapped_boxes.erase(mbi++);
      } else {
         ++mbi;
      }
   }

   d_ratio = ratio;
   d_parallel_state = parallel_state;
   d_global_number_of_cells = -1;
   d_global_number_of_mapped_boxes = -1;
   d_local_bounding_box_up_to_date = false;
   d_global_data_up_to_date = false;
   computeLocalRedundantData();

   t_initialize_private->stop();
}

/*
 ***********************************************************************
 * Clear data and reset them to unusuable values.
 *
 * Note: don't use IntVector::getOne here, because SAMRAI may have
 * already shut down.
 ***********************************************************************
 */
void BoxLevel::removePeriodicImageBoxes()
{
   if (isInitialized()) {
      clearForBoxChanges();
      d_mapped_boxes.removePeriodicImageBoxes();
      if ( d_parallel_state == GLOBALIZED ) {
         d_global_mapped_boxes.removePeriodicImageBoxes();
      }
   }
}

/*
 ***********************************************************************
 * Clear data and reset them to unusuable values.
 *
 * Note: don't use IntVector::getOne here, because SAMRAI may have
 * already shut down.
 ***********************************************************************
 */
void BoxLevel::clear()
{
   if (isInitialized()) {
      clearForBoxChanges();
      d_mpi = tbox::SAMRAI_MPI(tbox::SAMRAI_MPI::commNull);
      d_mapped_boxes.clear();
      d_global_mapped_boxes.clear();
      d_ratio(0) = 0;
      d_local_number_of_cells = 0;
      d_global_number_of_cells = -1;
      d_local_number_of_mapped_boxes = 0;
      d_global_number_of_mapped_boxes = -1;
      d_local_bounding_box.clear();
      d_local_bounding_box_up_to_date = false;
      d_global_bounding_box.clear();
      d_global_data_up_to_date = false;
      d_local_max_box_size.clear();
      d_local_min_box_size.clear();
      d_global_max_box_size.clear();
      d_global_min_box_size.clear();
      d_parallel_state = DISTRIBUTED;
      d_grid_geometry = tbox::ConstPointer<GridGeometry>(NULL);
   }
}

void BoxLevel::swap(
   BoxLevel& level_a,
   BoxLevel& level_b)
{

   if (&level_a != &level_b) {
      if (level_a.isInitialized() && level_b.isInitialized()) {
         TBOX_DIM_ASSERT_CHECK_ARGS2(level_a, level_b);
      }

      level_a.clearPersistentOverlapConnectors();
      level_b.clearPersistentOverlapConnectors();

      level_a.detachMyHandle();
      level_b.detachMyHandle();

      // Swap objects supporting swap operation.
      level_a.d_mapped_boxes.swap(level_b.d_mapped_boxes);
      level_a.d_global_mapped_boxes.swap(level_b.d_global_mapped_boxes);
      level_a.d_local_bounding_box.swap(level_b.d_local_bounding_box);
      level_a.d_local_min_box_size.swap(level_b.d_local_min_box_size);
      level_a.d_local_max_box_size.swap(level_b.d_local_max_box_size);
      level_a.d_global_bounding_box.swap(level_b.d_global_bounding_box);

      // Swap objects not supporting swap operation.

      int tmpint;
      bool tmpbool;
      IntVector tmpvec(level_a.getDim());
      Box tmpbox(level_a.getDim());
      ParallelState tmpstate;
      const BoxLevel* tmpmbl;
      tbox::SAMRAI_MPI tmpmpi(tbox::SAMRAI_MPI::commNull);
      tbox::ConstPointer<GridGeometry> tmpgridgeom(level_a.getGridGeometry());

      tmpstate = level_a.d_parallel_state;
      level_a.d_parallel_state = level_b.d_parallel_state;
      level_b.d_parallel_state = tmpstate;

      tmpmpi = level_a.d_mpi;
      level_a.d_mpi = level_b.d_mpi;
      level_b.d_mpi = tmpmpi;

      tmpvec = level_a.d_ratio;
      level_a.d_ratio = level_b.d_ratio;
      level_b.d_ratio = tmpvec;

      tmpint = static_cast<int>(level_a.d_local_number_of_cells);
      level_a.d_local_number_of_cells = level_b.d_local_number_of_cells;
      level_b.d_local_number_of_cells = tmpint;

      tmpint = level_a.d_global_number_of_cells;
      level_a.d_global_number_of_cells = level_b.d_global_number_of_cells;
      level_b.d_global_number_of_cells = tmpint;

      tmpint = static_cast<int>(level_a.d_local_number_of_mapped_boxes);
      level_a.d_local_number_of_mapped_boxes = level_b.d_local_number_of_mapped_boxes;
      level_b.d_local_number_of_mapped_boxes = tmpint;

      tmpint = level_a.d_global_number_of_mapped_boxes;
      level_a.d_global_number_of_mapped_boxes = level_b.d_global_number_of_mapped_boxes;
      level_b.d_global_number_of_mapped_boxes = tmpint;

      tmpbool = level_a.d_local_bounding_box_up_to_date;
      level_a.d_local_bounding_box_up_to_date = level_b.d_local_bounding_box_up_to_date;
      level_b.d_local_bounding_box_up_to_date = tmpbool;

      tmpbool = level_a.d_global_data_up_to_date;
      level_a.d_global_data_up_to_date = level_b.d_global_data_up_to_date;
      level_b.d_global_data_up_to_date = tmpbool;

      tmpmbl = level_a.d_globalized_version;
      level_a.d_globalized_version = level_b.d_globalized_version;
      level_b.d_globalized_version = tmpmbl;

      tmpgridgeom = level_b.d_grid_geometry;
      level_a.d_grid_geometry = level_b.d_grid_geometry;
      level_b.d_grid_geometry = tmpgridgeom;
   }
}

void BoxLevel::computeLocalRedundantData()
{
   const IntVector max_vec(d_ratio.getDim(), tbox::MathUtilities<int>::getMax());
   const IntVector& zero_vec = IntVector::getZero(d_ratio.getDim());
   const int nblocks = d_grid_geometry->getNumberBlocks();

   d_local_number_of_mapped_boxes = 0;
   d_local_number_of_cells = 0;

   if (int(d_local_bounding_box.size()) != nblocks) {
      d_local_bounding_box.resize(nblocks, hier::Box(d_grid_geometry->getDim()));
      d_local_min_box_size.resize(nblocks, max_vec);
      d_local_max_box_size.resize(nblocks, zero_vec);
   }

   for (RealBoxConstIterator ni(d_mapped_boxes); ni.isValid(); ++ni) {

      int block_num = ni->getBlockId().getBlockValue();
      const IntVector boxdim(ni->numberCells());
      ++d_local_number_of_mapped_boxes;
      d_local_number_of_cells += boxdim.getProduct();
      d_local_bounding_box[block_num] += *ni;
      d_local_min_box_size[block_num].min(boxdim);
      d_local_max_box_size[block_num].max(boxdim);

   }

   d_local_bounding_box_up_to_date = true;
   d_global_data_up_to_date = false;
}

/*
 ****************************************************************************
 * Perform global reductions to get characteristics of the global data
 * without globalizing.  Data that can be reduced are combined into
 * arrays for reduction.  We do one sum reduction and one max reduction.
 * All the data we need fall into one or the other so it's all we need to
 * do.
 ****************************************************************************
 */
void BoxLevel::cacheGlobalReducedData() const
{
   TBOX_ASSERT(isInitialized());

   if (d_global_data_up_to_date) {
      return;
   }

   t_cache_global_reduced_data->barrierAndStart();

   const int nblocks = d_grid_geometry->getNumberBlocks();

   /*
    * Sum reduction is used to compute the global sums of box count
    * and cell count.
    */
   if (d_parallel_state == GLOBALIZED) {
      d_global_number_of_mapped_boxes = 0;
      d_global_number_of_cells = 0;
      for (RealBoxConstIterator ni(d_global_mapped_boxes);
           ni.isValid();
           ++ni) {
         ++d_global_number_of_mapped_boxes;
         d_global_number_of_cells += ni->size();
      }
   } else {
      if (d_mpi.getSize() > 1) {
         int tmpa[2], tmpb[2];
         tmpa[0] = getLocalNumberOfBoxes();
         tmpa[1] = getLocalNumberOfCells();

         TBOX_ASSERT(tmpa[0] >= 0);
         TBOX_ASSERT(tmpa[1] >= 0);

         d_mpi.Allreduce(tmpa,
            tmpb,                        // Better to use MPI_IN_PLACE, but not some MPI's do not support.
            2,
            MPI_INT,
            MPI_SUM);
         d_global_number_of_mapped_boxes = tmpb[0];
         d_global_number_of_cells = tmpb[1];
      } else {
         d_global_number_of_mapped_boxes = getLocalNumberOfBoxes();
         d_global_number_of_cells = getLocalNumberOfCells();
      }

      TBOX_ASSERT(d_global_number_of_mapped_boxes >= 0);
      TBOX_ASSERT(d_global_number_of_cells >= 0);
   }

   if (int(d_global_bounding_box.size()) != nblocks) {
      d_global_bounding_box.resize(nblocks, hier::Box(getDim()));
      d_global_min_box_size.resize(nblocks, hier::IntVector(getDim()));
      d_global_max_box_size.resize(nblocks, hier::IntVector(getDim()));
   }

   /*
    * Max reduction is used to compute max/min box counts, max/min
    * cell counts, max/min box sizes, and bounding boxes.
    */
   if (d_mpi.getSize() == 1) {

      d_global_bounding_box = d_local_bounding_box;
      d_max_number_of_mapped_boxes = d_min_number_of_mapped_boxes = getLocalNumberOfBoxes();
      d_max_number_of_cells = d_min_number_of_cells = getLocalNumberOfCells();
      d_global_max_box_size = d_local_max_box_size;
      d_global_min_box_size = d_local_min_box_size;

   } else {

      if (d_mpi.getSize() > 1) {
         const tbox::Dimension& dim(getDim());

         std::vector<int> send_mesg;
         send_mesg.reserve(nblocks * 4 * dim.getValue() + 4);
         int bishift;
         for (int bn = 0; bn < nblocks; ++bn) {
            bishift = bn * nblocks;
            for (int i = 0; i < dim.getValue(); ++i) {
               send_mesg.push_back(-d_local_bounding_box[bn].lower()[i]);
               send_mesg.push_back(d_local_bounding_box[bn].upper()[i]);
               send_mesg.push_back(-d_local_min_box_size[bn][i]);
               send_mesg.push_back(d_local_max_box_size[bn][i]);
            }
         }
         send_mesg.push_back(getLocalNumberOfBoxes());
         send_mesg.push_back(-static_cast<int>(getLocalNumberOfBoxes()));
         send_mesg.push_back(getLocalNumberOfCells());
         send_mesg.push_back(-static_cast<int>(getLocalNumberOfCells()));

         std::vector<int> recv_mesg(send_mesg.size());
         d_mpi.Allreduce(
            &send_mesg[0],
            &recv_mesg[0],
            static_cast<int>(send_mesg.size()),
            MPI_INT,
            MPI_MAX);

         int tmpi = -1;
         for (int bn = 0; bn < nblocks; ++bn) {
            for (int i = 0; i < dim.getValue(); ++i) {
               d_global_bounding_box[bn].lower()[i] = -recv_mesg[++tmpi];
               d_global_bounding_box[bn].upper()[i] = recv_mesg[++tmpi];
               d_global_min_box_size[bn][i] = -recv_mesg[++tmpi];
               d_global_max_box_size[bn][i] = recv_mesg[++tmpi];
            }
         }
         d_max_number_of_mapped_boxes = recv_mesg[++tmpi];
         d_min_number_of_mapped_boxes = -recv_mesg[++tmpi];
         d_max_number_of_cells = recv_mesg[++tmpi];
         d_min_number_of_cells = -recv_mesg[++tmpi];
         TBOX_ASSERT(tmpi == int(recv_mesg.size() - 1));

      } else {
         d_global_bounding_box = d_local_bounding_box;
      }
   }

   d_global_data_up_to_date = true;

   t_cache_global_reduced_data->stop();
}

int BoxLevel::getGlobalNumberOfBoxes() const
{
   TBOX_ASSERT(isInitialized());

   cacheGlobalReducedData();
   return d_global_number_of_mapped_boxes;
}

int BoxLevel::getMaxNumberOfBoxes() const
{
   TBOX_ASSERT(isInitialized());

   cacheGlobalReducedData();
   return d_max_number_of_mapped_boxes;
}

int BoxLevel::getMinNumberOfBoxes() const
{
   TBOX_ASSERT(isInitialized());

   cacheGlobalReducedData();
   return d_min_number_of_mapped_boxes;
}

int BoxLevel::getGlobalNumberOfCells() const
{
   TBOX_ASSERT(isInitialized());

   cacheGlobalReducedData();
   return d_global_number_of_cells;
}

int BoxLevel::getMaxNumberOfCells() const
{
   TBOX_ASSERT(isInitialized());

   cacheGlobalReducedData();
   return d_max_number_of_cells;
}

int BoxLevel::getMinNumberOfCells() const
{
   TBOX_ASSERT(isInitialized());

   cacheGlobalReducedData();
   return d_min_number_of_cells;
}

const Box& BoxLevel::getGlobalBoundingBox(int block_num) const
{
   cacheGlobalReducedData();
   return d_global_bounding_box[block_num];
}

const Box& BoxLevel::getLocalBoundingBox(int block_num) const
{
   return d_local_bounding_box[block_num];
}

const IntVector& BoxLevel::getLocalMaxBoxSize(int block_num) const
{
   return d_local_max_box_size[block_num];
}

const IntVector& BoxLevel::getGlobalMaxBoxSize(int block_num) const
{
   cacheGlobalReducedData();
   return d_global_max_box_size[block_num];
}

const IntVector& BoxLevel::getLocalMinBoxSize(int block_num) const
{
   return d_local_min_box_size[block_num];
}

const IntVector& BoxLevel::getGlobalMinBoxSize(int block_num) const
{
   cacheGlobalReducedData();
   return d_global_min_box_size[block_num];
}

bool BoxLevel::getSpatiallyEqualBox(
   const Box& box_to_match,
   const BlockId& block_id,
   Box& matching_box) const
{
   bool box_exists = false;
   for (BoxSetSingleBlockIterator itr(d_mapped_boxes, block_id);
        itr.isValid(); ++itr) {
      if (box_to_match.isSpatiallyEqual(*itr)) {
         box_exists = true;
         matching_box = *itr;
         break;
      }
   }
   return box_exists;
}

/*
 ***********************************************************************
 ***********************************************************************
 */

void BoxLevel::setParallelState(
   const ParallelState parallel_state)
{
#ifdef DEBUG_CHECK_ASSERTIONS
   if (!isInitialized()) {
      TBOX_ERROR(
         "BoxLevel::setParallelState: Cannot change the parallel state of\n"
         << "an uninitialized BoxLevel.  See BoxLevel::initialize()");
   }
#endif
   if (parallel_state != DISTRIBUTED && parallel_state != GLOBALIZED) {
      TBOX_ERROR(
         "BoxLevel::setParallelState: Invalid distribution state: "
         << parallel_state << "\n");
   }

   if (d_parallel_state == DISTRIBUTED && parallel_state == GLOBALIZED) {
      acquireRemoteBoxes();
   } else if (d_parallel_state == GLOBALIZED && parallel_state ==
              DISTRIBUTED) {
      d_global_mapped_boxes.clear();
   }
   d_parallel_state = parallel_state;
}

/*
 ***********************************************************************
 ***********************************************************************
 */

void BoxLevel::acquireRemoteBoxes()
{
   BoxLevel* object = this;
   acquireRemoteBoxes(1, &object);
}

/*
 ***********************************************************************
 * Acquire remote Boxes for multiple BoxLevels.
 * This method combines communication for the multiple
 * BoxLevels to increase message passing efficiency.
 *
 * Note: This method is stateless (could be static).
 ***********************************************************************
 */

void BoxLevel::acquireRemoteBoxes(
   const int num_sets,
   BoxLevel* multiple_mapped_box_levels[])
{
   if (d_mpi.getSize() == 1) {
      // In single-proc mode, we already have all the Boxes already.
      for (int n = 0; n < num_sets; ++n) {
         multiple_mapped_box_levels[n]->d_global_mapped_boxes =
            multiple_mapped_box_levels[n]->d_mapped_boxes;
      }
      return;
   }

   t_acquire_remote_mapped_boxes->start();
   int n;

#ifdef DEBUG_CHECK_ASSERTIONS
   for (n = 0; n < num_sets; ++n) {
      if (multiple_mapped_box_levels[n]->getParallelState() !=
          DISTRIBUTED) {
         TBOX_ERROR("BoxLevel objects must be in distributed mode\n"
            << "when acquiring remote mapped_boxes.\n");
      }
   }
#endif

   std::vector<int> send_mesg;
   std::vector<int> recv_mesg;
   /*
    * Pack Boxes from all BoxLevels into a single message.
    */
   for (n = 0; n < num_sets; ++n) {
      const BoxLevel& mapped_box_level =
         *multiple_mapped_box_levels[n];
      mapped_box_level.acquireRemoteBoxes_pack(send_mesg);
   }
   int send_mesg_size = static_cast<int>(send_mesg.size());

   /*
    * Send and receive the data.
    */

   std::vector<int> recv_mesg_size(d_mpi.getSize());
   d_mpi.Allgather(&send_mesg_size,
      1,
      MPI_INT,
      &recv_mesg_size[0],
      1,
      MPI_INT);

   std::vector<int> proc_offset(d_mpi.getSize());
   int totl_size = 0;
   for (n = 0; n < d_mpi.getSize(); ++n) {
      proc_offset[n] = totl_size;
      totl_size += recv_mesg_size[n];
   }
   recv_mesg.resize(totl_size, BAD_INT);
   d_mpi.Allgatherv(&send_mesg[0],
      send_mesg_size,
      MPI_INT,
      &recv_mesg[0],
      &recv_mesg_size[0],
      &proc_offset[0],
      MPI_INT);

   /*
    * Extract Box info received from other processors.
    */
   for (n = 0; n < num_sets; ++n) {
      BoxLevel& mapped_box_level =
         *multiple_mapped_box_levels[n];
      mapped_box_level.acquireRemoteBoxes_unpack(recv_mesg,
         proc_offset);
   }

   t_acquire_remote_mapped_boxes->stop();

}

/*
 ***********************************************************************
 ***********************************************************************
 */

void BoxLevel::acquireRemoteBoxes_pack(
   std::vector<int>& send_mesg) const
{
   const tbox::Dimension& dim(getDim());
   /*
    * Box acquisition occurs during globalization.  Thus, do not
    * rely on current value of d_parallel_state.
    */

   /*
    * Pack Box info from d_mapped_boxes into send_mesg,
    * starting at the offset location.
    */
   /*
    * Information to be packed:
    *   - Number of Boxes from self
    *   - Self Boxes
    */
   const int mapped_box_com_buf_size = Box::commBufferSize(dim);
   const int send_mesg_size = 1 + mapped_box_com_buf_size
      * static_cast<int>(d_mapped_boxes.size());
   const int old_size = static_cast<int>(send_mesg.size());
   send_mesg.resize(old_size + send_mesg_size, BAD_INT);

   int* ptr = &send_mesg[0] + old_size;
   *(ptr++) = static_cast<int>(d_mapped_boxes.size());

   for (BoxSet::OrderedConstIterator i_mapped_boxes = d_mapped_boxes.orderedBegin();
        i_mapped_boxes != d_mapped_boxes.orderedEnd();
        ++i_mapped_boxes) {
      (*i_mapped_boxes).putToIntBuffer(ptr);
      ptr += mapped_box_com_buf_size;
   }

}

/*
 ***********************************************************************
 ***********************************************************************
 */

void BoxLevel::acquireRemoteBoxes_unpack(
   const std::vector<int>& recv_mesg,
   std::vector<int>& proc_offset)
{
   const tbox::Dimension& dim(getDim());
   /*
    * Unpack Box info from recv_mesg into d_global_mapped_boxes,
    * starting at the offset location.
    * Advance the proc_offset past the used data.
    */
   int n;
   int mapped_box_com_buf_size = Box::commBufferSize(dim);

   for (n = 0; n < d_mpi.getSize(); ++n) {
      if (n != d_mpi.getRank()) {

         const int* ptr = &recv_mesg[0] + proc_offset[n];
         const int n_self_mapped_boxes = *(ptr++);
         proc_offset[d_mpi.getRank()] += (n_self_mapped_boxes) * mapped_box_com_buf_size;

         int i;
         Box mapped_box(dim);

         for (i = 0; i < n_self_mapped_boxes; ++i) {
            mapped_box.getFromIntBuffer(ptr);
            d_global_mapped_boxes.insert(
               d_global_mapped_boxes.orderedEnd(), mapped_box);
            ptr += mapped_box_com_buf_size;
         }

      } else {
         for (BoxContainer::OrderedConstIterator ni = d_mapped_boxes.orderedBegin();
              ni != d_mapped_boxes.orderedEnd(); ++ni) {
            d_global_mapped_boxes.insert(*ni);
         }
//         d_global_mapped_boxes.insert(
//            d_mapped_boxes.orderedBegin(), d_mapped_boxes.orderedEnd());
      }
   }

}

/*
 ***********************************************************************
 ***********************************************************************
 */

BoxSet::OrderedConstIterator BoxLevel::addBox(
   const Box& box,
   const BlockId& block_id,
   const bool use_vacant_index)
{
   const tbox::Dimension& dim(getDim());
   /*
    * FIXME: bug: if some procs add a Box and others do not,
    * their d_computed_global_* flags will be inconsistent
    * resulting in incomplete participation in future communication
    * calls to compute those parameters.
    *
    * This problem is not exclusive to box adding.
    * It would also happen if some call initialize()
    * and others do not.  But because box adding is finer grained
    * than initialize(), it is more likely that some processors
    * will skip over the box adding.
    */
#ifdef DEBUG_CHECK_ASSERTIONS
   if (d_parallel_state != DISTRIBUTED) {
      TBOX_ERROR("Individually adding Boxes is a local process\n"
         << "so it can only be performed in\n"
         << "distributed state.");
   }
#endif

   clearForBoxChanges(false);

   BoxSet::OrderedConstIterator new_iterator(d_mapped_boxes);

   if (d_mapped_boxes.size() == 0) {
      Box new_mapped_box =
         Box(box,
            LocalId::getZero(),
            d_mpi.getRank(),
            block_id,
            PeriodicShiftCatalog::getCatalog(dim)->getZeroShiftNumber());
      new_iterator = d_mapped_boxes.insert(d_mapped_boxes.orderedEnd(), new_mapped_box);
   } else {
      // Set new_index to one more than the largest index used.
      BoxSet::OrderedConstIterator ni = d_mapped_boxes.orderedEnd();
      do {
         TBOX_ASSERT(ni != d_mapped_boxes.orderedBegin());   // There should not be all periodic images.
         --ni;
      } while (ni->isPeriodicImage());
      LocalId new_index = ni->getLocalId() + 1;
      if (use_vacant_index) {
         TBOX_ASSERT(new_index >= 0);

         if (new_index.getValue() !=
             static_cast<int>(d_local_number_of_mapped_boxes)) {
            /*
             * There is a smaller unused index we can use for the new index.
             */
            for (new_index = 0, ni = d_mapped_boxes.orderedBegin();
                 ni != d_mapped_boxes.orderedEnd();
                 ++ni) {
               if (new_index != (*ni).getLocalId()) {
                  break;
               }
               if (!ni->isPeriodicImage()) {
                  ++new_index;
               }
            }
            // We should have found an unused index.
            TBOX_ASSERT(ni != d_mapped_boxes.orderedEnd());
         }
      }

      const Box new_mapped_box =
         Box(box, new_index, d_mpi.getRank(), block_id);
      new_iterator = d_mapped_boxes.insert(ni, new_mapped_box);
   }

   const IntVector box_size(box.numberCells());
   ++d_local_number_of_mapped_boxes;
   d_local_number_of_cells += box.size();
   d_local_bounding_box[block_id.getBlockValue()] += box;
   d_local_max_box_size[block_id.getBlockValue()].max(box_size);
   d_local_min_box_size[block_id.getBlockValue()].min(box_size);
   d_global_data_up_to_date = false;

   return new_iterator;
}

/*
 ***********************************************************************
 ***********************************************************************
 */
void
BoxLevel::addPeriodicBox(
   const Box& ref_mapped_box,
   const PeriodicId& shift_number)
{
   // FIXME: We don't allow individually adding remote Boxes even in globalized state.  We probably shouldn't allow adding remote images either.
#ifdef DEBUG_CHECK_ASSERTIONS
   if (shift_number ==
       PeriodicShiftCatalog::getCatalog(getDim())->getZeroShiftNumber()) {
      TBOX_ERROR(
         "BoxLevel::addPeriodicBox cannot be used to add regular mapped_box.");
   }
   if (d_parallel_state != GLOBALIZED && ref_mapped_box.getOwnerRank() !=
       d_mpi.getRank()) {
      TBOX_ERROR(
         "BoxLevel::addPeriodicBox: Cannot add remote Box\n"
         << "(owned by rank " << ref_mapped_box.getOwnerRank() << ")\n"
         << "when not in GLOBALIZED state.");
   }
#endif

   clearForBoxChanges(false);

   Box image_mapped_box(ref_mapped_box, shift_number, d_ratio);

#ifdef DEBUG_CHECK_ASSERTIONS
   BoxSet& mapped_boxes =
      d_parallel_state == DISTRIBUTED ? d_mapped_boxes : d_global_mapped_boxes;
   /*
    * Sanity checks:
    *
    * - Require that the real version of the reference Box exists
    *   before adding the periodic image Box.
    */
   Box real_mapped_box(getDim(),
                       ref_mapped_box.getLocalId(),
                       ref_mapped_box.getOwnerRank(),
                       ref_mapped_box.getBlockId(),
                       PeriodicShiftCatalog::getCatalog(
                          getDim())->getZeroShiftNumber());
   if (mapped_boxes.find(real_mapped_box) == mapped_boxes.orderedEnd()) {
      TBOX_ERROR(
         "BoxLevel::addPeriodicBox: cannot add periodic image Box "
         << image_mapped_box
         << "\nwithout the real Box (" << real_mapped_box
         << ") already in the BoxLevel.\n");
   }
#endif

   if (d_parallel_state == GLOBALIZED) {
      d_global_mapped_boxes.insert(image_mapped_box);
   }
   if (image_mapped_box.getOwnerRank() == d_mpi.getRank()) {
      d_mapped_boxes.insert(image_mapped_box);
   }
}

/*
 ***********************************************************************
 ***********************************************************************
 */
void
BoxLevel::addBox(
   const Box& mapped_box)
{
#ifdef DEBUG_CHECK_ASSERTIONS
   if (d_parallel_state != GLOBALIZED && mapped_box.getOwnerRank() != d_mpi.getRank()) {
      TBOX_ERROR("BoxLevel::addBox: Cannot add remote Box\n"
         << "(owned by rank " << mapped_box.getOwnerRank() << ")\n"
         << "when not in GLOBALIZED state.");
   }
#endif

   clearForBoxChanges(false);

#ifdef DEBUG_CHECK_ASSERTIONS
   /*
    * Sanity checks:
    * - Require that the real Box exists before adding the periodic image Box.
    */
   if (mapped_box.isPeriodicImage()) {
      Box real_mapped_box(getDim(),
                          mapped_box.getLocalId(),
                          mapped_box.getOwnerRank(),
                          mapped_box.getBlockId(),
                          PeriodicShiftCatalog::getCatalog(
                             getDim())->getZeroShiftNumber());
      BoxSet& mapped_boxes = mapped_box.getOwnerRank() ==
         d_mpi.getRank() ? d_mapped_boxes : d_global_mapped_boxes;
      if (mapped_boxes.find(real_mapped_box) == mapped_boxes.orderedEnd()) {
         TBOX_ERROR(
            "BoxLevel::addBox: cannot add periodic image Box "
            << mapped_box
            << "\nwithout the real Box (" << real_mapped_box
            << ") already in the BoxLevel.\n");
      }
      if (d_global_mapped_boxes.find(mapped_box) !=
          d_global_mapped_boxes.orderedEnd()) {
         TBOX_ERROR(
            "BoxLevel::addBox: cannot add Box "
            << mapped_box
            << "\nbecause it already exists ("
            << *mapped_boxes.find(mapped_box) << "\n");
      }
   }
#endif

   // Update counters.
   if (!mapped_box.isPeriodicImage()) {
      if (mapped_box.getOwnerRank() == d_mpi.getRank()) {
         const IntVector box_size(mapped_box.numberCells());
         ++d_local_number_of_mapped_boxes;
         d_local_number_of_cells += mapped_box.size();
         d_local_bounding_box[mapped_box.getBlockId().getBlockValue()] += mapped_box;
         d_local_max_box_size[mapped_box.getBlockId().getBlockValue()].max(box_size);
         d_local_min_box_size[mapped_box.getBlockId().getBlockValue()].min(box_size);
      }
      d_global_data_up_to_date = false;
      /*
       * FIXME: bug: if some procs add a real Box and others do not,
       * their d_global_data_up_to_date flags will be inconsistent
       * resulting in incomplete participation in future collective
       * communication to compute that parameter.
       */
   }

   if (d_parallel_state == GLOBALIZED) {
      d_global_mapped_boxes.insert(mapped_box);
   }
   if (mapped_box.getOwnerRank() == d_mpi.getRank()) {
      d_mapped_boxes.insert(mapped_box);
   }
}

/*
 ***********************************************************************
 ***********************************************************************
 */
void
BoxLevel::addBoxWithoutUpdate(
   const Box& box)
{
   if (d_parallel_state == GLOBALIZED) {
      d_global_mapped_boxes.insert(box);
   }
   if (box.getOwnerRank() == d_mpi.getRank()) {
      d_mapped_boxes.insert(box);
   }
   return;
}

/*
 ***********************************************************************
 ***********************************************************************
 */

void
BoxLevel::eraseBox(
   BoxSet::OrderedConstIterator& ibox)
{
#ifdef DEBUG_CHECK_ASSERTIONS
   if (d_parallel_state != DISTRIBUTED) {
      TBOX_ERROR("Individually erasing mapped_boxes is a local process\n"
         << "so it can only be performed in\n"
         << "distributed state.");
   }
#endif

   clearForBoxChanges();

#ifdef DEBUG_CHECK_ASSERTIONS
   if (ibox != d_mapped_boxes.find(*ibox)) {
      TBOX_ERROR("BoxLevel::eraseBox: Attempt to erase a\n"
         << "Box that does not belong to the BoxLevel\n"
         << "object.\n");
   }
#endif

   if (ibox->isPeriodicImage()) {
      d_mapped_boxes.erase(ibox++);
      // No need to update counters (they neglect periodic images).
   } else {
      /*
       * Update counters.  Bounding box cannot be updated (without
       * recomputing) because we don't know how the erased Box
       * affects the bounding box.
       */
      d_local_bounding_box_up_to_date = d_global_data_up_to_date = false;
      --d_local_number_of_mapped_boxes;
      d_local_number_of_cells -= ibox->size();
      // Erase real Box and its periodic images.
      const LocalId& local_id = ibox->getLocalId();
      do {
         d_mapped_boxes.erase(ibox++);
      } while (ibox != d_mapped_boxes.orderedEnd() && ibox->getLocalId() ==
               local_id);
   }
}

/*
 ***********************************************************************
 ***********************************************************************
 */

void
BoxLevel::eraseBox(
   const Box& mapped_box)
{
   /*
    * FIXME: bug: if some procs erase some Boxes and others do
    * not, their d_computed_global_* flags will be inconsistent
    * resulting in incomplete participation in future communication
    * calls to compute those parameters.
    *
    * This problem is not exclusive to box adding/erasing.  It would
    * also happen if some call initialize() and others do not.  But
    * because box adding is finer grained than initialize(), it is
    * more likely that some processors will skip over the box adding.
    */
#ifdef DEBUG_CHECK_ASSERTIONS
   if (d_parallel_state != DISTRIBUTED) {
      TBOX_ERROR("Individually erasing Boxes is a local process\n"
         << "so it can only be performed in\n"
         << "distributed state.");
   }
#endif

   clearForBoxChanges();

   d_local_bounding_box_up_to_date = d_global_data_up_to_date = false;

   BoxSet::OrderedConstIterator ibox = d_mapped_boxes.find(mapped_box);
   if (ibox == d_mapped_boxes.orderedEnd()) {
      TBOX_ERROR("BoxLevel::eraseBox: Box to be erased ("
         << mapped_box << ") is NOT a part of the BoxLevel.\n");
   }
   d_mapped_boxes.erase(ibox);
}

/*
 ****************************************************************************
 ****************************************************************************
 */
void BoxLevel::eraseBoxWithoutUpdate(
   const Box& box)
{
   d_mapped_boxes.erase(box);
   return;
}

/*
 ****************************************************************************
 ****************************************************************************
 */
void BoxLevel::refineBoxes(
   BoxLevel& finer,
   const IntVector& ratio) const
{
   d_mapped_boxes.refine(finer.d_mapped_boxes, ratio);
   finer.d_ratio *= ratio;
   finer.finalize();
   return;
}

/*
 ****************************************************************************
 ****************************************************************************
 */
const BoxLevel& BoxLevel::getGlobalizedVersion() const
{
   TBOX_ASSERT(isInitialized());

   if (d_parallel_state == GLOBALIZED) {
      return *this;
   }

   if (d_globalized_version == NULL) {
      BoxLevel* globalized_version = new BoxLevel(*this);
      globalized_version->setParallelState(GLOBALIZED);
      TBOX_ASSERT(globalized_version->getParallelState() == GLOBALIZED);
      d_globalized_version = globalized_version;
      globalized_version = NULL;
   }

   TBOX_ASSERT(d_globalized_version->getParallelState() == GLOBALIZED);
   return *d_globalized_version;
}

/*
 ***********************************************************************
 ***********************************************************************
 */
PersistentOverlapConnectors& BoxLevel::getPersistentOverlapConnectors()
const
{
   if (d_persistent_overlap_connectors == NULL) {
      d_persistent_overlap_connectors = new PersistentOverlapConnectors(*this);
   }
   return *d_persistent_overlap_connectors;
}

/*
 ***********************************************************************
 ***********************************************************************
 */
void BoxLevel::getGlobalBoxes(BoxList& global_boxes) const
{
   for (BoxSet::OrderedConstIterator itr = d_global_mapped_boxes.orderedBegin();
        itr != d_global_mapped_boxes.orderedEnd(); itr++) {
      global_boxes.pushBack(*itr);
   }
}

/*
 ***********************************************************************
 * Write the BoxLevel to a database.
 *
 * Write only local parts.
 ***********************************************************************
 */

void BoxLevel::putToDatabase(
   tbox::Database& database) const
{
   database.putBool("d_is_mapped_box_level", true);
   database.putInteger(
      "HIER_MAPPED_BOX_LEVEL_VERSION", HIER_MAPPED_BOX_LEVEL_VERSION);
   database.putInteger("d_nproc", d_mpi.getSize());
   database.putInteger("d_rank", d_mpi.getRank());
   database.putInteger("dim", d_ratio.getDim().getValue());
   database.putIntegerArray("d_ratio", &d_ratio[0], d_ratio.getDim().getValue());
   getBoxes().putToDatabase(*database.putDatabase("mapped_boxes"));
}

/*
 ***********************************************************************
 * Read the BoxLevel from a database.
 ***********************************************************************
 */

void BoxLevel::getFromDatabase(
   tbox::Database& database,
   const tbox::ConstPointer<GridGeometry>& grid_geom)
{
   TBOX_ASSERT(database.isInteger("dim"));
   const tbox::Dimension dim(static_cast<unsigned short>(database.getInteger("dim")));
   TBOX_ASSERT(getDim() == dim);

   IntVector ratio(dim);
   database.getIntegerArray("d_ratio", &ratio[0], dim.getValue());

#ifdef DEBUG_CHECK_ASSERTIONS
   const int version = database.getInteger("HIER_MAPPED_BOX_LEVEL_VERSION");
   const int nproc = database.getInteger("d_nproc");
   const int rank = database.getInteger("d_rank");
   TBOX_ASSERT(ratio >= IntVector::getOne(dim));
   TBOX_ASSERT(version <= HIER_MAPPED_BOX_LEVEL_VERSION);
#endif

   /*
    * If the communicator is already set, use it.  Otherwise, use the
    * one in tbox::SAMRAI_MPI::getSAMRAIWorld().
    *
    * There must be a better way to handle the communicator than this.
    */
   if (isInitialized()) {
      TBOX_ASSERT(ratio == d_ratio);
      if (d_parallel_state != DISTRIBUTED) {
         setParallelState(DISTRIBUTED);
         d_mapped_boxes.clear();
      }
   } else {
      TBOX_WARNING(
         "BoxLevel::getFromDatabase: Uninitialized MPI communicator.\n"
         << "Using tbox::SAMRAI_MPI::getSAMRAIWorld().");
      initialize(ratio, grid_geom,
         tbox::SAMRAI_MPI::getSAMRAIWorld(), DISTRIBUTED);
   }

   /*
    * Failing these asserts means that we don't have a compatible
    * database for the number of processors or we are reading another
    * processor's data.
    */
   TBOX_ASSERT(nproc == d_mpi.getSize());
   TBOX_ASSERT(rank == d_mpi.getRank());

   d_mapped_boxes.getFromDatabase(*database.getDatabase("mapped_boxes"));
   computeLocalRedundantData();

}

/*
 ***********************************************************************
 * Construct a BoxLevel Outputter with formatting parameters.
 ***********************************************************************
 */

BoxLevel::Outputter::Outputter(
   const BoxLevel& mapped_box_level,
   const std::string& border,
   int detail_depth):
   d_level(mapped_box_level),
   d_border(border),
   d_detail_depth(detail_depth)
{
}

/*
 ***********************************************************************
 * Print out a BoxLevel according to settings in the Outputter.
 ***********************************************************************
 */

std::ostream& operator << (
   std::ostream& s,
   const BoxLevel::Outputter& format)
{
   format.d_level.recursivePrint(s, format.d_border, format.d_detail_depth);
   return s;
}

/*
 ***********************************************************************
 * Return a Outputter that can dump the BoxLevel to a stream.
 ***********************************************************************
 */

BoxLevel::Outputter BoxLevel::format(
   const std::string& border,
   int detail_depth) const
{
   return Outputter(*this, border, detail_depth);
}

/*
 ***********************************************************************
 * Avoid communication in this method.  It is often used for debugging.
 * Print out global bounding box only if it has been computed already.
 ***********************************************************************
 */

void BoxLevel::recursivePrint(
   std::ostream& co,
   const std::string& border,
   int detail_depth) const
{
   if (detail_depth < 0) return;

   if (!isInitialized()) {
      co << border << "Uninitialized.\n";
      return;
   }
   co // << "Address        : " << (void*)this << '\n'
   << border << "Parallel state : "
   << (getParallelState() == DISTRIBUTED ? "DIST" : "GLOB") << '\n'
   << border << "Ratio          : " << getRefinementRatio() << '\n'
   << border << "Box count      : " << d_local_number_of_mapped_boxes << ", "
   << d_global_number_of_mapped_boxes << '\n'
   << border << "Cell count     : " << d_local_number_of_cells << ", "
   << d_global_number_of_cells << '\n'
   << border << "Bounding box   : " << getLocalBoundingBox(0) << ", "
   << (d_global_data_up_to_date ? getGlobalBoundingBox(0) : Box(getDim()))
   << '\n'
   << border << "Comm,rank,nproc: " << d_mpi.getCommunicator() << ", " << d_mpi.getRank()
   << ", " << d_mpi.getSize() << '\n'
   ;
   if (detail_depth > 0) {
      co << border << "Mapped_boxes:\n";
      if (getParallelState() == GLOBALIZED) {
         /*
          * Print mapped_boxes from all ranks.
          */
         for (BoxSet::OrderedConstIterator bi = d_global_mapped_boxes.orderedBegin();
              bi != d_global_mapped_boxes.orderedEnd();
              ++bi) {
            Box mapped_box = *bi;
            co << border << "    "
            << mapped_box << "   "
            << mapped_box.numberCells() << '\n';
         }
      } else {
         /*
          * Print local mapped_boxes only.
          */
         for (BoxSet::OrderedConstIterator bi = d_mapped_boxes.orderedBegin();
              bi != d_mapped_boxes.orderedEnd();
              ++bi) {
            Box mapped_box = *bi;
            co << border << "    "
            << mapped_box << "   "
            << mapped_box.numberCells() << '\n';
         }
      }
   }
}

/*
 ***********************************************************************
 * Write out some statistics on the mapped_boxes, including statistics
 * for judging mesh quality.
 ***********************************************************************
 */

void BoxLevel::printBoxStats(
   std::ostream& co,
   const std::string& border) const
{
   if (!isInitialized()) {
      co << "Uninitialized.\n";
      return;
   }

   const tbox::Dimension& dim(getDim());

   cacheGlobalReducedData();

   double ideal_surfarea =
      pow((double)getGlobalNumberOfCells() / d_mpi.getSize(), double(dim.getValue() - 1) / dim.getValue());

   // Per-processor statistics.
   double has_mapped_box = (double)(getLocalNumberOfBoxes() > 0);
   double number_of_mapped_boxes = (double)(getLocalNumberOfBoxes());
   double largest_dim = 0;
   double smallest_dim = (double)(getLocalNumberOfBoxes() == 0 ? 0 : 9999999);
   double largest_aspect = 0;
   double smallest_aspect = 1.;
   double sum_aspect = 0.;
   double sum_surfarea = 0.;
   double sum_normsurfarea = 0.;

   const BoxSet& mapped_boxes = getBoxes();

   for (RealBoxConstIterator ni(mapped_boxes); ni.isValid(); ++ni) {

      const Box& mapped_box = *ni;
      const IntVector boxdims = mapped_box.numberCells();
      const double boxvol = boxdims.getProduct();
      const double longdim = boxdims.max();
      const double shortdim = boxdims.min();
      const double aspect = (double)longdim / shortdim;
      double surfarea = 0.;
      for (int d = 0; d < dim.getValue(); ++d) {
         surfarea += 2 * (double)boxvol / boxdims(d);
      }

      largest_dim = tbox::MathUtilities<double>::Max(largest_dim, longdim);
      smallest_dim = tbox::MathUtilities<double>::Min(smallest_dim, shortdim);

      largest_aspect = tbox::MathUtilities<double>::Max(largest_aspect, aspect);
      smallest_aspect = tbox::MathUtilities<double>::Min(smallest_aspect,
            aspect);
      sum_aspect += aspect;

      sum_surfarea += surfarea;

   }

   sum_normsurfarea = sum_surfarea / ideal_surfarea;

   /*
    * Collect local statistics into arrays for global reduction.
    */
   {
      // For floating point data.
      double loc_dbl[MAPPED_BOX_LEVEL_NUMBER_OF_STATS];
      double min_dbl[MAPPED_BOX_LEVEL_NUMBER_OF_STATS];
      double max_dbl[MAPPED_BOX_LEVEL_NUMBER_OF_STATS];
      double sum_dbl[MAPPED_BOX_LEVEL_NUMBER_OF_STATS];
      std::string names[MAPPED_BOX_LEVEL_NUMBER_OF_STATS];
      int k = 0;
      names[k] = "number_of_mapped_boxes (N)";
      loc_dbl[k++] = number_of_mapped_boxes;
      names[k] = "has_mapped_box";
      loc_dbl[k++] = has_mapped_box;
      names[k] = "smallest_aspect";
      loc_dbl[k++] = smallest_aspect;
      names[k] = "largest_aspect";
      loc_dbl[k++] = largest_aspect;
      names[k] = "sum_aspect";
      loc_dbl[k++] = sum_aspect;
      names[k] = "sum_normsurfarea";
      loc_dbl[k++] = sum_normsurfarea;
      names[k] = "sum_surfarea";
      loc_dbl[k++] = sum_surfarea;
      names[k] = "smallest_dim";
      loc_dbl[k++] = smallest_dim;
      names[k] = "largest_dim";
      loc_dbl[k++] = largest_dim;
      TBOX_ASSERT(k < MAPPED_BOX_LEVEL_NUMBER_OF_STATS);
      for (int i = 0; i < k; ++i) max_dbl[i] = sum_dbl[i] = min_dbl[i] =
                  loc_dbl[i];
      int rank_of_min[MAPPED_BOX_LEVEL_NUMBER_OF_STATS],
          rank_of_max[MAPPED_BOX_LEVEL_NUMBER_OF_STATS];
      if (d_mpi.getSize() > 1) {
         d_mpi.AllReduce(min_dbl, k, MPI_MINLOC, rank_of_min);
         d_mpi.AllReduce(max_dbl, k, MPI_MAXLOC, rank_of_max);
         d_mpi.AllReduce(sum_dbl, k, MPI_SUM);
      } else {
         for (int i = 0; i < k; ++i) {
            rank_of_min[i] = rank_of_max[i] = 0;
         }
      }

      co.unsetf(std::ios::fixed | std::ios::scientific);
      co.precision(3);

      co << border
      <<
      "                               local        min               max           sum/N    sum/P\n";
      for (int i = 0; i < k; ++i) {
         co << border << std::setw(27) << std::left << names[i]
         << ' ' << std::setw(8) << std::right << loc_dbl[i]
         << ' ' << std::setw(8) << std::right << min_dbl[i] << " @ "
         << std::setw(6) << std::left << rank_of_min[i]
         << ' ' << std::setw(8) << std::right << max_dbl[i] << " @ "
         << std::setw(6) << std::left << rank_of_max[i]
         << ' ' << std::setw(8) << std::right << sum_dbl[i] / getGlobalNumberOfBoxes()
         << ' ' << std::setw(8) << std::right << sum_dbl[i] / d_mpi.getSize()
         << '\n';
      }
   }

}

/*
 ***********************************************************************
 ***********************************************************************
 */

void BoxLevel::initializeCallback()
{
   t_initialize_private = tbox::TimerManager::getManager()->
      getTimer("hier::BoxLevel::initializePrivate()");
   t_acquire_remote_mapped_boxes = tbox::TimerManager::getManager()->
      getTimer("hier::BoxLevel::acquireRemoteBoxes()");
   t_cache_global_reduced_data = tbox::TimerManager::getManager()->
      getTimer("hier::BoxLevel::cacheGlobalReducedData()");
}

/*
 ***************************************************************************
 *
 * Release static timers.  To be called by shutdown registry to make sure
 * memory for timers does not leak.
 *
 ***************************************************************************
 */

void BoxLevel::finalizeCallback()
{
   t_initialize_private.setNull();
   t_acquire_remote_mapped_boxes.setNull();
   t_cache_global_reduced_data.setNull();
}

}
}

#if !defined(__BGL_FAMILY__) && defined(__xlC__)
/*
 * Suppress XLC warnings
 */
#pragma report(enable, CPPC5334)
#pragma report(enable, CPPC5328)
#endif

#endif<|MERGE_RESOLUTION|>--- conflicted
+++ resolved
@@ -12,11 +12,8 @@
 
 #include "SAMRAI/hier/BoxLevel.h"
 
-<<<<<<< HEAD
 #include "SAMRAI/hier/BoxContainerOrderedConstIterator.h"
-=======
 #include "SAMRAI/hier/BoxSetSingleBlockIterator.h"
->>>>>>> 7c3ca08f
 #include "SAMRAI/hier/PeriodicShiftCatalog.h"
 #include "SAMRAI/hier/RealBoxConstIterator.h"
 #include "SAMRAI/tbox/MathUtilities.h"
@@ -304,8 +301,8 @@
 {
 
    // Erase non-local Boxes, if any, from d_mapped_boxes.
-   for (BoxSet::const_iterator mbi(d_mapped_boxes.begin());
-        mbi != d_mapped_boxes.end(); /* incremented in loop */) {
+   for (BoxSet::OrderedConstIterator mbi = d_mapped_boxes.orderedBegin();
+        mbi != d_mapped_boxes.orderedEnd(); /* incremented in loop */) {
       if (mbi->getOwnerRank() != d_mpi.getRank()) {
          d_mapped_boxes.erase(mbi++);
       } else {
@@ -1322,7 +1319,8 @@
    BoxLevel& finer,
    const IntVector& ratio) const
 {
-   d_mapped_boxes.refine(finer.d_mapped_boxes, ratio);
+   finer.d_mapped_boxes = d_mapped_boxes;
+   finer.d_mapped_boxes.refine(ratio);
    finer.d_ratio *= ratio;
    finer.finalize();
    return;
@@ -1372,7 +1370,7 @@
 void BoxLevel::getGlobalBoxes(BoxList& global_boxes) const
 {
    for (BoxSet::OrderedConstIterator itr = d_global_mapped_boxes.orderedBegin();
-        itr != d_global_mapped_boxes.orderedEnd(); itr++) {
+        itr != d_global_mapped_boxes.orderedEnd(); ++itr) {
       global_boxes.pushBack(*itr);
    }
 }
