/*************************************************************************
 *
 * This file is part of the SAMRAI distribution.  For full copyright
 * information, see COPYRIGHT and COPYING.LESSER.
 *
 * Copyright:     (c) 1997-2011 Lawrence Livermore National Security, LLC
 * Description:   Set of mapped_boxes in a mapped_box_level of a distributed box graph.
 *
 ************************************************************************/
#ifndef included_hier_BoxLevel_C
#define included_hier_BoxLevel_C

#include "SAMRAI/hier/BoxLevel.h"

#include "SAMRAI/hier/BoxContainerConstIterator.h"
#include "SAMRAI/hier/BoxSetSingleBlockIterator.h"
#include "SAMRAI/hier/PeriodicShiftCatalog.h"
#include "SAMRAI/hier/RealBoxConstIterator.h"
#include "SAMRAI/tbox/MathUtilities.h"
#include "SAMRAI/tbox/SAMRAI_MPI.h"
#include "SAMRAI/tbox/StartupShutdownManager.h"
#include "SAMRAI/tbox/Timer.h"
#include "SAMRAI/tbox/TimerManager.h"

#ifndef SAMRAI_INLINE
#include "SAMRAI/hier/BoxLevel.I"
#endif

#if !defined(__BGL_FAMILY__) && defined(__xlC__)
/*
 * Suppress XLC warnings
 */
#pragma report(disable, CPPC5334)
#pragma report(disable, CPPC5328)
#endif

namespace SAMRAI {
namespace hier {

const int BoxLevel::HIER_MAPPED_BOX_LEVEL_VERSION = 0;
const int BoxLevel::MAPPED_BOX_LEVEL_NUMBER_OF_STATS = 20;

tbox::Pointer<tbox::Timer> BoxLevel::t_initialize_private;
tbox::Pointer<tbox::Timer> BoxLevel::t_acquire_remote_mapped_boxes;
tbox::Pointer<tbox::Timer> BoxLevel::t_cache_global_reduced_data;

const LocalId BoxLevel::s_negative_one_local_id(-1);

tbox::StartupShutdownManager::Handler
BoxLevel::s_initialize_finalize_handler(
   BoxLevel::initializeCallback,
   0,
   0,
   BoxLevel::finalizeCallback,
   tbox::StartupShutdownManager::priorityTimers);

BoxLevel::BoxLevel():
   d_mpi(tbox::SAMRAI_MPI::commNull),
   d_ratio(tbox::Dimension::getInvalidDimension(), 0),

   d_local_number_of_cells(0),
   d_global_number_of_cells(-1),
   d_local_number_of_mapped_boxes(0),
   d_global_number_of_mapped_boxes(-1),

   d_max_number_of_mapped_boxes(-1),
   d_min_number_of_mapped_boxes(-1),
   d_max_number_of_cells(-1),
   d_min_number_of_cells(-1),

   d_local_max_box_size(0),
   d_global_max_box_size(0),
   d_local_min_box_size(0),
   d_global_min_box_size(0),

   d_local_bounding_box(0),
   d_local_bounding_box_up_to_date(false),
   d_global_bounding_box(0),
   d_global_data_up_to_date(false),

   d_parallel_state(DISTRIBUTED),
   d_globalized_version(NULL),
   d_persistent_overlap_connectors(NULL),
   d_handle(NULL),
   d_grid_geometry(tbox::ConstPointer<GridGeometry>(NULL))
{
   // This ctor should never be invoked.
   TBOX_ERROR("Somehow, we entered code that was never meant to be used.");
}

BoxLevel::BoxLevel(
   const tbox::Dimension& dim):

   d_mpi(tbox::SAMRAI_MPI::commNull),
   d_ratio(dim, 0),

   d_local_number_of_cells(0),
   d_global_number_of_cells(-1),
   d_local_number_of_mapped_boxes(0),
   d_global_number_of_mapped_boxes(-1),

   d_max_number_of_mapped_boxes(-1),
   d_min_number_of_mapped_boxes(-1),
   d_max_number_of_cells(-1),
   d_min_number_of_cells(-1),

   d_local_max_box_size(0),
   d_global_max_box_size(0),
   d_local_min_box_size(0),
   d_global_min_box_size(0),

   d_local_bounding_box(0),
   d_local_bounding_box_up_to_date(false),
   d_global_bounding_box(0),
   d_global_data_up_to_date(false),

   d_parallel_state(DISTRIBUTED),
   d_globalized_version(NULL),
   d_persistent_overlap_connectors(NULL),
   d_handle(NULL),
   d_grid_geometry(tbox::ConstPointer<GridGeometry>(NULL))
{
}

BoxLevel::BoxLevel(
   const BoxLevel& rhs):
   tbox::DescribedClass(),
   d_mpi(rhs.d_mpi),
   d_mapped_boxes(rhs.d_mapped_boxes),
   d_global_mapped_boxes(rhs.d_global_mapped_boxes),
   d_ratio(rhs.d_ratio),

   d_local_number_of_cells(rhs.d_local_number_of_cells),
   d_global_number_of_cells(rhs.d_global_number_of_cells),
   d_local_number_of_mapped_boxes(rhs.d_local_number_of_mapped_boxes),
   d_global_number_of_mapped_boxes(rhs.d_global_number_of_mapped_boxes),

   d_max_number_of_mapped_boxes(rhs.d_max_number_of_mapped_boxes),
   d_min_number_of_mapped_boxes(rhs.d_min_number_of_mapped_boxes),
   d_max_number_of_cells(rhs.d_max_number_of_cells),
   d_min_number_of_cells(rhs.d_min_number_of_cells),

   d_local_max_box_size(rhs.d_local_max_box_size),
   d_global_max_box_size(rhs.d_global_max_box_size),
   d_local_min_box_size(rhs.d_local_min_box_size),
   d_global_min_box_size(rhs.d_global_min_box_size),

   d_local_bounding_box(rhs.d_local_bounding_box),
   d_local_bounding_box_up_to_date(rhs.d_local_bounding_box_up_to_date),
   d_global_bounding_box(rhs.d_global_bounding_box),
   d_global_data_up_to_date(rhs.d_global_data_up_to_date),

   d_parallel_state(rhs.d_parallel_state),
   d_globalized_version(NULL),
   d_persistent_overlap_connectors(NULL),
   d_handle(NULL),
   d_grid_geometry(rhs.d_grid_geometry)
{
   // This cannot be the first constructor call, so no need to set timers.
}

BoxLevel::BoxLevel(
   const IntVector& ratio,
   const tbox::ConstPointer<GridGeometry>& grid_geom,
   const tbox::SAMRAI_MPI& mpi,
   const ParallelState parallel_state):
   d_mpi(tbox::SAMRAI_MPI::commNull),
   d_ratio(ratio),

   d_local_number_of_cells(0),
   d_global_number_of_cells(-1),
   d_local_number_of_mapped_boxes(0),
   d_global_number_of_mapped_boxes(-1),

   d_max_number_of_mapped_boxes(-1),
   d_min_number_of_mapped_boxes(-1),
   d_max_number_of_cells(-1),
   d_min_number_of_cells(-1),

   d_local_max_box_size(0),
   d_global_max_box_size(0),
   d_local_min_box_size(0),
   d_global_min_box_size(0),

   d_local_bounding_box(0),
   d_local_bounding_box_up_to_date(false),
   d_global_bounding_box(0),
   d_global_data_up_to_date(false),

   d_parallel_state(DISTRIBUTED),
   d_globalized_version(NULL),
   d_persistent_overlap_connectors(NULL),
   d_handle(NULL),
   d_grid_geometry(tbox::ConstPointer<GridGeometry>(NULL))
{
   initialize(ratio, grid_geom, mpi, parallel_state);
}

BoxLevel::~BoxLevel()
{
   clear();
   if (d_persistent_overlap_connectors != NULL) {
      delete d_persistent_overlap_connectors;
      d_persistent_overlap_connectors = NULL;
   }
}

void BoxLevel::initialize(
   const IntVector& ratio,
   const tbox::ConstPointer<GridGeometry>& grid_geom,
   const tbox::SAMRAI_MPI& mpi,
   const ParallelState parallel_state)
{
   d_mapped_boxes.clear();
   d_mapped_boxes.order();
   initializePrivate(
      ratio,
      grid_geom,
      mpi,
      parallel_state);
}

void BoxLevel::swapInitialize(
   BoxContainer& mapped_boxes,
   const IntVector& ratio,
   const tbox::ConstPointer<GridGeometry>& grid_geom,
   const tbox::SAMRAI_MPI& mpi,
   const ParallelState parallel_state)
{
   TBOX_ASSERT(&mapped_boxes != &d_mapped_boxes);   // Library error if this fails.
   d_mapped_boxes.swap(mapped_boxes);
   initializePrivate(ratio,
      grid_geom,
      mpi,
      parallel_state);
}

void BoxLevel::finalize()
{

   // Erase non-local Boxes, if any, from d_mapped_boxes.
   for (BoxContainer::Iterator mbi = d_mapped_boxes.begin();
        mbi != d_mapped_boxes.end(); /* incremented in loop */) {
      if (mbi->getOwnerRank() != d_mpi.getRank()) {
         d_mapped_boxes.erase(mbi++);
      } else {
         ++mbi;
      }
   }

   computeLocalRedundantData();
   return;
}

void BoxLevel::initializePrivate(
   const IntVector& ratio,
   const tbox::ConstPointer<GridGeometry>& grid_geom,
   const tbox::SAMRAI_MPI& mpi,
   const ParallelState parallel_state)
{
   TBOX_DIM_ASSERT_CHECK_ARGS2(*this, ratio);
   t_initialize_private->start();

   clearForBoxChanges();

   d_mpi = mpi;
   d_grid_geometry = grid_geom;

   if (parallel_state == DISTRIBUTED) {
      d_global_mapped_boxes.clear();
   } else {
      d_global_mapped_boxes = d_mapped_boxes;
   }

   // Erase non-local Boxes, if any, from d_mapped_boxes.
   for (BoxContainer::Iterator mbi(d_mapped_boxes.begin());
        mbi != d_mapped_boxes.end(); /* incremented in loop */) {
      if (mbi->getOwnerRank() != d_mpi.getRank()) {
         d_mapped_boxes.erase(mbi++);
      } else {
         ++mbi;
      }
   }

   d_ratio = ratio;
   d_parallel_state = parallel_state;
   d_global_number_of_cells = -1;
   d_global_number_of_mapped_boxes = -1;
   d_local_bounding_box_up_to_date = false;
   d_global_data_up_to_date = false;
   computeLocalRedundantData();

   t_initialize_private->stop();
}

/*
 ***********************************************************************
 * Clear data and reset them to unusuable values.
 *
 * Note: don't use IntVector::getOne here, because SAMRAI may have
 * already shut down.
 ***********************************************************************
 */
void BoxLevel::removePeriodicImageBoxes()
{
   if (isInitialized()) {
      clearForBoxChanges();
      d_mapped_boxes.removePeriodicImageBoxes();
      if ( d_parallel_state == GLOBALIZED ) {
         d_global_mapped_boxes.removePeriodicImageBoxes();
      }
   }
}

/*
 ***********************************************************************
 * Clear data and reset them to unusuable values.
 *
 * Note: don't use IntVector::getOne here, because SAMRAI may have
 * already shut down.
 ***********************************************************************
 */
void BoxLevel::clear()
{
   if (isInitialized()) {
      clearForBoxChanges();
      d_mpi = tbox::SAMRAI_MPI(tbox::SAMRAI_MPI::commNull);
      d_mapped_boxes.clear();
      d_global_mapped_boxes.clear();
      d_ratio(0) = 0;
      d_local_number_of_cells = 0;
      d_global_number_of_cells = -1;
      d_local_number_of_mapped_boxes = 0;
      d_global_number_of_mapped_boxes = -1;
      d_local_bounding_box.clear();
      d_local_bounding_box_up_to_date = false;
      d_global_bounding_box.clear();
      d_global_data_up_to_date = false;
      d_local_max_box_size.clear();
      d_local_min_box_size.clear();
      d_global_max_box_size.clear();
      d_global_min_box_size.clear();
      d_parallel_state = DISTRIBUTED;
      d_grid_geometry = tbox::ConstPointer<GridGeometry>(NULL);
   }
}

void BoxLevel::swap(
   BoxLevel& level_a,
   BoxLevel& level_b)
{

   if (&level_a != &level_b) {
      if (level_a.isInitialized() && level_b.isInitialized()) {
         TBOX_DIM_ASSERT_CHECK_ARGS2(level_a, level_b);
      }

      level_a.clearPersistentOverlapConnectors();
      level_b.clearPersistentOverlapConnectors();

      level_a.detachMyHandle();
      level_b.detachMyHandle();

      // Swap objects supporting swap operation.
      level_a.d_mapped_boxes.swap(level_b.d_mapped_boxes);
      level_a.d_global_mapped_boxes.swap(level_b.d_global_mapped_boxes);
      level_a.d_local_bounding_box.swap(level_b.d_local_bounding_box);
      level_a.d_local_min_box_size.swap(level_b.d_local_min_box_size);
      level_a.d_local_max_box_size.swap(level_b.d_local_max_box_size);
      level_a.d_global_bounding_box.swap(level_b.d_global_bounding_box);

      // Swap objects not supporting swap operation.

      int tmpint;
      bool tmpbool;
      IntVector tmpvec(level_a.getDim());
      Box tmpbox(level_a.getDim());
      ParallelState tmpstate;
      const BoxLevel* tmpmbl;
      tbox::SAMRAI_MPI tmpmpi(tbox::SAMRAI_MPI::commNull);
      tbox::ConstPointer<GridGeometry> tmpgridgeom(level_a.getGridGeometry());

      tmpstate = level_a.d_parallel_state;
      level_a.d_parallel_state = level_b.d_parallel_state;
      level_b.d_parallel_state = tmpstate;

      tmpmpi = level_a.d_mpi;
      level_a.d_mpi = level_b.d_mpi;
      level_b.d_mpi = tmpmpi;

      tmpvec = level_a.d_ratio;
      level_a.d_ratio = level_b.d_ratio;
      level_b.d_ratio = tmpvec;

      tmpint = static_cast<int>(level_a.d_local_number_of_cells);
      level_a.d_local_number_of_cells = level_b.d_local_number_of_cells;
      level_b.d_local_number_of_cells = tmpint;

      tmpint = level_a.d_global_number_of_cells;
      level_a.d_global_number_of_cells = level_b.d_global_number_of_cells;
      level_b.d_global_number_of_cells = tmpint;

      tmpint = static_cast<int>(level_a.d_local_number_of_mapped_boxes);
      level_a.d_local_number_of_mapped_boxes = level_b.d_local_number_of_mapped_boxes;
      level_b.d_local_number_of_mapped_boxes = tmpint;

      tmpint = level_a.d_global_number_of_mapped_boxes;
      level_a.d_global_number_of_mapped_boxes = level_b.d_global_number_of_mapped_boxes;
      level_b.d_global_number_of_mapped_boxes = tmpint;

      tmpbool = level_a.d_local_bounding_box_up_to_date;
      level_a.d_local_bounding_box_up_to_date = level_b.d_local_bounding_box_up_to_date;
      level_b.d_local_bounding_box_up_to_date = tmpbool;

      tmpbool = level_a.d_global_data_up_to_date;
      level_a.d_global_data_up_to_date = level_b.d_global_data_up_to_date;
      level_b.d_global_data_up_to_date = tmpbool;

      tmpmbl = level_a.d_globalized_version;
      level_a.d_globalized_version = level_b.d_globalized_version;
      level_b.d_globalized_version = tmpmbl;

      tmpgridgeom = level_b.d_grid_geometry;
      level_a.d_grid_geometry = level_b.d_grid_geometry;
      level_b.d_grid_geometry = tmpgridgeom;
   }
}

void BoxLevel::computeLocalRedundantData()
{
   const IntVector max_vec(d_ratio.getDim(), tbox::MathUtilities<int>::getMax());
   const IntVector& zero_vec = IntVector::getZero(d_ratio.getDim());
   const int nblocks = d_grid_geometry->getNumberBlocks();

   d_local_number_of_mapped_boxes = 0;
   d_local_number_of_cells = 0;

   if (int(d_local_bounding_box.size()) != nblocks) {
      d_local_bounding_box.resize(nblocks, hier::Box(d_grid_geometry->getDim()));
      d_local_min_box_size.resize(nblocks, max_vec);
      d_local_max_box_size.resize(nblocks, zero_vec);
   }

   for (RealBoxConstIterator ni(d_mapped_boxes); ni.isValid(); ++ni) {

      int block_num = ni->getBlockId().getBlockValue();
      const IntVector boxdim(ni->numberCells());
      ++d_local_number_of_mapped_boxes;
      d_local_number_of_cells += boxdim.getProduct();
      d_local_bounding_box[block_num] += *ni;
      d_local_min_box_size[block_num].min(boxdim);
      d_local_max_box_size[block_num].max(boxdim);

   }

   d_local_bounding_box_up_to_date = true;
   d_global_data_up_to_date = false;
}

/*
 ****************************************************************************
 * Perform global reductions to get characteristics of the global data
 * without globalizing.  Data that can be reduced are combined into
 * arrays for reduction.  We do one sum reduction and one max reduction.
 * All the data we need fall into one or the other so it's all we need to
 * do.
 ****************************************************************************
 */
void BoxLevel::cacheGlobalReducedData() const
{
   TBOX_ASSERT(isInitialized());

   if (d_global_data_up_to_date) {
      return;
   }

   t_cache_global_reduced_data->barrierAndStart();

   const int nblocks = d_grid_geometry->getNumberBlocks();

   /*
    * Sum reduction is used to compute the global sums of box count
    * and cell count.
    */
   if (d_parallel_state == GLOBALIZED) {
      d_global_number_of_mapped_boxes = 0;
      d_global_number_of_cells = 0;
      for (RealBoxConstIterator ni(d_global_mapped_boxes);
           ni.isValid();
           ++ni) {
         ++d_global_number_of_mapped_boxes;
         d_global_number_of_cells += ni->size();
      }
   } else {
      if (d_mpi.getSize() > 1) {
         int tmpa[2], tmpb[2];
         tmpa[0] = getLocalNumberOfBoxes();
         tmpa[1] = getLocalNumberOfCells();

         TBOX_ASSERT(tmpa[0] >= 0);
         TBOX_ASSERT(tmpa[1] >= 0);

         d_mpi.Allreduce(tmpa,
            tmpb,                        // Better to use MPI_IN_PLACE, but not some MPI's do not support.
            2,
            MPI_INT,
            MPI_SUM);
         d_global_number_of_mapped_boxes = tmpb[0];
         d_global_number_of_cells = tmpb[1];
      } else {
         d_global_number_of_mapped_boxes = getLocalNumberOfBoxes();
         d_global_number_of_cells = getLocalNumberOfCells();
      }

      TBOX_ASSERT(d_global_number_of_mapped_boxes >= 0);
      TBOX_ASSERT(d_global_number_of_cells >= 0);
   }

   if (int(d_global_bounding_box.size()) != nblocks) {
      d_global_bounding_box.resize(nblocks, hier::Box(getDim()));
      d_global_min_box_size.resize(nblocks, hier::IntVector(getDim()));
      d_global_max_box_size.resize(nblocks, hier::IntVector(getDim()));
   }

   /*
    * Max reduction is used to compute max/min box counts, max/min
    * cell counts, max/min box sizes, and bounding boxes.
    */
   if (d_mpi.getSize() == 1) {

      d_global_bounding_box = d_local_bounding_box;
      d_max_number_of_mapped_boxes = d_min_number_of_mapped_boxes = getLocalNumberOfBoxes();
      d_max_number_of_cells = d_min_number_of_cells = getLocalNumberOfCells();
      d_global_max_box_size = d_local_max_box_size;
      d_global_min_box_size = d_local_min_box_size;

   } else {

      if (d_mpi.getSize() > 1) {
         const tbox::Dimension& dim(getDim());

         std::vector<int> send_mesg;
         send_mesg.reserve(nblocks * 4 * dim.getValue() + 4);
         int bishift;
         for (int bn = 0; bn < nblocks; ++bn) {
            bishift = bn * nblocks;
            for (int i = 0; i < dim.getValue(); ++i) {
               send_mesg.push_back(-d_local_bounding_box[bn].lower()[i]);
               send_mesg.push_back(d_local_bounding_box[bn].upper()[i]);
               send_mesg.push_back(-d_local_min_box_size[bn][i]);
               send_mesg.push_back(d_local_max_box_size[bn][i]);
            }
         }
         send_mesg.push_back(getLocalNumberOfBoxes());
         send_mesg.push_back(-static_cast<int>(getLocalNumberOfBoxes()));
         send_mesg.push_back(getLocalNumberOfCells());
         send_mesg.push_back(-static_cast<int>(getLocalNumberOfCells()));

         std::vector<int> recv_mesg(send_mesg.size());
         d_mpi.Allreduce(
            &send_mesg[0],
            &recv_mesg[0],
            static_cast<int>(send_mesg.size()),
            MPI_INT,
            MPI_MAX);

         int tmpi = -1;
         for (int bn = 0; bn < nblocks; ++bn) {
            for (int i = 0; i < dim.getValue(); ++i) {
               d_global_bounding_box[bn].lower()[i] = -recv_mesg[++tmpi];
               d_global_bounding_box[bn].upper()[i] = recv_mesg[++tmpi];
               d_global_min_box_size[bn][i] = -recv_mesg[++tmpi];
               d_global_max_box_size[bn][i] = recv_mesg[++tmpi];
            }
         }
         d_max_number_of_mapped_boxes = recv_mesg[++tmpi];
         d_min_number_of_mapped_boxes = -recv_mesg[++tmpi];
         d_max_number_of_cells = recv_mesg[++tmpi];
         d_min_number_of_cells = -recv_mesg[++tmpi];
         TBOX_ASSERT(tmpi == int(recv_mesg.size() - 1));

      } else {
         d_global_bounding_box = d_local_bounding_box;
      }
   }

   d_global_data_up_to_date = true;

   t_cache_global_reduced_data->stop();
}

int BoxLevel::getGlobalNumberOfBoxes() const
{
   TBOX_ASSERT(isInitialized());

   cacheGlobalReducedData();
   return d_global_number_of_mapped_boxes;
}

int BoxLevel::getMaxNumberOfBoxes() const
{
   TBOX_ASSERT(isInitialized());

   cacheGlobalReducedData();
   return d_max_number_of_mapped_boxes;
}

int BoxLevel::getMinNumberOfBoxes() const
{
   TBOX_ASSERT(isInitialized());

   cacheGlobalReducedData();
   return d_min_number_of_mapped_boxes;
}

int BoxLevel::getGlobalNumberOfCells() const
{
   TBOX_ASSERT(isInitialized());

   cacheGlobalReducedData();
   return d_global_number_of_cells;
}

int BoxLevel::getMaxNumberOfCells() const
{
   TBOX_ASSERT(isInitialized());

   cacheGlobalReducedData();
   return d_max_number_of_cells;
}

int BoxLevel::getMinNumberOfCells() const
{
   TBOX_ASSERT(isInitialized());

   cacheGlobalReducedData();
   return d_min_number_of_cells;
}

const Box& BoxLevel::getGlobalBoundingBox(int block_num) const
{
   cacheGlobalReducedData();
   return d_global_bounding_box[block_num];
}

const Box& BoxLevel::getLocalBoundingBox(int block_num) const
{
   return d_local_bounding_box[block_num];
}

const IntVector& BoxLevel::getLocalMaxBoxSize(int block_num) const
{
   return d_local_max_box_size[block_num];
}

const IntVector& BoxLevel::getGlobalMaxBoxSize(int block_num) const
{
   cacheGlobalReducedData();
   return d_global_max_box_size[block_num];
}

const IntVector& BoxLevel::getLocalMinBoxSize(int block_num) const
{
   return d_local_min_box_size[block_num];
}

const IntVector& BoxLevel::getGlobalMinBoxSize(int block_num) const
{
   cacheGlobalReducedData();
   return d_global_min_box_size[block_num];
}

bool BoxLevel::getSpatiallyEqualBox(
   const Box& box_to_match,
   const BlockId& block_id,
   Box& matching_box) const
{
   bool box_exists = false;
   for (BoxSetSingleBlockIterator itr(d_mapped_boxes, block_id);
        itr.isValid(); ++itr) {
      if (box_to_match.isSpatiallyEqual(*itr)) {
         box_exists = true;
         matching_box = *itr;
         break;
      }
   }
   return box_exists;
}

/*
 ***********************************************************************
 ***********************************************************************
 */

void BoxLevel::setParallelState(
   const ParallelState parallel_state)
{
#ifdef DEBUG_CHECK_ASSERTIONS
   if (!isInitialized()) {
      TBOX_ERROR(
         "BoxLevel::setParallelState: Cannot change the parallel state of\n"
         << "an uninitialized BoxLevel.  See BoxLevel::initialize()");
   }
#endif
   if (parallel_state != DISTRIBUTED && parallel_state != GLOBALIZED) {
      TBOX_ERROR(
         "BoxLevel::setParallelState: Invalid distribution state: "
         << parallel_state << "\n");
   }

   if (d_parallel_state == DISTRIBUTED && parallel_state == GLOBALIZED) {
      acquireRemoteBoxes();
   } else if (d_parallel_state == GLOBALIZED && parallel_state ==
              DISTRIBUTED) {
      d_global_mapped_boxes.clear();
   }
   d_parallel_state = parallel_state;
}

/*
 ***********************************************************************
 ***********************************************************************
 */

void BoxLevel::acquireRemoteBoxes()
{
   BoxLevel* object = this;
   acquireRemoteBoxes(1, &object);
}

/*
 ***********************************************************************
 * Acquire remote Boxes for multiple BoxLevels.
 * This method combines communication for the multiple
 * BoxLevels to increase message passing efficiency.
 *
 * Note: This method is stateless (could be static).
 ***********************************************************************
 */

void BoxLevel::acquireRemoteBoxes(
   const int num_sets,
   BoxLevel* multiple_mapped_box_levels[])
{
   if (d_mpi.getSize() == 1) {
      // In single-proc mode, we already have all the Boxes already.
      for (int n = 0; n < num_sets; ++n) {
         multiple_mapped_box_levels[n]->d_global_mapped_boxes =
            multiple_mapped_box_levels[n]->d_mapped_boxes;
      }
      return;
   }

   t_acquire_remote_mapped_boxes->start();
   int n;

#ifdef DEBUG_CHECK_ASSERTIONS
   for (n = 0; n < num_sets; ++n) {
      if (multiple_mapped_box_levels[n]->getParallelState() !=
          DISTRIBUTED) {
         TBOX_ERROR("BoxLevel objects must be in distributed mode\n"
            << "when acquiring remote mapped_boxes.\n");
      }
   }
#endif

   std::vector<int> send_mesg;
   std::vector<int> recv_mesg;
   /*
    * Pack Boxes from all BoxLevels into a single message.
    */
   for (n = 0; n < num_sets; ++n) {
      const BoxLevel& mapped_box_level =
         *multiple_mapped_box_levels[n];
      mapped_box_level.acquireRemoteBoxes_pack(send_mesg);
   }
   int send_mesg_size = static_cast<int>(send_mesg.size());

   /*
    * Send and receive the data.
    */

   std::vector<int> recv_mesg_size(d_mpi.getSize());
   d_mpi.Allgather(&send_mesg_size,
      1,
      MPI_INT,
      &recv_mesg_size[0],
      1,
      MPI_INT);

   std::vector<int> proc_offset(d_mpi.getSize());
   int totl_size = 0;
   for (n = 0; n < d_mpi.getSize(); ++n) {
      proc_offset[n] = totl_size;
      totl_size += recv_mesg_size[n];
   }
   recv_mesg.resize(totl_size, BAD_INT);
   d_mpi.Allgatherv(&send_mesg[0],
      send_mesg_size,
      MPI_INT,
      &recv_mesg[0],
      &recv_mesg_size[0],
      &proc_offset[0],
      MPI_INT);

   /*
    * Extract Box info received from other processors.
    */
   for (n = 0; n < num_sets; ++n) {
      BoxLevel& mapped_box_level =
         *multiple_mapped_box_levels[n];
      mapped_box_level.acquireRemoteBoxes_unpack(recv_mesg,
         proc_offset);
   }

   t_acquire_remote_mapped_boxes->stop();

}

/*
 ***********************************************************************
 ***********************************************************************
 */

void BoxLevel::acquireRemoteBoxes_pack(
   std::vector<int>& send_mesg) const
{
   const tbox::Dimension& dim(getDim());
   /*
    * Box acquisition occurs during globalization.  Thus, do not
    * rely on current value of d_parallel_state.
    */

   /*
    * Pack Box info from d_mapped_boxes into send_mesg,
    * starting at the offset location.
    */
   /*
    * Information to be packed:
    *   - Number of Boxes from self
    *   - Self Boxes
    */
   const int mapped_box_com_buf_size = Box::commBufferSize(dim);
   const int send_mesg_size = 1 + mapped_box_com_buf_size
      * static_cast<int>(d_mapped_boxes.size());
   const int old_size = static_cast<int>(send_mesg.size());
   send_mesg.resize(old_size + send_mesg_size, BAD_INT);

   int* ptr = &send_mesg[0] + old_size;
   *(ptr++) = static_cast<int>(d_mapped_boxes.size());

   for (BoxContainer::ConstIterator i_mapped_boxes = d_mapped_boxes.begin();
        i_mapped_boxes != d_mapped_boxes.end();
        ++i_mapped_boxes) {
      (*i_mapped_boxes).putToIntBuffer(ptr);
      ptr += mapped_box_com_buf_size;
   }

}

/*
 ***********************************************************************
 ***********************************************************************
 */

void BoxLevel::acquireRemoteBoxes_unpack(
   const std::vector<int>& recv_mesg,
   std::vector<int>& proc_offset)
{
   const tbox::Dimension& dim(getDim());
   /*
    * Unpack Box info from recv_mesg into d_global_mapped_boxes,
    * starting at the offset location.
    * Advance the proc_offset past the used data.
    */
   int n;
   int mapped_box_com_buf_size = Box::commBufferSize(dim);

   for (n = 0; n < d_mpi.getSize(); ++n) {
      if (n != d_mpi.getRank()) {

         const int* ptr = &recv_mesg[0] + proc_offset[n];
         const int n_self_mapped_boxes = *(ptr++);
         proc_offset[d_mpi.getRank()] += (n_self_mapped_boxes) * mapped_box_com_buf_size;

         int i;
         Box mapped_box(dim);

         for (i = 0; i < n_self_mapped_boxes; ++i) {
            mapped_box.getFromIntBuffer(ptr);
            d_global_mapped_boxes.insert(
               d_global_mapped_boxes.end(), mapped_box);
            ptr += mapped_box_com_buf_size;
         }

      } else {
         for (BoxContainer::ConstIterator ni = d_mapped_boxes.begin();
              ni != d_mapped_boxes.end(); ++ni) {
            d_global_mapped_boxes.insert(*ni);
         }
//         d_global_mapped_boxes.insert(
//            d_mapped_boxes.begin(), d_mapped_boxes.end());
      }
   }

}

/*
 ***********************************************************************
 ***********************************************************************
 */

BoxContainer::ConstIterator BoxLevel::addBox(
   const Box& box,
   const BlockId& block_id,
   const bool use_vacant_index)
{
   const tbox::Dimension& dim(getDim());
   /*
    * FIXME: bug: if some procs add a Box and others do not,
    * their d_computed_global_* flags will be inconsistent
    * resulting in incomplete participation in future communication
    * calls to compute those parameters.
    *
    * This problem is not exclusive to box adding.
    * It would also happen if some call initialize()
    * and others do not.  But because box adding is finer grained
    * than initialize(), it is more likely that some processors
    * will skip over the box adding.
    */
#ifdef DEBUG_CHECK_ASSERTIONS
   if (d_parallel_state != DISTRIBUTED) {
      TBOX_ERROR("Individually adding Boxes is a local process\n"
         << "so it can only be performed in\n"
         << "distributed state.");
   }
#endif

   clearForBoxChanges(false);

   BoxContainer::ConstIterator new_iterator(d_mapped_boxes);

   if (d_mapped_boxes.size() == 0) {
      Box new_mapped_box =
         Box(box,
            LocalId::getZero(),
            d_mpi.getRank(),
            block_id,
            PeriodicShiftCatalog::getCatalog(dim)->getZeroShiftNumber());
      new_iterator = d_mapped_boxes.insert(d_mapped_boxes.end(), new_mapped_box);
   } else {
      // Set new_index to one more than the largest index used.
      BoxContainer::Iterator ni = d_mapped_boxes.end();
      do {
         TBOX_ASSERT(ni != d_mapped_boxes.begin());   // There should not be all periodic images.
         --ni;
      } while (ni->isPeriodicImage());
      LocalId new_index = ni->getLocalId() + 1;
      if (use_vacant_index) {
         TBOX_ASSERT(new_index >= 0);

         if (new_index.getValue() !=
             static_cast<int>(d_local_number_of_mapped_boxes)) {
            /*
             * There is a smaller unused index we can use for the new index.
             */
            for (new_index = 0, ni = d_mapped_boxes.begin();
                 ni != d_mapped_boxes.end();
                 ++ni) {
               if (new_index != (*ni).getLocalId()) {
                  break;
               }
               if (!ni->isPeriodicImage()) {
                  ++new_index;
               }
            }
            // We should have found an unused index.
            TBOX_ASSERT(ni != d_mapped_boxes.end());
         }
      }

      const Box new_mapped_box =
         Box(box, new_index, d_mpi.getRank(), block_id);
      new_iterator = d_mapped_boxes.insert(ni, new_mapped_box);
   }

   const IntVector box_size(box.numberCells());
   ++d_local_number_of_mapped_boxes;
   d_local_number_of_cells += box.size();
   d_local_bounding_box[block_id.getBlockValue()] += box;
   d_local_max_box_size[block_id.getBlockValue()].max(box_size);
   d_local_min_box_size[block_id.getBlockValue()].min(box_size);
   d_global_data_up_to_date = false;

   return new_iterator;
}

/*
 ***********************************************************************
 ***********************************************************************
 */
void
BoxLevel::addPeriodicBox(
   const Box& ref_mapped_box,
   const PeriodicId& shift_number)
{
   // FIXME: We don't allow individually adding remote Boxes even in globalized state.  We probably shouldn't allow adding remote images either.
#ifdef DEBUG_CHECK_ASSERTIONS
   if (shift_number ==
       PeriodicShiftCatalog::getCatalog(getDim())->getZeroShiftNumber()) {
      TBOX_ERROR(
         "BoxLevel::addPeriodicBox cannot be used to add regular mapped_box.");
   }
   if (d_parallel_state != GLOBALIZED && ref_mapped_box.getOwnerRank() !=
       d_mpi.getRank()) {
      TBOX_ERROR(
         "BoxLevel::addPeriodicBox: Cannot add remote Box\n"
         << "(owned by rank " << ref_mapped_box.getOwnerRank() << ")\n"
         << "when not in GLOBALIZED state.");
   }
#endif

   clearForBoxChanges(false);

   Box image_mapped_box(ref_mapped_box, shift_number, d_ratio);

#ifdef DEBUG_CHECK_ASSERTIONS
   BoxContainer& mapped_boxes =
      d_parallel_state == DISTRIBUTED ? d_mapped_boxes : d_global_mapped_boxes;
   /*
    * Sanity checks:
    *
    * - Require that the real version of the reference Box exists
    *   before adding the periodic image Box.
    */
   Box real_mapped_box(getDim(),
                       ref_mapped_box.getLocalId(),
                       ref_mapped_box.getOwnerRank(),
                       ref_mapped_box.getBlockId(),
                       PeriodicShiftCatalog::getCatalog(
                          getDim())->getZeroShiftNumber());
   if (mapped_boxes.find(real_mapped_box) == mapped_boxes.end()) {
      TBOX_ERROR(
         "BoxLevel::addPeriodicBox: cannot add periodic image Box "
         << image_mapped_box
         << "\nwithout the real Box (" << real_mapped_box
         << ") already in the BoxLevel.\n");
   }
#endif

   if (d_parallel_state == GLOBALIZED) {
      d_global_mapped_boxes.insert(image_mapped_box);
   }
   if (image_mapped_box.getOwnerRank() == d_mpi.getRank()) {
      d_mapped_boxes.insert(image_mapped_box);
   }
}

/*
 ***********************************************************************
 ***********************************************************************
 */
void
BoxLevel::addBox(
   const Box& mapped_box)
{
#ifdef DEBUG_CHECK_ASSERTIONS
   if (d_parallel_state != GLOBALIZED && mapped_box.getOwnerRank() != d_mpi.getRank()) {
      TBOX_ERROR("BoxLevel::addBox: Cannot add remote Box\n"
         << "(owned by rank " << mapped_box.getOwnerRank() << ")\n"
         << "when not in GLOBALIZED state.");
   }
#endif

   clearForBoxChanges(false);

#ifdef DEBUG_CHECK_ASSERTIONS
   /*
    * Sanity checks:
    * - Require that the real Box exists before adding the periodic image Box.
    */
   if (mapped_box.isPeriodicImage()) {
      Box real_mapped_box(getDim(),
                          mapped_box.getLocalId(),
                          mapped_box.getOwnerRank(),
                          mapped_box.getBlockId(),
                          PeriodicShiftCatalog::getCatalog(
                             getDim())->getZeroShiftNumber());
      BoxContainer& mapped_boxes = mapped_box.getOwnerRank() ==
         d_mpi.getRank() ? d_mapped_boxes : d_global_mapped_boxes;
      if (mapped_boxes.find(real_mapped_box) == mapped_boxes.end()) {
         TBOX_ERROR(
            "BoxLevel::addBox: cannot add periodic image Box "
            << mapped_box
            << "\nwithout the real Box (" << real_mapped_box
            << ") already in the BoxLevel.\n");
      }
      if (d_global_mapped_boxes.find(mapped_box) !=
          d_global_mapped_boxes.end()) {
         TBOX_ERROR(
            "BoxLevel::addBox: cannot add Box "
            << mapped_box
            << "\nbecause it already exists ("
            << *mapped_boxes.find(mapped_box) << "\n");
      }
   }
#endif

   // Update counters.
   if (!mapped_box.isPeriodicImage()) {
      if (mapped_box.getOwnerRank() == d_mpi.getRank()) {
         const IntVector box_size(mapped_box.numberCells());
         ++d_local_number_of_mapped_boxes;
         d_local_number_of_cells += mapped_box.size();
         d_local_bounding_box[mapped_box.getBlockId().getBlockValue()] += mapped_box;
         d_local_max_box_size[mapped_box.getBlockId().getBlockValue()].max(box_size);
         d_local_min_box_size[mapped_box.getBlockId().getBlockValue()].min(box_size);
      }
      d_global_data_up_to_date = false;
      /*
       * FIXME: bug: if some procs add a real Box and others do not,
       * their d_global_data_up_to_date flags will be inconsistent
       * resulting in incomplete participation in future collective
       * communication to compute that parameter.
       */
   }

   if (d_parallel_state == GLOBALIZED) {
      d_global_mapped_boxes.insert(mapped_box);
   }
   if (mapped_box.getOwnerRank() == d_mpi.getRank()) {
      d_mapped_boxes.insert(mapped_box);
   }
}

/*
 ***********************************************************************
 ***********************************************************************
 */
void
BoxLevel::addBoxWithoutUpdate(
   const Box& box)
{
   if (d_parallel_state == GLOBALIZED) {
      d_global_mapped_boxes.insert(box);
   }
   d_mapped_boxes.insert(box);
   return;
}

/*
 ***********************************************************************
 ***********************************************************************
 */

void
BoxLevel::eraseBox(
   BoxContainer::Iterator& ibox)
{
#ifdef DEBUG_CHECK_ASSERTIONS
   if (d_parallel_state != DISTRIBUTED) {
      TBOX_ERROR("Individually erasing mapped_boxes is a local process\n"
         << "so it can only be performed in\n"
         << "distributed state.");
   }
#endif

   clearForBoxChanges();

#ifdef DEBUG_CHECK_ASSERTIONS
   if (ibox != d_mapped_boxes.find(*ibox)) {
      TBOX_ERROR("BoxLevel::eraseBox: Attempt to erase a\n"
         << "Box that does not belong to the BoxLevel\n"
         << "object.\n");
   }
#endif

   if (ibox->isPeriodicImage()) {
      d_mapped_boxes.erase(ibox++);
      // No need to update counters (they neglect periodic images).
   } else {
      /*
       * Update counters.  Bounding box cannot be updated (without
       * recomputing) because we don't know how the erased Box
       * affects the bounding box.
       */
      d_local_bounding_box_up_to_date = d_global_data_up_to_date = false;
      --d_local_number_of_mapped_boxes;
      d_local_number_of_cells -= ibox->size();
      // Erase real Box and its periodic images.
      const LocalId& local_id = ibox->getLocalId();
      do {
         d_mapped_boxes.erase(ibox++);
      } while (ibox != d_mapped_boxes.end() && ibox->getLocalId() ==
               local_id);
   }
}

/*
 ***********************************************************************
 ***********************************************************************
 */

void
BoxLevel::eraseBox(
   const Box& mapped_box)
{
   /*
    * FIXME: bug: if some procs erase some Boxes and others do
    * not, their d_computed_global_* flags will be inconsistent
    * resulting in incomplete participation in future communication
    * calls to compute those parameters.
    *
    * This problem is not exclusive to box adding/erasing.  It would
    * also happen if some call initialize() and others do not.  But
    * because box adding is finer grained than initialize(), it is
    * more likely that some processors will skip over the box adding.
    */
#ifdef DEBUG_CHECK_ASSERTIONS
   if (d_parallel_state != DISTRIBUTED) {
      TBOX_ERROR("Individually erasing Boxes is a local process\n"
         << "so it can only be performed in\n"
         << "distributed state.");
   }
#endif

   clearForBoxChanges();

   d_local_bounding_box_up_to_date = d_global_data_up_to_date = false;

   BoxContainer::Iterator ibox = d_mapped_boxes.find(mapped_box);
   if (ibox == d_mapped_boxes.end()) {
      TBOX_ERROR("BoxLevel::eraseBox: Box to be erased ("
         << mapped_box << ") is NOT a part of the BoxLevel.\n");
   }
   d_mapped_boxes.erase(ibox);
}

/*
 ****************************************************************************
 ****************************************************************************
 */
void BoxLevel::eraseBoxWithoutUpdate(
   const Box& box)
{
   d_mapped_boxes.erase(box);
   return;
}

/*
 ****************************************************************************
 ****************************************************************************
 */
void BoxLevel::refineBoxes(
   BoxLevel& finer,
   const IntVector& ratio,
   const IntVector& final_ratio) const
{
   finer.d_mapped_boxes = d_mapped_boxes;
   finer.d_mapped_boxes.refine(ratio);
   finer.d_ratio = final_ratio;
   return;
}

/*
 ****************************************************************************
 ****************************************************************************
 */
void BoxLevel::coarsenBoxes(
   BoxLevel& coarser,
   const IntVector& ratio,
   const IntVector& final_ratio) const
{
   coarser.d_mapped_boxes = d_mapped_boxes;
   coarser.d_mapped_boxes.coarsen(ratio);
   coarser.d_ratio = final_ratio;
   return;
}

/*
 ****************************************************************************
 ****************************************************************************
 */
const BoxLevel& BoxLevel::getGlobalizedVersion() const
{
   TBOX_ASSERT(isInitialized());

   if (d_parallel_state == GLOBALIZED) {
      return *this;
   }

   if (d_globalized_version == NULL) {
      BoxLevel* globalized_version = new BoxLevel(*this);
      globalized_version->setParallelState(GLOBALIZED);
      TBOX_ASSERT(globalized_version->getParallelState() == GLOBALIZED);
      d_globalized_version = globalized_version;
      globalized_version = NULL;
   }

   TBOX_ASSERT(d_globalized_version->getParallelState() == GLOBALIZED);
   return *d_globalized_version;
}

/*
 ***********************************************************************
 ***********************************************************************
 */
PersistentOverlapConnectors& BoxLevel::getPersistentOverlapConnectors()
const
{
   if (d_persistent_overlap_connectors == NULL) {
      d_persistent_overlap_connectors = new PersistentOverlapConnectors(*this);
   }
   return *d_persistent_overlap_connectors;
}

/*
 ***********************************************************************
 ***********************************************************************
 */
void BoxLevel::getGlobalBoxes(BoxContainer& global_boxes) const
{
   for (BoxContainer::ConstIterator itr = d_global_mapped_boxes.begin();
        itr != d_global_mapped_boxes.end(); ++itr) {
      global_boxes.pushBack(*itr);
   }
}

/*
 ***********************************************************************
 * Write the BoxLevel to a database.
 *
 * Write only local parts.
 ***********************************************************************
 */

void BoxLevel::putToDatabase(
   tbox::Database& database) const
{
   database.putBool("d_is_mapped_box_level", true);
   database.putInteger(
      "HIER_MAPPED_BOX_LEVEL_VERSION", HIER_MAPPED_BOX_LEVEL_VERSION);
   database.putInteger("d_nproc", d_mpi.getSize());
   database.putInteger("d_rank", d_mpi.getRank());
   database.putInteger("dim", d_ratio.getDim().getValue());
   database.putIntegerArray("d_ratio", &d_ratio[0], d_ratio.getDim().getValue());
   getBoxes().putToDatabase(*database.putDatabase("mapped_boxes"));
}

/*
 ***********************************************************************
 * Read the BoxLevel from a database.
 ***********************************************************************
 */

void BoxLevel::getFromDatabase(
   tbox::Database& database,
   const tbox::ConstPointer<GridGeometry>& grid_geom)
{
   TBOX_ASSERT(database.isInteger("dim"));
   const tbox::Dimension dim(static_cast<unsigned short>(database.getInteger("dim")));
   TBOX_ASSERT(getDim() == dim);

   IntVector ratio(dim);
   database.getIntegerArray("d_ratio", &ratio[0], dim.getValue());

#ifdef DEBUG_CHECK_ASSERTIONS
   const int version = database.getInteger("HIER_MAPPED_BOX_LEVEL_VERSION");
   const int nproc = database.getInteger("d_nproc");
   const int rank = database.getInteger("d_rank");
   TBOX_ASSERT(ratio >= IntVector::getOne(dim));
   TBOX_ASSERT(version <= HIER_MAPPED_BOX_LEVEL_VERSION);
#endif

   /*
    * If the communicator is already set, use it.  Otherwise, use the
    * one in tbox::SAMRAI_MPI::getSAMRAIWorld().
    *
    * There must be a better way to handle the communicator than this.
    */
   if (isInitialized()) {
      TBOX_ASSERT(ratio == d_ratio);
      if (d_parallel_state != DISTRIBUTED) {
         setParallelState(DISTRIBUTED);
         d_mapped_boxes.clear();
      }
   } else {
      TBOX_WARNING(
         "BoxLevel::getFromDatabase: Uninitialized MPI communicator.\n"
         << "Using tbox::SAMRAI_MPI::getSAMRAIWorld().");
      initialize(ratio, grid_geom,
         tbox::SAMRAI_MPI::getSAMRAIWorld(), DISTRIBUTED);
   }

   /*
    * Failing these asserts means that we don't have a compatible
    * database for the number of processors or we are reading another
    * processor's data.
    */
   TBOX_ASSERT(nproc == d_mpi.getSize());
   TBOX_ASSERT(rank == d_mpi.getRank());

   d_mapped_boxes.getFromDatabase(*database.getDatabase("mapped_boxes"));
   computeLocalRedundantData();

}

/*
 ***********************************************************************
 * Construct a BoxLevel Outputter with formatting parameters.
 ***********************************************************************
 */

BoxLevel::Outputter::Outputter(
   const BoxLevel& mapped_box_level,
   const std::string& border,
   int detail_depth):
   d_level(mapped_box_level),
   d_border(border),
   d_detail_depth(detail_depth)
{
}

/*
 ***********************************************************************
 * Print out a BoxLevel according to settings in the Outputter.
 ***********************************************************************
 */

std::ostream& operator << (
   std::ostream& s,
   const BoxLevel::Outputter& format)
{
   format.d_level.recursivePrint(s, format.d_border, format.d_detail_depth);
   return s;
}

/*
 ***********************************************************************
 * Return a Outputter that can dump the BoxLevel to a stream.
 ***********************************************************************
 */

BoxLevel::Outputter BoxLevel::format(
   const std::string& border,
   int detail_depth) const
{
   return Outputter(*this, border, detail_depth);
}

/*
 ***********************************************************************
 * Avoid communication in this method.  It is often used for debugging.
 * Print out global bounding box only if it has been computed already.
 ***********************************************************************
 */

void BoxLevel::recursivePrint(
   std::ostream& co,
   const std::string& border,
   int detail_depth) const
{
   if (detail_depth < 0) return;

   if (!isInitialized()) {
      co << border << "Uninitialized.\n";
      return;
   }
   co // << "Address        : " << (void*)this << '\n'
   << border << "Parallel state : "
   << (getParallelState() == DISTRIBUTED ? "DIST" : "GLOB") << '\n'
   << border << "Ratio          : " << getRefinementRatio() << '\n'
   << border << "Box count      : " << d_local_number_of_mapped_boxes << ", "
   << d_global_number_of_mapped_boxes << '\n'
   << border << "Cell count     : " << d_local_number_of_cells << ", "
   << d_global_number_of_cells << '\n'
   << border << "Bounding box   : " << getLocalBoundingBox(0) << ", "
   << (d_global_data_up_to_date ? getGlobalBoundingBox(0) : Box(getDim()))
   << '\n'
   << border << "Comm,rank,nproc: " << d_mpi.getCommunicator() << ", " << d_mpi.getRank()
   << ", " << d_mpi.getSize() << '\n'
   ;
   if (detail_depth > 0) {
      co << border << "Mapped_boxes:\n";
      if (getParallelState() == GLOBALIZED) {
         /*
          * Print mapped_boxes from all ranks.
          */
         for (BoxContainer::ConstIterator bi = d_global_mapped_boxes.begin();
              bi != d_global_mapped_boxes.end();
              ++bi) {
            Box mapped_box = *bi;
            co << border << "    "
            << mapped_box << "   "
            << mapped_box.numberCells() << '\n';
         }
      } else {
         /*
          * Print local mapped_boxes only.
          */
         for (BoxContainer::ConstIterator bi = d_mapped_boxes.begin();
              bi != d_mapped_boxes.end();
              ++bi) {
            Box mapped_box = *bi;
            co << border << "    "
            << mapped_box << "   "
            << mapped_box.numberCells() << '\n';
         }
      }
   }
}

<<<<<<< HEAD
/*
 ***********************************************************************
 * Write out some statistics on the mapped_boxes, including statistics
 * for judging mesh quality.
 ***********************************************************************
 */

void BoxLevel::printBoxStats(
   std::ostream& co,
   const std::string& border) const
{
   if (!isInitialized()) {
      co << "Uninitialized.\n";
      return;
   }

   const tbox::Dimension& dim(getDim());

   cacheGlobalReducedData();

   double ideal_surfarea =
      pow((double)getGlobalNumberOfCells() / d_mpi.getSize(), double(dim.getValue() - 1) / dim.getValue());

   // Per-processor statistics.
   double has_mapped_box = (double)(getLocalNumberOfBoxes() > 0);
   double number_of_mapped_boxes = (double)(getLocalNumberOfBoxes());
   double largest_dim = 0;
   double smallest_dim = (double)(getLocalNumberOfBoxes() == 0 ? 0 : 9999999);
   double largest_aspect = 0;
   double smallest_aspect = 1.;
   double sum_aspect = 0.;
   double sum_surfarea = 0.;
   double sum_normsurfarea = 0.;

   const BoxContainer& mapped_boxes = getBoxes();

   for (RealBoxConstIterator ni(mapped_boxes); ni.isValid(); ++ni) {

      const Box& mapped_box = *ni;
      const IntVector boxdims = mapped_box.numberCells();
      const double boxvol = boxdims.getProduct();
      const double longdim = boxdims.max();
      const double shortdim = boxdims.min();
      const double aspect = (double)longdim / shortdim;
      double surfarea = 0.;
      for (int d = 0; d < dim.getValue(); ++d) {
         surfarea += 2 * (double)boxvol / boxdims(d);
      }

      largest_dim = tbox::MathUtilities<double>::Max(largest_dim, longdim);
      smallest_dim = tbox::MathUtilities<double>::Min(smallest_dim, shortdim);

      largest_aspect = tbox::MathUtilities<double>::Max(largest_aspect, aspect);
      smallest_aspect = tbox::MathUtilities<double>::Min(smallest_aspect,
            aspect);
      sum_aspect += aspect;

      sum_surfarea += surfarea;

   }

   sum_normsurfarea = sum_surfarea / ideal_surfarea;

   /*
    * Collect local statistics into arrays for global reduction.
    */
   {
      // For floating point data.
      double loc_dbl[MAPPED_BOX_LEVEL_NUMBER_OF_STATS];
      double min_dbl[MAPPED_BOX_LEVEL_NUMBER_OF_STATS];
      double max_dbl[MAPPED_BOX_LEVEL_NUMBER_OF_STATS];
      double sum_dbl[MAPPED_BOX_LEVEL_NUMBER_OF_STATS];
      std::string names[MAPPED_BOX_LEVEL_NUMBER_OF_STATS];
      int k = 0;
      names[k] = "number_of_mapped_boxes (N)";
      loc_dbl[k++] = number_of_mapped_boxes;
      names[k] = "has_mapped_box";
      loc_dbl[k++] = has_mapped_box;
      names[k] = "smallest_aspect";
      loc_dbl[k++] = smallest_aspect;
      names[k] = "largest_aspect";
      loc_dbl[k++] = largest_aspect;
      names[k] = "sum_aspect";
      loc_dbl[k++] = sum_aspect;
      names[k] = "sum_normsurfarea";
      loc_dbl[k++] = sum_normsurfarea;
      names[k] = "sum_surfarea";
      loc_dbl[k++] = sum_surfarea;
      names[k] = "smallest_dim";
      loc_dbl[k++] = smallest_dim;
      names[k] = "largest_dim";
      loc_dbl[k++] = largest_dim;
      TBOX_ASSERT(k < MAPPED_BOX_LEVEL_NUMBER_OF_STATS);
      for (int i = 0; i < k; ++i) max_dbl[i] = sum_dbl[i] = min_dbl[i] =
                  loc_dbl[i];
      int rank_of_min[MAPPED_BOX_LEVEL_NUMBER_OF_STATS],
          rank_of_max[MAPPED_BOX_LEVEL_NUMBER_OF_STATS];
      if (d_mpi.getSize() > 1) {
         d_mpi.AllReduce(min_dbl, k, MPI_MINLOC, rank_of_min);
         d_mpi.AllReduce(max_dbl, k, MPI_MAXLOC, rank_of_max);
         d_mpi.AllReduce(sum_dbl, k, MPI_SUM);
      } else {
         for (int i = 0; i < k; ++i) {
            rank_of_min[i] = rank_of_max[i] = 0;
         }
      }

      co.unsetf(std::ios::fixed | std::ios::scientific);
      co.precision(3);

      co << border
      <<
      "                               local        min               max           sum/N    sum/P\n";
      for (int i = 0; i < k; ++i) {
         co << border << std::setw(27) << std::left << names[i]
         << ' ' << std::setw(8) << std::right << loc_dbl[i]
         << ' ' << std::setw(8) << std::right << min_dbl[i] << " @ "
         << std::setw(6) << std::left << rank_of_min[i]
         << ' ' << std::setw(8) << std::right << max_dbl[i] << " @ "
         << std::setw(6) << std::left << rank_of_max[i]
         << ' ' << std::setw(8) << std::right << sum_dbl[i] / getGlobalNumberOfBoxes()
         << ' ' << std::setw(8) << std::right << sum_dbl[i] / d_mpi.getSize()
         << '\n';
      }
   }

}
=======
>>>>>>> 0c4b1aa0

/*
 ***********************************************************************
 ***********************************************************************
 */

void BoxLevel::initializeCallback()
{
   t_initialize_private = tbox::TimerManager::getManager()->
      getTimer("hier::BoxLevel::initializePrivate()");
   t_acquire_remote_mapped_boxes = tbox::TimerManager::getManager()->
      getTimer("hier::BoxLevel::acquireRemoteBoxes()");
   t_cache_global_reduced_data = tbox::TimerManager::getManager()->
      getTimer("hier::BoxLevel::cacheGlobalReducedData()");
}

/*
 ***************************************************************************
 *
 * Release static timers.  To be called by shutdown registry to make sure
 * memory for timers does not leak.
 *
 ***************************************************************************
 */

void BoxLevel::finalizeCallback()
{
   t_initialize_private.setNull();
   t_acquire_remote_mapped_boxes.setNull();
   t_cache_global_reduced_data.setNull();
}

}
}

#if !defined(__BGL_FAMILY__) && defined(__xlC__)
/*
 * Suppress XLC warnings
 */
#pragma report(enable, CPPC5334)
#pragma report(enable, CPPC5328)
#endif

#endif<|MERGE_RESOLUTION|>--- conflicted
+++ resolved
@@ -1510,136 +1510,6 @@
    }
 }
 
-<<<<<<< HEAD
-/*
- ***********************************************************************
- * Write out some statistics on the mapped_boxes, including statistics
- * for judging mesh quality.
- ***********************************************************************
- */
-
-void BoxLevel::printBoxStats(
-   std::ostream& co,
-   const std::string& border) const
-{
-   if (!isInitialized()) {
-      co << "Uninitialized.\n";
-      return;
-   }
-
-   const tbox::Dimension& dim(getDim());
-
-   cacheGlobalReducedData();
-
-   double ideal_surfarea =
-      pow((double)getGlobalNumberOfCells() / d_mpi.getSize(), double(dim.getValue() - 1) / dim.getValue());
-
-   // Per-processor statistics.
-   double has_mapped_box = (double)(getLocalNumberOfBoxes() > 0);
-   double number_of_mapped_boxes = (double)(getLocalNumberOfBoxes());
-   double largest_dim = 0;
-   double smallest_dim = (double)(getLocalNumberOfBoxes() == 0 ? 0 : 9999999);
-   double largest_aspect = 0;
-   double smallest_aspect = 1.;
-   double sum_aspect = 0.;
-   double sum_surfarea = 0.;
-   double sum_normsurfarea = 0.;
-
-   const BoxContainer& mapped_boxes = getBoxes();
-
-   for (RealBoxConstIterator ni(mapped_boxes); ni.isValid(); ++ni) {
-
-      const Box& mapped_box = *ni;
-      const IntVector boxdims = mapped_box.numberCells();
-      const double boxvol = boxdims.getProduct();
-      const double longdim = boxdims.max();
-      const double shortdim = boxdims.min();
-      const double aspect = (double)longdim / shortdim;
-      double surfarea = 0.;
-      for (int d = 0; d < dim.getValue(); ++d) {
-         surfarea += 2 * (double)boxvol / boxdims(d);
-      }
-
-      largest_dim = tbox::MathUtilities<double>::Max(largest_dim, longdim);
-      smallest_dim = tbox::MathUtilities<double>::Min(smallest_dim, shortdim);
-
-      largest_aspect = tbox::MathUtilities<double>::Max(largest_aspect, aspect);
-      smallest_aspect = tbox::MathUtilities<double>::Min(smallest_aspect,
-            aspect);
-      sum_aspect += aspect;
-
-      sum_surfarea += surfarea;
-
-   }
-
-   sum_normsurfarea = sum_surfarea / ideal_surfarea;
-
-   /*
-    * Collect local statistics into arrays for global reduction.
-    */
-   {
-      // For floating point data.
-      double loc_dbl[MAPPED_BOX_LEVEL_NUMBER_OF_STATS];
-      double min_dbl[MAPPED_BOX_LEVEL_NUMBER_OF_STATS];
-      double max_dbl[MAPPED_BOX_LEVEL_NUMBER_OF_STATS];
-      double sum_dbl[MAPPED_BOX_LEVEL_NUMBER_OF_STATS];
-      std::string names[MAPPED_BOX_LEVEL_NUMBER_OF_STATS];
-      int k = 0;
-      names[k] = "number_of_mapped_boxes (N)";
-      loc_dbl[k++] = number_of_mapped_boxes;
-      names[k] = "has_mapped_box";
-      loc_dbl[k++] = has_mapped_box;
-      names[k] = "smallest_aspect";
-      loc_dbl[k++] = smallest_aspect;
-      names[k] = "largest_aspect";
-      loc_dbl[k++] = largest_aspect;
-      names[k] = "sum_aspect";
-      loc_dbl[k++] = sum_aspect;
-      names[k] = "sum_normsurfarea";
-      loc_dbl[k++] = sum_normsurfarea;
-      names[k] = "sum_surfarea";
-      loc_dbl[k++] = sum_surfarea;
-      names[k] = "smallest_dim";
-      loc_dbl[k++] = smallest_dim;
-      names[k] = "largest_dim";
-      loc_dbl[k++] = largest_dim;
-      TBOX_ASSERT(k < MAPPED_BOX_LEVEL_NUMBER_OF_STATS);
-      for (int i = 0; i < k; ++i) max_dbl[i] = sum_dbl[i] = min_dbl[i] =
-                  loc_dbl[i];
-      int rank_of_min[MAPPED_BOX_LEVEL_NUMBER_OF_STATS],
-          rank_of_max[MAPPED_BOX_LEVEL_NUMBER_OF_STATS];
-      if (d_mpi.getSize() > 1) {
-         d_mpi.AllReduce(min_dbl, k, MPI_MINLOC, rank_of_min);
-         d_mpi.AllReduce(max_dbl, k, MPI_MAXLOC, rank_of_max);
-         d_mpi.AllReduce(sum_dbl, k, MPI_SUM);
-      } else {
-         for (int i = 0; i < k; ++i) {
-            rank_of_min[i] = rank_of_max[i] = 0;
-         }
-      }
-
-      co.unsetf(std::ios::fixed | std::ios::scientific);
-      co.precision(3);
-
-      co << border
-      <<
-      "                               local        min               max           sum/N    sum/P\n";
-      for (int i = 0; i < k; ++i) {
-         co << border << std::setw(27) << std::left << names[i]
-         << ' ' << std::setw(8) << std::right << loc_dbl[i]
-         << ' ' << std::setw(8) << std::right << min_dbl[i] << " @ "
-         << std::setw(6) << std::left << rank_of_min[i]
-         << ' ' << std::setw(8) << std::right << max_dbl[i] << " @ "
-         << std::setw(6) << std::left << rank_of_max[i]
-         << ' ' << std::setw(8) << std::right << sum_dbl[i] / getGlobalNumberOfBoxes()
-         << ' ' << std::setw(8) << std::right << sum_dbl[i] / d_mpi.getSize()
-         << '\n';
-      }
-   }
-
-}
-=======
->>>>>>> 0c4b1aa0
 
 /*
  ***********************************************************************
