--- conflicted
+++ resolved
@@ -75,7 +75,7 @@
    d_object_name(object_name),
    d_periodic_shift(IntVector::getZero(d_dim)),
    d_max_data_ghost_width(IntVector(d_dim, -1)),
-   d_ratio_to_level_zero(1, IntVector(d_dim, 1)),
+   d_ratio_to_level_zero(1, IntVector::getOne(d_dim)),
    d_has_enhanced_connectivity(false)
 {
    TBOX_ASSERT(!object_name.empty());
@@ -114,7 +114,7 @@
    d_periodic_shift(IntVector::getZero(d_dim)),
    d_max_data_ghost_width(IntVector(d_dim, -1)),
    d_number_of_block_singularities(0),
-   d_ratio_to_level_zero(1, IntVector(d_dim, 1)),
+   d_ratio_to_level_zero(1, IntVector::getOne(d_dim)),
    d_has_enhanced_connectivity(false)
 {
    TBOX_ASSERT(!object_name.empty());
@@ -152,7 +152,7 @@
    d_periodic_shift(IntVector::getZero(d_dim)),
    d_max_data_ghost_width(IntVector(d_dim, -1)),
    d_number_of_block_singularities(0),
-   d_ratio_to_level_zero(1, IntVector(d_dim, 1)),
+   d_ratio_to_level_zero(1, IntVector::getOne(d_dim)),
    d_has_enhanced_connectivity(false)
 {
    TBOX_ASSERT(!object_name.empty());
@@ -2379,12 +2379,8 @@
          }
 
          Box& nbr_node_box = transformed_nbr_box;
-<<<<<<< HEAD
-         nbr_node_box.upper() += IntVector::getOne(d_dim); 
-=======
          nbr_node_box.setUpper(
-            nbr_node_box.upper() + hier::IntVector::getOne(d_dim));
->>>>>>> 43609e1a
+            nbr_node_box.upper() + IntVector::getOne(d_dim));
 
          hier::Box face_box(base_node_box * nbr_node_box);
 
@@ -2426,19 +2422,12 @@
                             base_block);
             }
 
-<<<<<<< HEAD
-            transformed_base_box.upper() += IntVector::getOne(d_dim);
-
-            nbr_node_box = nbr_box;
-            nbr_node_box.upper() += IntVector::getOne(d_dim);
-=======
             transformed_base_box.setUpper(
-               transformed_base_box.upper() + hier::IntVector::getOne(d_dim));
+               transformed_base_box.upper() + IntVector::getOne(d_dim));
 
             nbr_node_box = nbr_box;
             nbr_node_box.setUpper(
-               nbr_node_box.upper() + hier::IntVector::getOne(d_dim));
->>>>>>> 43609e1a
+               nbr_node_box.upper() + IntVector::getOne(d_dim));
 
             face_box = transformed_base_box * nbr_node_box;
 
@@ -3072,9 +3061,9 @@
             const Box& nbr_box = nbr_domain.front();
 
             Box base_node_box(domain_box);
-            base_node_box.upper() += IntVector::getOne(d_dim); 
+            base_node_box.setUpper(base_node_box.upper() + IntVector::getOne(d_dim)); 
             Box nbr_node_box(nbr_box);
-            nbr_node_box.upper() += IntVector::getOne(d_dim);
+            nbr_node_box.setUpper(nbr_node_box.upper() + IntVector::getOne(d_dim));
 
             Box shared_base_nodes(base_node_box*nbr_node_box);
             IntVector shared_size(shared_base_nodes.numberCells());
@@ -3103,9 +3092,9 @@
                          block_id);
 
             Box tran_base_node(transformed_base_box);
-            tran_base_node.upper() += IntVector::getOne(d_dim);
+            tran_base_node.setUpper(tran_base_node.upper() + IntVector::getOne(d_dim));
             Box true_nbr_node(true_nbr_box);
-            true_nbr_node.upper() += IntVector::getOne(d_dim);
+            true_nbr_node.setUpper(true_nbr_node.upper() +  IntVector::getOne(d_dim));
             Box shared_nbr_nodes(tran_base_node * true_nbr_node);
 
             shared_size = shared_nbr_nodes.numberCells();
@@ -3127,9 +3116,9 @@
             refined_nbr.refine(current_ratio);
 
             Box refined_base_node(refined_base);
-            refined_base_node.upper() += IntVector::getOne(d_dim);
+            refined_base_node.setUpper(refined_base_node.upper() + IntVector::getOne(d_dim));
             Box refined_nbr_node(refined_nbr);
-            refined_nbr_node.upper() += IntVector::getOne(d_dim);
+            refined_nbr_node.setUpper(refined_nbr_node.upper() + IntVector::getOne(d_dim));
 
             shared_base_nodes.refine(current_ratio);
             shared_nbr_nodes.refine(current_ratio);
@@ -3180,12 +3169,12 @@
             test_box.shift(test_shift);
             test_box.setBlockId(block_id);
             Box test_box_node(test_box);
-            test_box_node.upper() += IntVector::getOne(d_dim);
+            test_box_node.setUpper(test_box_node.upper() + IntVector::getOne(d_dim));
             IntVector sh_num_cells(shared_nbr_nodes.numberCells());
             for (int d = 0; d < d_dim.getValue(); ++d) {
                if (sh_num_cells[d] ==
                    current_ratio(shared_nbr_nodes.getBlockId().getBlockValue(),d)) {
-                  shared_nbr_nodes.lower(d) = shared_nbr_nodes.upper(d);
+                  shared_nbr_nodes.setLower(d, shared_nbr_nodes.upper(d));
                } else {
 //                  shared_nbr_nodes.upper(d) -=
 //                  current_ratio(shared_nbr_nodes.getBlockId().getBlockValue(),d);
@@ -3206,7 +3195,7 @@
                   test_box_node.rotate(rotation);
                   test_box_node.shift(adj_shift);
                   test_box_node.setBlockId(block_id);
-                  test_box_node.upper() += IntVector::getOne(d_dim);
+                  test_box_node.setUpper(test_box_node.upper() + IntVector::getOne(d_dim));
                    
                   if ((test_box_node * refined_base_node).size() == sh_size) {
                      final_shift = adj_shift;
