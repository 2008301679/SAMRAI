/*************************************************************************
 *
 * This file is part of the SAMRAI distribution.  For full copyright
 * information, see COPYRIGHT and COPYING.LESSER.
 *
 * Copyright:     (c) 1997-2014 Lawrence Livermore National Security, LLC
 * Description:   Box representing a portion of the AMR index space
 *
 ************************************************************************/

#ifndef included_hier_Box
#define included_hier_Box

#include "SAMRAI/SAMRAI_config.h"

#include "SAMRAI/hier/BoxId.h"
#include "SAMRAI/hier/Index.h"
#include "SAMRAI/hier/IntVector.h"
#include "SAMRAI/hier/Transformation.h"
#include "SAMRAI/tbox/Dimension.h"
#include "SAMRAI/tbox/DatabaseBox.h"
#include "SAMRAI/tbox/MathUtilities.h"
#include "SAMRAI/tbox/MessageStream.h"
#include "SAMRAI/tbox/Utilities.h"

#include "boost/logic/tribool.hpp"
#include <iostream>

namespace SAMRAI {
namespace hier {

class BoxIterator;

/**
 * Class Box represents a n-dimensional box in the AMR index
 * space.  It is defined by lower and upper bounds given by index objects.
 * The box semantics assumes that the box is cell-centered.  A cell-centered
 * convention implies that the index set covered by the box includes both
 * the lower and upper bounds.
 *
 * The Box contains identifying information in its state with a BlockId and
 * a BoxId.  If the Box is part of a single-block mesh, the BlockId should be
 * zero.  If the mesh is multi-block, the BlockId will have a value identifying
 * on which block the Box exists.  The BoxId contains information about the
 * MPI rank associated with the Box as well as a PeriodicId to handle periodic
 * shifts.  Since periodic conditions and multiblock meshes cannot be mixed in
 * SAMRAI, the BlockId and the PeriodicId associated with a Box cannot both be
 * nonzero.
 *
 * @see hier::BoxIterator
 * @see hier::Index
 * @see hier::BlockId
 * @see hier::BoxId
 * @see hier::PeriodicId
 */

class Box
{
public:
   typedef tbox::Dimension::dir_t dir_t;

   /**
    * A box iterator iterates over the elements of a box.  This class is
    * defined elsewhere, and the typedef is used to point to that class.
    */
   typedef BoxIterator iterator;

   /*!
    * @brief Creates an empty box with invalid BlockId and BoxId values.
    *
    * @param[in]  dim
    */
   explicit Box(
      const tbox::Dimension& dim);

   /*!
    * Create a box describing the index space between lower and upper.  The
    * box is assumed to be cell centered and include all elements between lower
    * and upper, including the end points.
    *
    * @param[in] lower     Lower extent
    * @param[in] upper     Upper extent
    * @param[in] block_id  Block where the Box exists
    *
    * @pre lower.getDim() == upper.getDim()
    * @pre block_id != BlockId::invalidId()
    */
   Box(
      const Index& lower,
      const Index& upper,
      const BlockId& block_id);

   /*!
    * @brief Copy constructor
    */
   Box(
      const Box& box);

   /*!
    * Construct a Box from a DatabaseBox.
    */
   explicit Box(
      const tbox::DatabaseBox& box);

   /*!
    * @brief Initializing constructor.
    *
    * @param[in] lower
    *
    * @param[in] upper
    *
    * @param[in] block_id
    *
    * @param[in] local_id
    *
    * @param[in] owner_rank
    *
    * @param[in] periodic_id Describes the periodic shift.  If
    * periodic_id is non-zero, specify the Box in the position shifted
    * according to the @c periodic_id.  The default argument for @c
    * periodic_id corresponds to the zero-shift.
    *
    * @pre periodic_id.isValid()
    * @pre periodic_id.getPeriodicValue() <
    *      PeriodicShiftCatalog::getCatalog(box.getDim())->getNumberOfShifts()
    */
   Box(
      const Index& lower,
      const Index& upper,
      const BlockId& block_id,
      const LocalId& local_id,
      const int owner_rank,
      const PeriodicId& periodic_id = PeriodicId::zero());

   /*!
    * @brief Initializing constructor.
    *
    * @param[in] box
    *
    * @param[in] local_id
    *
    * @param[in] owner_rank
    *
    * @param[in] periodic_id Describes the periodic shift.  If
    * periodic_id is non-zero, specify the Box in the position shifted
    * according to the @c periodic_id.  The default argument for @c
    * periodic_id corresponds to the zero-shift.
    *
    * @pre periodic_id.isValid()
    * @pre periodic_id.getPeriodicValue() <
    *      PeriodicShiftCatalog::getCatalog(box.getDim())->getNumberOfShifts()
    */
   Box(
      const Box& box,
      const LocalId& local_id,
      const int owner_rank,
      const PeriodicId& periodic_id = PeriodicId::zero());

   /*!
    * @brief Constructor with undefined box.
    *
    * The box can be initialized using any of the initialize()
    * methods or by assignment.
    *
    * @param[in] dim
    *
    * @param[in] id
    *
    * @param[in] periodic_id
    *
    * @pre periodic_id.isValid()
    * @pre periodic_id.getPeriodicValue() <
    *      PeriodicShiftCatalog::getCatalog(dim)->getNumberOfShifts()
    */
   /*
    * TODO: Constructors initializing boxes are only used to construct
    * temporary objects for finding other Boxes in a
    * stl::set<Box>.  We need another way to do it and get rid
    * of these constructors.
    */
   Box(
      const tbox::Dimension& dim,
      const GlobalId& id,
      const PeriodicId& periodic_id = PeriodicId::zero());

   /*!
    * @brief Constructor with undefined box and a BoxId.
    *
    * The box can be initialized using any of the initialize()
    * methods or by assignment.
    *
    * @param[in] dim
    *
    * @param[in] box_id
    *
    * @pre box_id.getPeriodicId().isValid()
    * @pre box_id.getPeriodicId().getPeriodicValue() <
    *      PeriodicShiftCatalog::getCatalog(dim)->getNumberOfShifts()
    */
   /*
    * TODO: Constructors initializing boxes are only used to construct
    * temporary objects for finding other Boxes in a
    * stl::set<Box>.  We need another way to do it and get rid
    * of these constructors.
    */
   Box(
      const tbox::Dimension& dim,
      const BoxId& box_id);

   /*!
    * @brief "Copy" constructor allowing change in PeriodicId.
    *
    * @param[in] other Make a copy (but not an exact copy) of this
    * Box.
    *
    * @param[in] periodic_id Periodic shift number to use instead of
    * the shift in @c other.  The box will be set to the real box
    * shifted to the position specified by this value.
    *
    * @param[in] refinement_ratio The index space where the Box lives.
    *
    * @pre other.getDim() == refinement_ratio.getDim()
    * @pre periodic_id.isValid()
    * @pre periodic_id.getPeriodicValue() <
    *      PeriodicShiftCatalog::getCatalog(other.getDim())->getNumberOfShifts()
    * @pre (refinement_ratio > IntVector::getZero(other.getDim())) ||
    *      (refinement_ratio < IntVector::getZero(other.getDim()))
    *
    * @see initialize( const Box&, const int, const IntVector&);
    */
   Box(
      const Box& other,
      const PeriodicId& periodic_id,
      const IntVector& refinement_ratio);

   /*!
    * @brief The destructor for Box.
    */
   ~Box();

   /*!
    * @brief Set all the attributes of the Box.
    *
    * @param[in] box
    *
    * @param[in] local_id
    *
    * @param[in] owner_rank
    *
    * @param[in] periodic_id The periodic shift number.  If
    * this is not zero, specify @c box in the shifted position.  The
    * default argument for @c periodic_id corresponds to the
    * zero-shift.
    *
    * @pre idLocked()
    */
   void
   initialize(
      const Box& box,
      const LocalId& local_id,
      const int owner_rank,
      const PeriodicId& periodic_id = PeriodicId::zero())
   {
      if (&box != this) {
         d_lo = box.d_lo;
         d_hi = box.d_hi;
         d_block_id = box.d_block_id;
         d_empty_flag = box.d_empty_flag;
      }
      if (!idLocked()) {
         d_id.initialize(local_id, owner_rank, periodic_id);
      } else {
         TBOX_ERROR(
            "Attempted to change BoxId that is locked in an ordered BoxContainer." << std::endl);
      }
   }

   /*!
    * @brief Set all the attributes identical to that of a reference
    * Box, but with a different PeriodicId.
    *
    * @param[in] other Initialize to this Box, but with the shift
    * given by @c periodic_id.
    *
    * @param[in] periodic_id PeriodicId number to use instead of the
    * shift in @c other.  The box will be set to the real box shifted
    * to the position specified by this value.
    *
    * @param[in] refinement_ratio The index space where the Box lives.
    *
    * @pre (getDim() == other.getDim()) &&
    *      (getDim() == refinement_ratio.getDim())
    * @pre periodic_id.isValid()
    * @pre periodic_id.getPeriodicValue() <
    *      PeriodicShiftCatalog::getCatalog(getDim())->getNumberOfShifts()
    * @pre (refinement_ratio > IntVector::getZero(getDim())) ||
    *      (refinement_ratio < IntVector::getZero(getDim()))
    * @pre !idLocked()
    */
   void
   initialize(
      const Box& other,
      const PeriodicId& periodic_id,
      const IntVector& refinement_ratio);

   //! @brief Set the BoxId.
   void
   setId(
      const BoxId& box_id)
   {
      d_id = box_id;
   }

   //! @brief Get the BoxId.
   const BoxId&
   getBoxId() const
   {
      return d_id;
   }

   //! @brief Set the BlockId.
   void
   setBlockId(
      const BlockId& block_id)
   {
      d_block_id = block_id;
   }

   //! @brief Get the BlockId.
   const BlockId&
   getBlockId() const
   {
      return d_block_id;
   }

   //! @brief Set the LocalId.
   void
   setLocalId(const LocalId& local_id)
   {
      return d_id.initialize(local_id, d_id.getOwnerRank(), d_id.getPeriodicId());
   }

   //! @brief Get the LocalId.
   const LocalId&
   getLocalId() const
   {
      return d_id.getLocalId();
   }

   //! @brief Get the GlobalId.
   const GlobalId&
   getGlobalId() const
   {
      return d_id.getGlobalId();
   }

   //! @brief Get the owner rank.
   int
   getOwnerRank() const
   {
      return d_id.getOwnerRank();
   }

   /*!
    * @brief Get the periodic shift number.
    *
    * @see PeriodicShiftCatalog.
    */
   const PeriodicId&
   getPeriodicId() const
   {
      return d_id.getPeriodicId();
   }

   //! @brief Whether the Box is a periodic image.
   bool
   isPeriodicImage() const
   {
      return d_id.isPeriodicImage();
   }

   bool
   isIdEqual(
      const Box& other) const
   {
      return d_id == other.d_id;
   }

   struct id_equal {
      bool
      operator () (const Box& b1, const Box& b2) const
      {
         return b1.isIdEqual(b2);
      }

      bool
      operator () (const Box* b1, const Box* b2) const
      {
         return b1->isIdEqual(*b2);
      }
   };

   struct id_less {
      bool
      operator () (const Box& b1, const Box& b2) const
      {
         return b1.getBoxId() < b2.getBoxId();
      }

      bool
      operator () (const Box* b1, const Box* b2) const
      {
         return b1->getBoxId() < b2->getBoxId();
      }
   };

   //@{
   //! @name Packing and unpacking Boxes

   /*!
    * @brief Give number of ints required for putting a Box in
    * message passing buffer.
    *
    * This number is independent of instance but dependent on
    * dimension.
    *
    * @see putToIntBuffer(), getFromIntBuffer().
    */
   static int
   commBufferSize(
      const tbox::Dimension& dim)
   {
      return BoxId::commBufferSize() + (2 * dim.getValue()) + 1;
   }

   /*!
    * @brief Put self into a int buffer.
    *
    * This is the opposite of getFromIntBuffer().  Number of ints
    * written is given by commBufferSize().
    */
   void
   putToIntBuffer(
      int * buffer) const;

   /*!
    * @brief Set attributes according to data in int buffer.
    *
    * This is the opposite of putToIntBuffer().  Number of ints read
    * is given by commBufferSize().
    */
   void
   getFromIntBuffer(
      const int * buffer);

   /*!
    * @brief Put self into a MessageStream.
    *
    * This is the opposite of getFromMessageStream().
    *
    * @param msg [in] Stream.  Must be in write mode.
    */
   void
   putToMessageStream(
      tbox::MessageStream& msg) const;

   /*!
    * @brief Set attributes according to data in MessageStream.
    *
    * This is the opposite of putToMessageStream().
    *
    * @param msg [in] Stream.  Must be in read mode.
    */
   void
   getFromMessageStream(
      tbox::MessageStream& msg);

   //@}

   /*!
    * @brief assignment operator
    *
    * @param rhs
    *
    * @pre (this == &rhs) || (getDim() == rhs.getDim())
    * @pre (this == &rhs) || !idLocked()
    */
   Box&
   operator = (
      const Box& rhs);

   /*!
    * @brief Return a const lower index of the box.
    */
   const Index&
   lower() const
   {
      return d_lo;
   }

   /*!
    * @brief Sets lower index of the box.
    */
   void
   setLower(
      const Index& new_lower)
   {
      d_lo = new_lower;
      d_empty_flag = boost::logic::indeterminate;
   }

   /*!
    * @brief Return a const upper index of the box.
    */
   const Index&
   upper() const
   {
      return d_hi;
   }

   /*!
    * @brief Sets upper index of the box.
    */
   void
   setUpper(
      const Index& new_upper)
   {
      d_hi = new_upper;
      d_empty_flag = boost::logic::indeterminate;
   }

   /*!
    * @brief Return the i'th component (const) of the lower index.
    */
   const int&
   lower(
      dir_t i) const
   {
      return d_lo(i);
   }

   /*!
    * @brief Sets the i'th component of the lower index.
    */
   void
   setLower(
      dir_t i,
      int new_lower)
   {
      d_lo(i) = new_lower;
      d_empty_flag = boost::logic::indeterminate;
   }

   /*!
    * @brief Return the i'th component (const) of the upper index.
    */
   const int&
   upper(
      dir_t i) const
   {
      return d_hi(i);
   }

   /*!
    * @brief Sets the i'th component of the upper index.
    */
   void
   setUpper(
      dir_t i,
      int new_upper)
   {
      d_hi(i) = new_upper;
      d_empty_flag = boost::logic::indeterminate;
   }

   /*!
    * @brief Set the state of the box to empty.
    */
   void
   setEmpty()
   {
      const tbox::Dimension& dim(getDim());
      d_lo = Index(dim, tbox::MathUtilities<int>::getMax());
      d_hi = Index(dim, tbox::MathUtilities<int>::getMin());
      d_empty_flag = true;
   }

   /*!
    * @brief Return whether the box is ``empty''.
    *
    * Archaic syntax.  Synonymous with empty().  Retained for backward
    * compatibility.
    *
    * @see empty()
    */
   DEPRECATED(
   bool
   isEmpty() const)
   {
      return empty();
   }

   /*!
    * @brief Return whether the box is ``empty''.
    *
    * This version follows the naming standards used in STL.
    *
    * A box is empty if any of the lower bounds is greater than the
    * corresponding upper bound.  An empty box has a size of zero.
    *
    * @return True if the box is empty.
    */
   bool
   empty() const
   {
      if (d_empty_flag) {
         return true;
      }
      else if (!d_empty_flag) {
         return false;
      }
      else {
         for (dir_t i = 0; i < getDim().getValue(); ++i) {
            if (d_hi(i) < d_lo(i)) {
               d_empty_flag = true;
               return true;
            }
         }
         d_empty_flag = false;
         return false;
      }
   }

   /*!
    * @brief Return the number of cells (an integer) represented by the box in
    * the given coordinate direction.
    */
   int
   numberCells(
      const dir_t i) const
   {
      if (empty()) {
         return 0;
      } else {
         return d_hi(i) - d_lo(i) + 1;
      }
   }

   /*!
    * @brief Return the number of cells (a vector of integers) represented by
    * the box in every coordinate direction.
    */
   IntVector
   numberCells() const
   {
      if (empty()) {
         return IntVector::getZero(getDim());
      } else {
         return IntVector(d_hi - d_lo + 1);
      }
   }

   /*!
    * @brief Calculate the number of indices represented by the box.
    *
    * If the box is empty, then the number of index points within the box is
    * zero.
    */
   size_t
   size() const
   {
      size_t mysize = 0;
      if (!empty()) {
         mysize = (d_hi(0) - d_lo(0) + 1);
         for (dir_t i = 1; i < getDim().getValue(); ++i) {
            mysize *= (d_hi(i) - d_lo(i) + 1);
         }
      }
      return mysize;
   }

   /*!
    * @brief Return the direction of the box that is longest.
    */
   dir_t
   longestDirection() const;

   /*!
    * @brief Given an index, calculate the offset of the index into the box.
    *
    * This function assumes column-major (e.g., Fortran) ordering of
    * the indices within the box.  This operation is a convenience
    * function for array indexing operations.
    */
   size_t
   offset(
      const Index& p) const
   {
      size_t myoffset = 0;
      for (int i = getDim().getValue() - 1; i > 0; --i) {
         myoffset = (d_hi(i - 1) - d_lo(i - 1) + 1) * (p(i) - d_lo(i) + myoffset);
      }
      myoffset += p(0) - d_lo(0);
      return myoffset;
   }

   /*!
    * @brief Given an offset, calculate the index of the offset into the box.
    *
    * This function assumes column-major (e.g., Fortran) ordering of
    * the indices within the box.  This operation is a convenience
    * function for array indexing operations.
    *
    * @param offset
    *
    * @pre (offset >= 0) && (offset <= size())
    */
   Index
   index(
      const size_t offset) const;

   /*!
    * @brief Return an iterator pointing to the first index of this.
    */
   iterator
   begin() const;

   /*!
    * @brief Return an iterator pointing to the last index of this.
    */
   iterator
   end() const;

   /*!
    * @brief Check whether an index lies within the bounds of the box.
    *
    * @param p
    */
   bool
   contains(
      const Index& p) const
   {
      for (dir_t i = 0; i < getDim().getValue(); ++i) {
         if ((p(i) < d_lo(i)) || (p(i) > d_hi(i))) {
            return false;
         }
      }
      return true;
   }

   /*!
    * @brief Check whether a given box lies within the bounds of the box.
    *
    * If @c box is empty, always return true.
    *
    * @param box
    *
    * @pre getDim() == box.getDim()
    */
   bool
   contains(
      const Box& box) const;

   /*!
    * @brief Check whether two boxes represent the same portion of index space
    * on the same block.
    */
   bool
   isSpatiallyEqual(
      const Box& box) const
   {
      return ((d_lo == box.d_lo) && (d_hi == box.d_hi) &&
              (d_block_id == box.d_block_id)) || (empty() && box.empty());
   }
   struct box_equality {
      bool
      operator () (const Box& b1, const Box& b2) const
      {
         return b1.isSpatiallyEqual(b2);
      }
      bool
      operator () (const Box* b1, const Box* b2) const
      {
         return b1->isSpatiallyEqual(*b2);
      }
   };

   /*!
    * @brief Calculate the intersection of the index spaces of two boxes.
    *
    * The intersection with an empty box always yields an empty box.
    *
    * @param box
    *
    * @pre getDim() == box.getDim()
    * @pre (getBlockId() == box.getBlockId()) || empty() || box.empty()
    */
   Box
   operator * (
      const Box& box) const;

   /*!
    * @brief Calculate the intersection of the index spaces of this and the
    * given box.
    *
    * The intersection with an empty box always yields an empty box.
    *
    * @param box
    *
    * @pre getDim() == box.getDim()
    * @pre (getBlockId() == box.getBlockId()) || empty() || box.empty()
    */
   Box
   &
   operator *= (
      const Box& box);

   /*!
    * @brief Box intersection.
    *
    * Calculate the intersection of the index spaces of two boxes.  The
    * intersection with an empty box always yields an empty box.
    *
    * @param other
    * @param result
    *
    * @pre getDim() == box.getDim()
    * @pre (getBlockId() == box.getBlockId()) || empty() || box.empty()
    */
   void
   intersect(
      const Box& other,
      Box& result) const;

   /*!
    * @brief check if boxes intersect.
    *
    * Returns true if two boxes have a non-empty intersection.
    *
    * @param box
    *
    * @pre getDim() == box.getDim()
    * @pre (getBlockId() == box.getBlockId()) || empty() || box.empty()
    */
   bool
   intersects(
      const Box& box) const;

   /*!
    * @brief Calculate the bounding box of two boxes.
    *
    * Note that this is not the union of the two boxes (since union
    * is not closed over boxes), but rather the smallest box that
    * contains both boxes.
    *
    * If one box is empty and the other is non-empty, the non-empty box will
    * be returned.
    *
    * @param box
    *
    * @pre getDim() == box.getDim()
    * @pre (getBlock_id() == box.getBlockId()) || empty() || box.empty()
    */
   Box
   operator + (
      const Box& box) const;

   /*!
    * @brief Increase this box to become the bounding box of this box and the
    * argument box.
    *
    * If this box is empty, this box will become equal to the argument box.
    *
    * If the argument box is empty, this box will be unchanged.
    *
    * @param box
    *
    * @pre getDim() == box.getDim()
    * @pre (getBlockId() == box.getBlockId()) || empty() || box.empty()
    */
   Box&
   operator += (
      const Box& box);

   /*!
    * @brief Return true if this box can be coalesced with the argument box,
    * and set this box to the union of the boxes.
    *
    * Otherwise, return false and leave boxes as is.  Two boxes may be
    * coalesced if their union is a box (recall that index set union is not
    * closed over boxes).  If one box is empty and the other is non-empty, then
    * the return value is true and this box becomes equal to the non-empty box.
    * If both boxes are empty, the return value is true and this box remains
    * empty.
    *
    * @param box
    *
    * @pre getDim() == box.getDim()
    */
   bool
   coalesceWith(
      const Box& box);

   /*!
    * @brief Grow this box by the specified ghost cell width.
    *
    * The lower bound decremented by the width, and the upper bound is
    * incremented by the width.  All directions are grown by the corresponding
    * component in the IntVector; ghost cell widths may be different in each
    * direction.  Negative ghost cell widths will shrink the box.
    *
    * @param ghosts
    *
    * @pre getDim() == ghosts.getDim()
    */
   void
   grow(
      const IntVector& ghosts)
   {
      TBOX_ASSERT_OBJDIM_EQUALITY2(*this, ghosts);
      if (!empty()) {
<<<<<<< HEAD
         if (ghosts.size() > 1) {
            int b = d_block_id.getBlockValue();
            for (int i = 0; i < getDim().getValue(); ++i) {
               d_lo(i) -= ghosts(b,i);
               d_hi(i) += ghosts(b,i);
            }
         } else {
            d_lo -= ghosts;
            d_hi += ghosts;
         }
=======
         d_lo -= ghosts;
         d_hi += ghosts;
         d_empty_flag = boost::logic::indeterminate;
>>>>>>> ae911b7f
      }
   }

   /*!
    * @brief Grow this box by the specified ghost cell width in the given
    * coordinate direction.
    *
    * The lower bound is decremented by the width, and the upper bound is
    * incremented by the width.  Note that negative ghost cell widths
    * will shrink the box.
    *
    * @param direction
    * @param ghosts
    *
    * @pre (direction < getDim().getValue())
    */
   void
   grow(
      const dir_t direction,
      const int ghosts)
   {
      TBOX_ASSERT((direction < getDim().getValue()));
      if (!empty()) {
         d_lo(direction) -= ghosts;
         d_hi(direction) += ghosts;
         d_empty_flag = boost::logic::indeterminate;
      }
   }

   /*!
    * @brief Similar to grow() functions. However, box is only grown in lower
    * directions (i.e., only lower index is changed).
    *
    * @param ghosts
    *
    * @pre getDim() == ghosts.getDim()
    */
   void
   growLower(
      const IntVector& ghosts)
   {
      TBOX_ASSERT_OBJDIM_EQUALITY2(*this, ghosts);
      if (!empty()) {
         d_lo -= ghosts;
         d_empty_flag = boost::logic::indeterminate;
      }
   }

   /*!
    * @brief Similar to grow() functions. However, box is only grown in lower
    * bound of given direction in index space.
    *
    * @param direction
    * @param ghosts
    *
    * @pre (direction < getDim().getValue())
    */
   void
   growLower(
      const dir_t direction,
      const int ghosts)
   {
      TBOX_ASSERT((direction < getDim().getValue()));
      if (!empty()) {
         d_lo(direction) -= ghosts;
         d_empty_flag = boost::logic::indeterminate;
      }
   }

   /*!
    * @brief Similar to grow() function. However, box is only grown in upper
    * directions (i.e., only upper index is changed).
    *
    * @param ghosts
    *
    * @pre getDim() == ghosts.getDim()
    */
   void
   growUpper(
      const IntVector& ghosts)
   {
      TBOX_ASSERT_OBJDIM_EQUALITY2(*this, ghosts);
      if (!empty()) {
         d_hi += ghosts;
         d_empty_flag = boost::logic::indeterminate;
      }
   }

   /*!
    * @brief Similar to grow() functions. However, box is only grown in upper
    * bound of given direction in index space.
    *
    * @param direction
    * @param ghosts
    *
    * @pre (direction < getDim().getValue())
    */
   void
   growUpper(
      const dir_t direction,
      const int ghosts)
   {
      TBOX_ASSERT((direction < getDim().getValue()));
      if (!empty()) {
         d_hi(direction) += ghosts;
         d_empty_flag = boost::logic::indeterminate;
      }
   }

   /*!
    * @brief Similar to growUpper() and growLower() functions. However, box is
    * lengthened (never shortened).
    *
    * The sign of @c ghosts refer to whether the box is lengthened in
    * the upper or lower side.
    *
    * @param direction
    * @param ghosts
    *
    * @pre (direction < getDim().getValue())
    */
   void
   lengthen(
      const dir_t direction,
      const int ghosts);

   /*!
    * @brief Similar to growUpper() and growLower() functions. However, box is
    * shortened (never lengthened).
    *
    * The sign of @c ghosts refer to whether the box is shortened in
    * the upper or lower side.
    *
    * @param direction
    * @param ghosts
    *
    * @pre (direction < getDim().getValue())
    */
   void
   shorten(
      const dir_t direction,
      const int ghosts);

   /*!
    * @brief Shift this box by the specified offset.
    *
    * The box will be located at (lower+offset, upper+offset).
    *
    * @param offset
    *
    * @pre getDim() == offset.getDim()
    */
   void
   shift(
      const IntVector& offset)
   {
      TBOX_ASSERT_OBJDIM_EQUALITY2(*this, offset);
      d_lo += offset;
      d_hi += offset;
   }

   /*!
    * @brief Similar to shift() function above, but shift occurs only in
    * specified direction in index space.
    *
    * The box will located at (lower+offset, upper+offset) in that direction.
    *
    * @param direction
    * @param offset
    *
    * @pre (direction < getDim().getValue())
    */
   void
   shift(
      const dir_t direction,
      const int offset)
   {
      TBOX_ASSERT((direction < getDim().getValue()));
      d_lo(direction) += offset;
      d_hi(direction) += offset;
   }

   /*!
    * @brief Rotate 90 degrees around origin.
    *
    * @param rotation_ident
    *
    * @pre (getDim().getValue() == 1) || (getDim().getValue() == 2) ||
    *      (getDim().getValue() == 3)
    */
   void
   rotate(
      const Transformation::RotationIdentifier rotation_ident);

   /*!
    * @brief Refine the index space of a box by specified vector ratio.
    *
    * Each component of the box is multiplied by the refinement ratio,
    * then @c (ratio-1) is added to the upper corner.
    *
    * @param ratio
    *
    * @pre getDim() == ratio.getDim()
    */
   void
   refine(
      const IntVector& ratio);

   /*!
    * @brief Coarsen the index space of a box by specified vector ratio.
    *
    * Each component is divided by the specified coarsening ratio and rounded
    * (if necessary) such that the coarsened box contains the cells that
    * are the parents of the refined box.  In other words, refining a
    * coarsened box will always yield a box that is equal to or larger
    * than the original box.
    *
    * @param ratio
    *
    * @pre getDim() == ratio.getDim()
    */
   void
   coarsen(
      const IntVector& ratio)
   {
      TBOX_ASSERT_OBJDIM_EQUALITY2(*this, ratio);
      if (ratio.size() > 1) {
         int b = d_block_id.getBlockValue();
         for (dir_t i = 0; i < getDim().getValue(); ++i) {
            d_lo(i) = coarsen(d_lo(i), ratio(b,i));
            d_hi(i) = coarsen(d_hi(i), ratio(b,i));
         }
      } else {
         for (dir_t i = 0; i < getDim().getValue(); ++i) {
            d_lo(i) = coarsen(d_lo(i), ratio(i));
            d_hi(i) = coarsen(d_hi(i), ratio(i));
         }
      }

   }

   /*!
    * @brief This assignment operator constructs a Box given a DatabaseBox.
    *
    * @param box
    *
    * @pre getDim().getValue() == box.getDimVal()
    */
   Box&
   operator = (
      const tbox::DatabaseBox& box)
   {
      TBOX_ASSERT(getDim().getValue() == box.getDimVal());
#ifdef BOX_TELEMETRY
      // Increment the cumulative assigned count only.
      ++s_cumulative_assigned_ct;
#endif
      return Box_from_DatabaseBox(box);
   }

   /*!
    * @brief Sets a Box from a tbox::DatabaseBox and returns a reference to
    * the Box.
    */
   Box&
   Box_from_DatabaseBox(
      const tbox::DatabaseBox& box)
   {
      set_Box_from_DatabaseBox(box);
      return *this;
   }

   /*!
    * @brief Sets a Box from a DatabaseBox.
    */
   void
   set_Box_from_DatabaseBox(
      const tbox::DatabaseBox& box);

   /*!
    * @brief Returns a tbox::DatabaseBox generated from a Box.
    */
   tbox::DatabaseBox
   DatabaseBox_from_Box() const;

   /*!
    * Type conversion from Box to DatabaseBox
    */
   operator tbox::DatabaseBox()
   {
      return DatabaseBox_from_Box();
   }

   /*!
    * Type conversion from Box to DatabaseBox
    */
   operator tbox::DatabaseBox() const
   {
      return DatabaseBox_from_Box();
   }

   /*!
    * @brief Static function to grow a box by the specified vector ghost cell
    * width.
    *
    * @param box
    * @param ghosts
    *
    * @pre box.getDim() == ghosts.getDim()
    */
   static Box
   grow(
      const Box& box,
      const IntVector& ghosts)
   {
      TBOX_ASSERT_OBJDIM_EQUALITY2(box, ghosts);
      Box tmp = box;
      tmp.grow(ghosts);
      return tmp;
   }

   /*!
    * @brief Static function to shift a box by the specified offset.
    *
    * @param box
    * @param offset
    *
    * @pre box.getDim() == offset.getDim()
    */
   static Box
   shift(
      const Box& box,
      const IntVector& offset)
   {
      TBOX_ASSERT_OBJDIM_EQUALITY2(box, offset);
      return Box(box.lower() + offset, box.upper() + offset, box.d_block_id);
   }

   /*!
    * @brief Static function to refine the index space of a box by the
    * specified refinement ratio.
    *
    * @param box
    * @param ratio
    *
    * @pre box.getDim() == ratio.getDim()
    */
   static Box
   refine(
      const Box& box,
      const IntVector& ratio)
   {
      TBOX_ASSERT_OBJDIM_EQUALITY2(box, ratio);
      Box tmp = box;
      tmp.refine(ratio);
      return tmp;
   }

   /*!
    * @brief Static function to coarsen the index space of a box by the
    * specified coarsening ratio.
    *
    * @param box
    * @param ratio
    *
    * @pre box.getDim() == ratio.getDim()
    */
   static Box
   coarsen(
      const Box& box,
      const IntVector& ratio)
   {
      TBOX_ASSERT_OBJDIM_EQUALITY2(box, ratio);
      Box tmp = box;
      tmp.coarsen(ratio);
      return tmp;
   }

   /*!
    * @brief Return the dimension of this object.
    */
   const tbox::Dimension&
   getDim() const
   {
      return d_lo.getDim();
   }

   /*!
    * @brief Lock the BoxId of this Box so that it may not be changed in any
    * way.
    */
   void
   lockId()
   {
      d_id_locked = true;
   }

   /*!
    * @brief Returns true if the BoxId of this Box is locked.
    */
   bool
   idLocked() const
   {
      return d_id_locked;
   }

   /*!
    * @brief Read the box description in the form [L,U], where L and U are the
    * lower and upper bounds of the box.
    */
   friend std::istream&
   operator >> (
      std::istream& s,
      Box& box);

   /*!
    * @brief Output the box description in the form [L,U], where L and U are the
    * lower and upper bounds of the box.
    */
   friend std::ostream&
   operator << (
      std::ostream& s,
      const Box& box);

   /*!
    * @brief Return an empty Box of the specified dimension.
    *
    * Can be used to avoid object creation overheads.
    */
   static const Box&
   getEmptyBox(
      const tbox::Dimension& dim)
   {
      return *(s_emptys[dim.getValue() - 1]);
   }

   /*!
    * @brief Returns a Box that represents the maximum allowed index extents
    * for a given dimension.   The "universe" that can be represented.
    */
   static const Box&
   getUniverse(
      const tbox::Dimension& dim)
   {
      return *(s_universes[dim.getValue() - 1]);
   }

   friend class BoxIterator;

#ifdef BOX_TELEMETRY
   // These are to optionally track the cumulative number of Boxes constructed,
   // the cumulative number of Box assignments, and the high water mark of
   // Boxes in existance at any given time.
   static int s_cumulative_constructed_ct;

   static int s_cumulative_assigned_ct;

   static int s_active_ct;

   static int s_high_water;
#endif

private:
   /**
    * Unimplemented default constructor.
    */
   Box();

   static int
   coarsen(
      const int index,
      const int ratio)
   {
      return index < 0 ? (index + 1) / ratio - 1 : index / ratio;
   }

   static bool
   coalesceIntervals(
      const int* lo1,
      const int* hi1,
      const int* lo2,
      const int* hi2,
      const int dim);

   void
   rotateAboutAxis(
      const dir_t axis,
      const int num_rotations);

   /*!
    * @brief Initialize static objects and register shutdown routine.
    *
    * Only called by StartupShutdownManager.
    */
   static void
   initializeCallback();

   /*!
    * @brief Method registered with ShutdownRegister to cleanup statics.
    *
    * Only called by StartupShutdownManager.
    */
   static void
   finalizeCallback();

   Index d_lo;
   Index d_hi;
   BlockId d_block_id;
   BoxId d_id;
   bool d_id_locked;
   mutable boost::tribool d_empty_flag;

   /*
    * Array of empty boxes for each dimension.  Preallocated
    * as a performance enhancement to avoid constructing
    * them in multiple places.
    */

   static Box* s_emptys[SAMRAI::MAX_DIM_VAL];

   /*
    * Box that represents the maximum allowed index extents,
    * the "universe" that can be represented.
    */
   static Box* s_universes[SAMRAI::MAX_DIM_VAL];

   static tbox::StartupShutdownManager::Handler
      s_initialize_finalize_handler;
};

/**
 * Class BoxIterator is an iterator that provides methods for
 * stepping through the index space associated with a box.  The indices
 * are enumerated in column-major (e.g., Fortran) order.  The iterator
 * should be used as follows:
 * \verbatim
 * Box box;
 * ...
 * Box::iterator bend(box.end());
 * for (Box::iterator b(box.begin()); b != bend; ++b) {
 *    // use index b of the box
 * }
 * \endverbatim
 * Note that the box iterator may not compile to efficient code, depending
 * on your compiler.  Many compilers are not smart enough to optimize the
 * looping constructs and indexing operations.
 *
 * @see hier::Index
 * @see hier::Box
 */

class BoxIterator
{
   friend class Box;

public:
   typedef tbox::Dimension::dir_t dir_t;
   /**
    * Copy constructor for the box iterator.
    */
   BoxIterator(
      const BoxIterator& iterator);

   /**
    * Assignment operator for the box iterator.
    */
   BoxIterator&
   operator = (
      const BoxIterator& iterator)
   {
      d_index = iterator.d_index;
      d_box = iterator.d_box;
      return *this;
   }

   /**
    * Destructor for the box iterator.
    */
   ~BoxIterator();

   /**
    * Return the current index in the box.  This operation is undefined
    * if the iterator is past the last Index in the box.
    */
   const Index&
   operator * () const
   {
      return d_index;
   }

   /**
    * Return a pointer to the current index in the box.  This operation is
    * undefined if the iterator is past the last Index in the box.
    */
   const Index *
   operator -> () const
   {
      return &d_index;
   }

   /**
    * Post-increment the iterator to point to the next index in the box.
    */
   BoxIterator
   operator ++ (
      int)
   {
      BoxIterator tmp = *this;
      ++d_index(0);
      for (dir_t i = 0; i < (d_index.getDim().getValue() - 1); ++i) {
         if (d_index(i) > d_box.upper(i)) {
            d_index(i) = d_box.lower(i);
            ++d_index(i + 1);
         } else
            break;
      }
      return tmp;
   }

   /**
    * Pre-increment the iterator to point to the next index in the box.
    */
   BoxIterator&
   operator ++ ()
   {
      ++d_index(0);
      for (dir_t i = 0; i < (d_index.getDim().getValue() - 1); ++i) {
         if (d_index(i) > d_box.upper(i)) {
            d_index(i) = d_box.lower(i);
            ++d_index(i + 1);
         } else
            break;
      }
      return *this;
   }

   /**
    * Test two iterators for equality (same index value).
    */
   bool
   operator == (
      const BoxIterator& iterator) const
   {
      return d_index == iterator.d_index;
   }

   /**
    * Test two iterators for inequality (different index values).
    */
   bool
   operator != (
      const BoxIterator& iterator) const
   {
      return d_index != iterator.d_index;
   }

private:
   /**
    * Constructor for the box iterator.  The iterator will enumerate the
    * indices in the argument box.
    */
   BoxIterator(
      const Box& box,
      bool begin);

   /*
    * Unimplemented default constructor.
    */
   BoxIterator();

   Index d_index;

   Box d_box;

};

}
}

#endif<|MERGE_RESOLUTION|>--- conflicted
+++ resolved
@@ -919,7 +919,6 @@
    {
       TBOX_ASSERT_OBJDIM_EQUALITY2(*this, ghosts);
       if (!empty()) {
-<<<<<<< HEAD
          if (ghosts.size() > 1) {
             int b = d_block_id.getBlockValue();
             for (int i = 0; i < getDim().getValue(); ++i) {
@@ -930,11 +929,7 @@
             d_lo -= ghosts;
             d_hi += ghosts;
          }
-=======
-         d_lo -= ghosts;
-         d_hi += ghosts;
          d_empty_flag = boost::logic::indeterminate;
->>>>>>> ae911b7f
       }
    }
 
