/*************************************************************************
 *
 * This file is part of the SAMRAI distribution.  For full copyright
 * information, see COPYRIGHT and COPYING.LESSER.
 *
 * Copyright:     (c) 1997-2014 Lawrence Livermore National Security, LLC
 * Description:   Box representing a portion of the AMR index space
 *
 ************************************************************************/

#ifndef included_hier_Box
#define included_hier_Box

#include "SAMRAI/SAMRAI_config.h"

#include "SAMRAI/hier/Index.h"
#include "SAMRAI/hier/IntVector.h"
#include "SAMRAI/hier/BoxId.h"
#include "SAMRAI/hier/Transformation.h"
#include "SAMRAI/tbox/Dimension.h"
#include "SAMRAI/tbox/DatabaseBox.h"
#include "SAMRAI/tbox/MathUtilities.h"
#include "SAMRAI/tbox/MessageStream.h"
#include "SAMRAI/tbox/Utilities.h"

#include "boost/logic/tribool.hpp"
#include <iostream>

namespace SAMRAI {
namespace hier {

class BoxIterator;

/**
 * Class Box represents a n-dimensional box in the AMR index
 * space.  It is defined by lower and upper bounds given by index objects.
 * The box semantics assumes that the box is cell-centered.  A cell-centered
 * convention implies that the index set covered by the box includes both
 * the lower and upper bounds.
 *
 * The Box contains identifying information in its state with a BlockId and
 * a BoxId.  If the Box is part of a single-block mesh, the BlockId should be
 * zero.  If the mesh is multi-block, the BlockId will have a value identifying
 * on which block the Box exists.  The BoxId contains information about the
 * MPI rank associated with the Box as well as a PeriodicId to handle periodic
 * shifts.  Since periodic conditions and multiblock meshes cannot be mixed in
 * SAMRAI, the BlockId and the PeriodicId associated with a Box cannot both be
 * nonzero.
 *
 * @see hier::BoxIterator
 * @see hier::Index
 * @see hier::BlockId
 * @see hier::BoxId
 * @see hier::PeriodicId
 */

class Box
{
public:
   typedef tbox::Dimension::dir_t dir_t;

   /**
    * A box iterator iterates over the elements of a box.  This class is
    * defined elsewhere, and the typedef is used to point to that class.
    */
   typedef BoxIterator iterator;

   /*!
    * @brief Creates an empty box with invalid BlockId and BoxId values.
    *
    * @param[in]  dim
    */
   explicit Box(
      const tbox::Dimension& dim);

   /*!
    * Create a box describing the index space between lower and upper.  The
    * box is assumed to be cell centered and include all elements between lower
    * and upper, including the end points.
    *
    * @param[in] lower     Lower extent
    * @param[in] upper     Upper extent
    * @param[in] block_id  Block where the Box exists
    *
    * @pre lower.getDim() == upper.getDim()
    * @pre block_id != BlockId::invalidId()
    */
   Box(
      const Index& lower,
      const Index& upper,
      const BlockId& block_id);

   /*!
    * @brief Copy constructor
    */
   Box(
      const Box& box);

   /*!
    * Construct a Box from a DatabaseBox.
    */
   explicit Box(
      const tbox::DatabaseBox& box);

   /*!
    * @brief Initializing constructor.
    *
    * @param[in] lower
    *
    * @param[in] upper
    *
    * @param[in] block_id
    *
    * @param[in] local_id
    *
    * @param[in] owner_rank
    *
    * @param[in] periodic_id Describes the periodic shift.  If
    * periodic_id is non-zero, specify the Box in the position shifted
    * according to the @c periodic_id.  The default argument for @c
    * periodic_id corresponds to the zero-shift.
    *
    * @pre periodic_id.isValid()
    * @pre periodic_id.getPeriodicValue() <
    *      PeriodicShiftCatalog::getCatalog(box.getDim())->getNumberOfShifts()
    */
   Box(
      const Index& lower,
      const Index& upper,
      const BlockId& block_id,
      const LocalId& local_id,
      const int owner_rank,
      const PeriodicId& periodic_id = PeriodicId::zero());

   /*!
    * @brief Initializing constructor.
    *
    * @param[in] box
    *
    * @param[in] local_id
    *
    * @param[in] owner_rank
    *
    * @param[in] periodic_id Describes the periodic shift.  If
    * periodic_id is non-zero, specify the Box in the position shifted
    * according to the @c periodic_id.  The default argument for @c
    * periodic_id corresponds to the zero-shift.
    *
    * @pre periodic_id.isValid()
    * @pre periodic_id.getPeriodicValue() <
    *      PeriodicShiftCatalog::getCatalog(box.getDim())->getNumberOfShifts()
    */
   Box(
      const Box& box,
      const LocalId& local_id,
      const int owner_rank,
      const PeriodicId& periodic_id = PeriodicId::zero());

   /*!
    * @brief Constructor with undefined box.
    *
    * The box can be initialized using any of the initialize()
    * methods or by assignment.
    *
    * @param[in] dim
    *
    * @param[in] id
    *
    * @param[in] periodic_id
    *
    * @pre periodic_id.isValid()
    * @pre periodic_id.getPeriodicValue() <
    *      PeriodicShiftCatalog::getCatalog(dim)->getNumberOfShifts()
    */
   /*
    * TODO: Constructors initializing boxes are only used to construct
    * temporary objects for finding other Boxes in a
    * stl::set<Box>.  We need another way to do it and get rid
    * of these constructors.
    */
   Box(
      const tbox::Dimension& dim,
      const GlobalId& id,
      const PeriodicId& periodic_id = PeriodicId::zero());

   /*!
    * @brief Constructor with undefined box and a BoxId.
    *
    * The box can be initialized using any of the initialize()
    * methods or by assignment.
    *
    * @param[in] dim
    *
    * @param[in] box_id
    *
    * @pre box_id.getPeriodicId().isValid()
    * @pre box_id.getPeriodicId().getPeriodicValue() <
    *      PeriodicShiftCatalog::getCatalog(dim)->getNumberOfShifts()
    */
   /*
    * TODO: Constructors initializing boxes are only used to construct
    * temporary objects for finding other Boxes in a
    * stl::set<Box>.  We need another way to do it and get rid
    * of these constructors.
    */
   Box(
      const tbox::Dimension& dim,
      const BoxId& box_id);

   /*!
    * @brief "Copy" constructor allowing change in PeriodicId.
    *
    * @param[in] other Make a copy (but not an exact copy) of this
    * Box.
    *
    * @param[in] periodic_id Periodic shift number to use instead of
    * the shift in @c other.  The box will be set to the real box
    * shifted to the position specified by this value.
    *
    * @param[in] refinement_ratio The index space where the Box lives.
    *
    * @pre other.getDim() == refinement_ratio.getDim()
    * @pre periodic_id.isValid()
    * @pre periodic_id.getPeriodicValue() <
    *      PeriodicShiftCatalog::getCatalog(other.getDim())->getNumberOfShifts()
    * @pre (refinement_ratio > IntVector::getZero(other.getDim())) ||
    *      (refinement_ratio < IntVector::getZero(other.getDim()))
    *
    * @see initialize( const Box&, const int, const IntVector&);
    */
   Box(
      const Box& other,
      const PeriodicId& periodic_id,
      const IntVector& refinement_ratio);

   /*!
    * @brief The destructor for Box.
    */
   ~Box();

   /*!
    * @brief Set all the attributes of the Box.
    *
    * @param[in] box
    *
    * @param[in] local_id
    *
    * @param[in] owner_rank
    *
    * @param[in] periodic_id The periodic shift number.  If
    * this is not zero, specify @c box in the shifted position.  The
    * default argument for @c periodic_id corresponds to the
    * zero-shift.
    *
    * @pre idLocked()
    */
   void
   initialize(
      const Box& box,
      const LocalId& local_id,
      const int owner_rank,
      const PeriodicId& periodic_id = PeriodicId::zero())
   {
      if (&box != this) {
         d_lo = box.d_lo;
         d_hi = box.d_hi;
         d_block_id = box.d_block_id;
         d_empty_flag = box.d_empty_flag;
      }
      if (!idLocked()) {
         d_id.initialize(local_id, owner_rank, periodic_id);
      } else {
         TBOX_ERROR(
            "Attempted to change BoxId that is locked in an ordered BoxContainer." << std::endl);
      }
   }

   /*!
    * @brief Set all the attributes identical to that of a reference
    * Box, but with a different PeriodicId.
    *
    * @param[in] other Initialize to this Box, but with the shift
    * given by @c periodic_id.
    *
    * @param[in] periodic_id PeriodicId number to use instead of the
    * shift in @c other.  The box will be set to the real box shifted
    * to the position specified by this value.
    *
    * @param[in] refinement_ratio The index space where the Box lives.
    *
    * @pre (getDim() == other.getDim()) &&
    *      (getDim() == refinement_ratio.getDim())
    * @pre periodic_id.isValid()
    * @pre periodic_id.getPeriodicValue() <
    *      PeriodicShiftCatalog::getCatalog(getDim())->getNumberOfShifts()
    * @pre (refinement_ratio > IntVector::getZero(getDim())) ||
    *      (refinement_ratio < IntVector::getZero(getDim()))
    * @pre !idLocked()
    */
   void
   initialize(
      const Box& other,
      const PeriodicId& periodic_id,
      const IntVector& refinement_ratio);

   //! @brief Set the BoxId.
   void
   setId(
      const BoxId& box_id)
   {
      d_id = box_id;
   }

   //! @brief Get the BoxId.
   const BoxId&
   getBoxId() const
   {
      return d_id;
   }

   //! @brief Set the BlockId.
   void
   setBlockId(
      const BlockId& block_id)
   {
      d_block_id = block_id;
   }

   //! @brief Get the BlockId.
   const BlockId&
   getBlockId() const
   {
      return d_block_id;
   }

   //! @brief Set the LocalId.
   void
   setLocalId(const LocalId& local_id)
   {
      return d_id.initialize(local_id, d_id.getOwnerRank(), d_id.getPeriodicId());
   }

   //! @brief Get the LocalId.
   const LocalId&
   getLocalId() const
   {
      return d_id.getLocalId();
   }

   //! @brief Get the GlobalId.
   const GlobalId&
   getGlobalId() const
   {
      return d_id.getGlobalId();
   }

   //! @brief Get the owner rank.
   int
   getOwnerRank() const
   {
      return d_id.getOwnerRank();
   }

   /*!
    * @brief Get the periodic shift number.
    *
    * @see PeriodicShiftCatalog.
    */
   const PeriodicId&
   getPeriodicId() const
   {
      return d_id.getPeriodicId();
   }

   //! @brief Whether the Box is a periodic image.
   bool
   isPeriodicImage() const
   {
      return d_id.isPeriodicImage();
   }

   bool
   isIdEqual(
      const Box& other) const
   {
      return d_id == other.d_id;
   }

   struct id_equal {
      bool
      operator () (const Box& b1, const Box& b2) const
      {
         return b1.isIdEqual(b2);
      }

      bool
      operator () (const Box* b1, const Box* b2) const
      {
         return b1->isIdEqual(*b2);
      }
   };

   struct id_less {
      bool
      operator () (const Box& b1, const Box& b2) const
      {
         return b1.getBoxId() < b2.getBoxId();
      }

      bool
      operator () (const Box* b1, const Box* b2) const
      {
         return b1->getBoxId() < b2->getBoxId();
      }
   };

   //@{
   //! @name Packing and unpacking Boxes

   /*!
    * @brief Give number of ints required for putting a Box in
    * message passing buffer.
    *
    * This number is independent of instance but dependent on
    * dimension.
    *
    * @see putToIntBuffer(), getFromIntBuffer().
    */
   static int
   commBufferSize(
      const tbox::Dimension& dim)
   {
      return BoxId::commBufferSize() + (2 * dim.getValue()) + 1;
   }

   /*!
    * @brief Put self into a int buffer.
    *
    * This is the opposite of getFromIntBuffer().  Number of ints
    * written is given by commBufferSize().
    */
   void
   putToIntBuffer(
      int * buffer) const;

   /*!
    * @brief Set attributes according to data in int buffer.
    *
    * This is the opposite of putToIntBuffer().  Number of ints read
    * is given by commBufferSize().
    */
   void
   getFromIntBuffer(
      const int * buffer);

   /*!
    * @brief Put self into a MessageStream.
    *
    * This is the opposite of getFromMessageStream().
    *
    * @param msg [in] Stream.  Must be in write mode.
    */
   void
   putToMessageStream(
      tbox::MessageStream& msg) const;

   /*!
    * @brief Set attributes according to data in MessageStream.
    *
    * This is the opposite of putToMessageStream().
    *
    * @param msg [in] Stream.  Must be in read mode.
    */
   void
   getFromMessageStream(
      tbox::MessageStream& msg);

   //@}

   /*!
    * @brief assignment operator
    *
    * @param rhs
    *
    * @pre (this == &rhs) || (getDim() == rhs.getDim())
    * @pre (this == &rhs) || !idLocked()
    */
   Box&
   operator = (
      const Box& rhs);

   /*!
    * @brief Return a const lower index of the box.
    */
   const Index&
   lower() const
   {
      return d_lo;
   }

   /*!
    * @brief Sets lower index of the box.
    */
   void
   setLower(
      const Index& new_lower)
   {
      d_lo = new_lower;
      d_empty_flag = boost::logic::indeterminate;
   }

   /*!
    * @brief Return a const upper index of the box.
    */
   const Index&
   upper() const
   {
      return d_hi;
   }

   /*!
    * @brief Sets upper index of the box.
    */
   void
   setUpper(
      const Index& new_upper)
   {
      d_hi = new_upper;
      d_empty_flag = boost::logic::indeterminate;
   }

   /*!
    * @brief Return the i'th component (const) of the lower index.
    */
   const int&
   lower(
<<<<<<< HEAD
      const dir_t i)
=======
      dir_t i) const
>>>>>>> 509a723b
   {
      return d_lo(i);
   }

   /*!
    * @brief Sets the i'th component of the lower index.
    */
<<<<<<< HEAD
   int&
   upper(
      const dir_t i)
=======
   void
   setLower(
      dir_t i,
      int new_lower)
>>>>>>> 509a723b
   {
      d_lo(i) = new_lower;
      d_empty_flag = boost::logic::indeterminate;
   }

   /*!
    * @brief Return the i'th component (const) of the upper index.
    */
   const int&
<<<<<<< HEAD
   lower(
      const dir_t i) const
=======
   upper(
      dir_t i) const
>>>>>>> 509a723b
   {
      return d_hi(i);
   }

   /*!
    * @brief Sets the i'th component of the upper index.
    */
<<<<<<< HEAD
   const int&
   upper(
      const dir_t i) const
=======
   void
   setUpper(
      dir_t i,
      int new_upper)
>>>>>>> 509a723b
   {
      d_hi(i) = new_upper;
      d_empty_flag = boost::logic::indeterminate;
   }

   /*!
    * @brief Set the state of the box to empty.
    */
   void
   setEmpty()
   {
      const tbox::Dimension& dim(getDim());
      d_lo = Index(dim, tbox::MathUtilities<int>::getMax());
      d_hi = Index(dim, tbox::MathUtilities<int>::getMin());
      d_empty_flag = true;
   }

   /*!
    * @brief Return whether the box is ``empty''.
    *
    * Archaic syntax.  Synonymous with empty().  Retained for backward
    * compatibility.
    *
    * @see empty()
    */
   DEPRECATED(
   bool
   isEmpty() const)
   {
      return empty();
   }

   /*!
    * @brief Return whether the box is ``empty''.
    *
    * This version follows the naming standards used in STL.
    *
    * A box is empty if any of the lower bounds is greater than the
    * corresponding upper bound.  An empty box has a size of zero.
    *
    * @return True if the box is empty.
    */
   bool
   empty() const
   {
<<<<<<< HEAD
      for (dir_t i = 0; i < getDim().getValue(); ++i) {
         if (d_hi(i) < d_lo(i)) {
            return true;
=======
      if (d_empty_flag) {
         return true;
      }
      else if (!d_empty_flag) {
         return false;
      }
      else {
         for (dir_t i = 0; i < getDim().getValue(); ++i) {
            if (d_hi(i) < d_lo(i)) {
               d_empty_flag = true;
               return true;
            }
>>>>>>> 509a723b
         }
         d_empty_flag = false;
         return false;
      }
   }

   /*!
    * @brief Return the number of cells (an integer) represented by the box in
    * the given coordinate direction.
    */
   int
   numberCells(
      const dir_t i) const
   {
      if (empty()) {
         return 0;
      } else {
         return d_hi(i) - d_lo(i) + 1;
      }
   }

   /*!
    * @brief Return the number of cells (a vector of integers) represented by
    * the box in every coordinate direction.
    */
   IntVector
   numberCells() const
   {
      if (empty()) {
         return IntVector::getZero(getDim());
      } else {
         return d_hi - d_lo + 1;
      }
   }

   /*!
    * @brief Calculate the number of indices represented by the box.
    *
    * If the box is empty, then the number of index points within the box is
    * zero.
    */
   size_t
   size() const
   {
      size_t mysize = 0;
      if (!empty()) {
         mysize = (d_hi(0) - d_lo(0) + 1);
         for (dir_t i = 1; i < getDim().getValue(); ++i) {
            mysize *= (d_hi(i) - d_lo(i) + 1);
         }
      }
      return mysize;
   }

   /*!
    * @brief Return the direction of the box that is longest.
    */
   dir_t
   longestDirection() const;

   /*!
    * @brief Given an index, calculate the offset of the index into the box.
    *
    * This function assumes column-major (e.g., Fortran) ordering of
    * the indices within the box.  This operation is a convenience
    * function for array indexing operations.
    */
   size_t
   offset(
      const Index& p) const
   {
      size_t myoffset = 0;
      for (int i = getDim().getValue() - 1; i > 0; --i) {
         myoffset = (d_hi(i - 1) - d_lo(i - 1) + 1) * (p(i) - d_lo(i) + myoffset);
      }
      myoffset += p(0) - d_lo(0);
      return myoffset;
   }

   /*!
    * @brief Given an offset, calculate the index of the offset into the box.
    *
    * This function assumes column-major (e.g., Fortran) ordering of
    * the indices within the box.  This operation is a convenience
    * function for array indexing operations.
    *
    * @param offset
    *
    * @pre (offset >= 0) && (offset <= size())
    */
   Index
   index(
      const size_t offset) const;

   /*!
    * @brief Return an iterator pointing to the first index of this.
    */
   iterator
   begin() const;

   /*!
    * @brief Return an iterator pointing to the last index of this.
    */
   iterator
   end() const;

   /*!
    * @brief Check whether an index lies within the bounds of the box.
    *
    * @param p
    */
   bool
   contains(
      const Index& p) const
   {
      for (dir_t i = 0; i < getDim().getValue(); ++i) {
         if ((p(i) < d_lo(i)) || (p(i) > d_hi(i))) {
            return false;
         }
      }
      return true;
   }

   /*!
    * @brief Check whether a given box lies within the bounds of the box.
    *
    * If @c box is empty, always return true.
    *
    * @param box
    *
    * @pre getDim() == box.getDim()
    */
   bool
   contains(
      const Box& box) const;

   /*!
    * @brief Check whether two boxes represent the same portion of index space
    * on the same block.
    */
   bool
   isSpatiallyEqual(
      const Box& box) const
   {
      return ((d_lo == box.d_lo) && (d_hi == box.d_hi) &&
              (d_block_id == box.d_block_id)) || (empty() && box.empty());
   }
   struct box_equality {
      bool
      operator () (const Box& b1, const Box& b2) const
      {
         return b1.isSpatiallyEqual(b2);
      }
      bool
      operator () (const Box* b1, const Box* b2) const
      {
         return b1->isSpatiallyEqual(*b2);
      }
   };

   /*!
    * @brief Calculate the intersection of the index spaces of two boxes.
    *
    * The intersection with an empty box always yields an empty box.
    *
    * @param box
    *
    * @pre getDim() == box.getDim()
    * @pre (getBlockId() == box.getBlockId()) || empty() || box.empty()
    */
   Box
   operator * (
      const Box& box) const;

   /*!
    * @brief Calculate the intersection of the index spaces of this and the
    * given box.
    *
    * The intersection with an empty box always yields an empty box.
    *
    * @param box
    *
    * @pre getDim() == box.getDim()
    * @pre (getBlockId() == box.getBlockId()) || empty() || box.empty()
    */
   Box
   &
   operator *= (
      const Box& box);

   /*!
    * @brief Box intersection.
    *
    * Calculate the intersection of the index spaces of two boxes.  The
    * intersection with an empty box always yields an empty box.
    *
    * @param other
    * @param result
    *
    * @pre getDim() == box.getDim()
    * @pre (getBlockId() == box.getBlockId()) || empty() || box.empty()
    */
   void
   intersect(
      const Box& other,
      Box& result) const;

   /*!
    * @brief check if boxes intersect.
    *
    * Returns true if two boxes have a non-empty intersection.
    *
    * @param box
    *
    * @pre getDim() == box.getDim()
    * @pre (getBlockId() == box.getBlockId()) || empty() || box.empty()
    */
   bool
   intersects(
      const Box& box) const;

   /*!
    * @brief Calculate the bounding box of two boxes.
    *
    * Note that this is not the union of the two boxes (since union
    * is not closed over boxes), but rather the smallest box that
    * contains both boxes.
    *
    * If one box is empty and the other is non-empty, the non-empty box will
    * be returned.
    *
    * @param box
    *
    * @pre getDim() == box.getDim()
    * @pre (getBlock_id() == box.getBlockId()) || empty() || box.empty()
    */
   Box
   operator + (
      const Box& box) const;

   /*!
    * @brief Increase this box to become the bounding box of this box and the
    * argument box.
    *
    * If this box is empty, this box will become equal to the argument box.
    *
    * If the argument box is empty, this box will be unchanged.
    *
    * @param box
    *
    * @pre getDim() == box.getDim()
    * @pre (getBlockId() == box.getBlockId()) || empty() || box.empty()
    */
   Box&
   operator += (
      const Box& box);

   /*!
    * @brief Return true if this box can be coalesced with the argument box,
    * and set this box to the union of the boxes.
    *
    * Otherwise, return false and leave boxes as is.  Two boxes may be
    * coalesced if their union is a box (recall that index set union is not
    * closed over boxes).  If one box is empty and the other is non-empty, then
    * the return value is true and this box becomes equal to the non-empty box.
    * If both boxes are empty, the return value is true and this box remains
    * empty.
    *
    * @param box
    *
    * @pre getDim() == box.getDim()
    */
   bool
   coalesceWith(
      const Box& box);

   /*!
    * @brief Grow this box by the specified ghost cell width.
    *
    * The lower bound decremented by the width, and the upper bound is
    * incremented by the width.  All directions are grown by the corresponding
    * component in the IntVector; ghost cell widths may be different in each
    * direction.  Negative ghost cell widths will shrink the box.
    *
    * @param ghosts
    *
    * @pre getDim() == ghosts.getDim()
    */
   void
   grow(
      const IntVector& ghosts)
   {
      TBOX_ASSERT_OBJDIM_EQUALITY2(*this, ghosts);
      if (!empty()) {
         d_lo -= ghosts;
         d_hi += ghosts;
         d_empty_flag = boost::logic::indeterminate;
      }
   }

   /*!
    * @brief Grow this box by the specified ghost cell width in the given
    * coordinate direction.
    *
    * The lower bound is decremented by the width, and the upper bound is
    * incremented by the width.  Note that negative ghost cell widths
    * will shrink the box.
    *
    * @param direction
    * @param ghosts
    *
    * @pre (direction < getDim().getValue())
    */
   void
   grow(
      const dir_t direction,
      const int ghosts)
   {
      TBOX_ASSERT((direction < getDim().getValue()));
      if (!empty()) {
         d_lo(direction) -= ghosts;
         d_hi(direction) += ghosts;
         d_empty_flag = boost::logic::indeterminate;
      }
   }

   /*!
    * @brief Similar to grow() functions. However, box is only grown in lower
    * directions (i.e., only lower index is changed).
    *
    * @param ghosts
    *
    * @pre getDim() == ghosts.getDim()
    */
   void
   growLower(
      const IntVector& ghosts)
   {
      TBOX_ASSERT_OBJDIM_EQUALITY2(*this, ghosts);
      if (!empty()) {
         d_lo -= ghosts;
         d_empty_flag = boost::logic::indeterminate;
      }
   }

   /*!
    * @brief Similar to grow() functions. However, box is only grown in lower
    * bound of given direction in index space.
    *
    * @param direction
    * @param ghosts
    *
    * @pre (direction < getDim().getValue())
    */
   void
   growLower(
      const dir_t direction,
      const int ghosts)
   {
      TBOX_ASSERT((direction < getDim().getValue()));
      if (!empty()) {
         d_lo(direction) -= ghosts;
         d_empty_flag = boost::logic::indeterminate;
      }
   }

   /*!
    * @brief Similar to grow() function. However, box is only grown in upper
    * directions (i.e., only upper index is changed).
    *
    * @param ghosts
    *
    * @pre getDim() == ghosts.getDim()
    */
   void
   growUpper(
      const IntVector& ghosts)
   {
      TBOX_ASSERT_OBJDIM_EQUALITY2(*this, ghosts);
      if (!empty()) {
         d_hi += ghosts;
         d_empty_flag = boost::logic::indeterminate;
      }
   }

   /*!
    * @brief Similar to grow() functions. However, box is only grown in upper
    * bound of given direction in index space.
    *
    * @param direction
    * @param ghosts
    *
    * @pre (direction < getDim().getValue())
    */
   void
   growUpper(
      const dir_t direction,
      const int ghosts)
   {
      TBOX_ASSERT((direction < getDim().getValue()));
      if (!empty()) {
         d_hi(direction) += ghosts;
         d_empty_flag = boost::logic::indeterminate;
      }
   }

   /*!
    * @brief Similar to growUpper() and growLower() functions. However, box is
    * lengthened (never shortened).
    *
    * The sign of @c ghosts refer to whether the box is lengthened in
    * the upper or lower side.
    *
    * @param direction
    * @param ghosts
    *
    * @pre (direction < getDim().getValue())
    */
   void
   lengthen(
      const dir_t direction,
      const int ghosts);

   /*!
    * @brief Similar to growUpper() and growLower() functions. However, box is
    * shortened (never lengthened).
    *
    * The sign of @c ghosts refer to whether the box is shortened in
    * the upper or lower side.
    *
    * @param direction
    * @param ghosts
    *
    * @pre (direction < getDim().getValue())
    */
   void
   shorten(
      const dir_t direction,
      const int ghosts);

   /*!
    * @brief Shift this box by the specified offset.
    *
    * The box will be located at (lower+offset, upper+offset).
    *
    * @param offset
    *
    * @pre getDim() == offset.getDim()
    */
   void
   shift(
      const IntVector& offset)
   {
      TBOX_ASSERT_OBJDIM_EQUALITY2(*this, offset);
      d_lo += offset;
      d_hi += offset;
   }

   /*!
    * @brief Similar to shift() function above, but shift occurs only in
    * specified direction in index space.
    *
    * The box will located at (lower+offset, upper+offset) in that direction.
    *
    * @param direction
    * @param offset
    *
    * @pre (direction < getDim().getValue())
    */
   void
   shift(
      const dir_t direction,
      const int offset)
   {
      TBOX_ASSERT((direction < getDim().getValue()));
      d_lo(direction) += offset;
      d_hi(direction) += offset;
   }

   /*!
    * @brief Rotate 90 degrees around origin.
    *
    * @param rotation_ident
    *
    * @pre (getDim().getValue() == 1) || (getDim().getValue() == 2) ||
    *      (getDim().getValue() == 3)
    */
   void
   rotate(
      const Transformation::RotationIdentifier rotation_ident);

   /*!
    * @brief Refine the index space of a box by specified vector ratio.
    *
    * Each component of the box is multiplied by the refinement ratio,
    * then @c (ratio-1) is added to the upper corner.
    *
    * @param ratio
    *
    * @pre getDim() == ratio.getDim()
    */
   void
   refine(
      const IntVector& ratio);

   /*!
    * @brief Coarsen the index space of a box by specified vector ratio.
    *
    * Each component is divided by the specified coarsening ratio and rounded
    * (if necessary) such that the coarsened box contains the cells that
    * are the parents of the refined box.  In other words, refining a
    * coarsened box will always yield a box that is equal to or larger
    * than the original box.
    *
    * @param ratio
    *
    * @pre getDim() == ratio.getDim()
    */
   void
   coarsen(
      const IntVector& ratio)
   {
      TBOX_ASSERT_OBJDIM_EQUALITY2(*this, ratio);
      for (dir_t i = 0; i < getDim().getValue(); ++i) {
         d_lo(i) = coarsen(d_lo(i), ratio(i));
         d_hi(i) = coarsen(d_hi(i), ratio(i));
      }
   }

   /*!
    * @brief This assignment operator constructs a Box given a DatabaseBox.
    *
    * @param box
    *
    * @pre getDim().getValue() == box.getDimVal()
    */
   Box&
   operator = (
      const tbox::DatabaseBox& box)
   {
      TBOX_ASSERT(getDim().getValue() == box.getDimVal());
#ifdef BOX_TELEMETRY
      // Increment the cumulative assigned count only.
      ++s_cumulative_assigned_ct;
#endif
      return Box_from_DatabaseBox(box);
   }

   /*!
    * @brief Sets a Box from a tbox::DatabaseBox and returns a reference to
    * the Box.
    */
   Box&
   Box_from_DatabaseBox(
      const tbox::DatabaseBox& box)
   {
      set_Box_from_DatabaseBox(box);
      return *this;
   }

   /*!
    * @brief Sets a Box from a DatabaseBox.
    */
   void
   set_Box_from_DatabaseBox(
      const tbox::DatabaseBox& box);

   /*!
    * @brief Returns a tbox::DatabaseBox generated from a Box.
    */
   tbox::DatabaseBox
   DatabaseBox_from_Box() const;

   /*!
    * Type conversion from Box to DatabaseBox
    */
   operator tbox::DatabaseBox()
   {
      return DatabaseBox_from_Box();
   }

   /*!
    * Type conversion from Box to DatabaseBox
    */
   operator tbox::DatabaseBox() const
   {
      return DatabaseBox_from_Box();
   }

   /*!
    * @brief Static function to grow a box by the specified vector ghost cell
    * width.
    *
    * @param box
    * @param ghosts
    *
    * @pre box.getDim() == ghosts.getDim()
    */
   static Box
   grow(
      const Box& box,
      const IntVector& ghosts)
   {
      TBOX_ASSERT_OBJDIM_EQUALITY2(box, ghosts);
      Box tmp = box;
      tmp.grow(ghosts);
      return tmp;
   }

   /*!
    * @brief Static function to shift a box by the specified offset.
    *
    * @param box
    * @param offset
    *
    * @pre box.getDim() == offset.getDim()
    */
   static Box
   shift(
      const Box& box,
      const IntVector& offset)
   {
      TBOX_ASSERT_OBJDIM_EQUALITY2(box, offset);
      return Box(box.lower() + offset, box.upper() + offset, box.d_block_id);
   }

   /*!
    * @brief Static function to refine the index space of a box by the
    * specified refinement ratio.
    *
    * @param box
    * @param ratio
    *
    * @pre box.getDim() == ratio.getDim()
    */
   static Box
   refine(
      const Box& box,
      const IntVector& ratio)
   {
      TBOX_ASSERT_OBJDIM_EQUALITY2(box, ratio);
      Box tmp = box;
      tmp.refine(ratio);
      return tmp;
   }

   /*!
    * @brief Static function to coarsen the index space of a box by the
    * specified coarsening ratio.
    *
    * @param box
    * @param ratio
    *
    * @pre box.getDim() == ratio.getDim()
    */
   static Box
   coarsen(
      const Box& box,
      const IntVector& ratio)
   {
      TBOX_ASSERT_OBJDIM_EQUALITY2(box, ratio);
      Box tmp = box;
      tmp.coarsen(ratio);
      return tmp;
   }

   /*!
    * @brief Return the dimension of this object.
    */
   const tbox::Dimension&
   getDim() const
   {
      return d_lo.getDim();
   }

   /*!
    * @brief Lock the BoxId of this Box so that it may not be changed in any
    * way.
    */
   void
   lockId()
   {
      d_id_locked = true;
   }

   /*!
    * @brief Returns true if the BoxId of this Box is locked.
    */
   bool
   idLocked() const
   {
      return d_id_locked;
   }

   /*!
    * @brief Read the box description in the form [L,U], where L and U are the
    * lower and upper bounds of the box.
    */
   friend std::istream&
   operator >> (
      std::istream& s,
      Box& box);

   /*!
    * @brief Output the box description in the form [L,U], where L and U are the
    * lower and upper bounds of the box.
    */
   friend std::ostream&
   operator << (
      std::ostream& s,
      const Box& box);

   /*!
    * @brief Return an empty Box of the specified dimension.
    *
    * Can be used to avoid object creation overheads.
    */
   static const Box&
   getEmptyBox(
      const tbox::Dimension& dim)
   {
      return *(s_emptys[dim.getValue() - 1]);
   }

   /*!
    * @brief Returns a Box that represents the maximum allowed index extents
    * for a given dimension.   The "universe" that can be represented.
    */
   static const Box&
   getUniverse(
      const tbox::Dimension& dim)
   {
      return *(s_universes[dim.getValue() - 1]);
   }

   friend class BoxIterator;

#ifdef BOX_TELEMETRY
   // These are to optionally track the cumulative number of Boxes constructed,
   // the cumulative number of Box assignments, and the high water mark of
   // Boxes in existance at any given time.
   static int s_cumulative_constructed_ct;

   static int s_cumulative_assigned_ct;

   static int s_active_ct;

   static int s_high_water;
#endif

private:
   /**
    * Unimplemented default constructor.
    */
   Box();

   static int
   coarsen(
      const int index,
      const int ratio)
   {
      return index < 0 ? (index + 1) / ratio - 1 : index / ratio;
   }

   static bool
   coalesceIntervals(
      const int* lo1,
      const int* hi1,
      const int* lo2,
      const int* hi2,
      const int dim);

   void
   rotateAboutAxis(
      const dir_t axis,
      const int num_rotations);

   /*!
    * @brief Initialize static objects and register shutdown routine.
    *
    * Only called by StartupShutdownManager.
    */
   static void
   initializeCallback();

   /*!
    * @brief Method registered with ShutdownRegister to cleanup statics.
    *
    * Only called by StartupShutdownManager.
    */
   static void
   finalizeCallback();

   Index d_lo;
   Index d_hi;
   BlockId d_block_id;
   BoxId d_id;
   bool d_id_locked;
   mutable boost::tribool d_empty_flag;

   /*
    * Array of empty boxes for each dimension.  Preallocated
    * as a performance enhancement to avoid constructing
    * them in multiple places.
    */

   static Box* s_emptys[SAMRAI::MAX_DIM_VAL];

   /*
    * Box that represents the maximum allowed index extents,
    * the "universe" that can be represented.
    */
   static Box* s_universes[SAMRAI::MAX_DIM_VAL];

   static tbox::StartupShutdownManager::Handler
      s_initialize_finalize_handler;
};

/**
 * Class BoxIterator is an iterator that provides methods for
 * stepping through the index space associated with a box.  The indices
 * are enumerated in column-major (e.g., Fortran) order.  The iterator
 * should be used as follows:
 * \verbatim
 * Box box;
 * ...
 * Box::iterator bend(box.end());
 * for (Box::iterator b(box.begin()); b != bend; ++b) {
 *    // use index b of the box
 * }
 * \endverbatim
 * Note that the box iterator may not compile to efficient code, depending
 * on your compiler.  Many compilers are not smart enough to optimize the
 * looping constructs and indexing operations.
 *
 * @see hier::Index
 * @see hier::Box
 */

class BoxIterator
{
   friend class Box;

public:
   typedef tbox::Dimension::dir_t dir_t;
   /**
    * Copy constructor for the box iterator.
    */
   BoxIterator(
      const BoxIterator& iterator);

   /**
    * Assignment operator for the box iterator.
    */
   BoxIterator&
   operator = (
      const BoxIterator& iterator)
   {
      d_index = iterator.d_index;
      d_box = iterator.d_box;
      return *this;
   }

   /**
    * Destructor for the box iterator.
    */
   ~BoxIterator();

   /**
    * Return the current index in the box.  This operation is undefined
    * if the iterator is past the last Index in the box.
    */
   const Index&
   operator * () const
   {
      return d_index;
   }

   /**
    * Return a pointer to the current index in the box.  This operation is
    * undefined if the iterator is past the last Index in the box.
    */
   const Index *
   operator -> () const
   {
      return &d_index;
   }

   /**
    * Post-increment the iterator to point to the next index in the box.
    */
   BoxIterator
   operator ++ (
      int)
   {
      BoxIterator tmp = *this;
      ++d_index(0);
      for (dir_t i = 0; i < (d_index.getDim().getValue() - 1); ++i) {
         if (d_index(i) > d_box.upper(i)) {
            d_index(i) = d_box.lower(i);
            ++d_index(i + 1);
         } else
            break;
      }
      return tmp;
   }

   /**
    * Pre-increment the iterator to point to the next index in the box.
    */
   BoxIterator&
   operator ++ ()
   {
      ++d_index(0);
      for (dir_t i = 0; i < (d_index.getDim().getValue() - 1); ++i) {
         if (d_index(i) > d_box.upper(i)) {
            d_index(i) = d_box.lower(i);
            ++d_index(i + 1);
         } else
            break;
      }
      return *this;
   }

   /**
    * Test two iterators for equality (same index value).
    */
   bool
   operator == (
      const BoxIterator& iterator) const
   {
      return d_index == iterator.d_index;
   }

   /**
    * Test two iterators for inequality (different index values).
    */
   bool
   operator != (
      const BoxIterator& iterator) const
   {
      return d_index != iterator.d_index;
   }

private:
   /**
    * Constructor for the box iterator.  The iterator will enumerate the
    * indices in the argument box.
    */
   BoxIterator(
      const Box& box,
      bool begin);

   /*
    * Unimplemented default constructor.
    */
   BoxIterator();

   Index d_index;

   Box d_box;

};

}
}

#endif<|MERGE_RESOLUTION|>--- conflicted
+++ resolved
@@ -534,11 +534,7 @@
     */
    const int&
    lower(
-<<<<<<< HEAD
-      const dir_t i)
-=======
       dir_t i) const
->>>>>>> 509a723b
    {
       return d_lo(i);
    }
@@ -546,16 +542,10 @@
    /*!
     * @brief Sets the i'th component of the lower index.
     */
-<<<<<<< HEAD
-   int&
-   upper(
-      const dir_t i)
-=======
    void
    setLower(
       dir_t i,
       int new_lower)
->>>>>>> 509a723b
    {
       d_lo(i) = new_lower;
       d_empty_flag = boost::logic::indeterminate;
@@ -565,13 +555,8 @@
     * @brief Return the i'th component (const) of the upper index.
     */
    const int&
-<<<<<<< HEAD
-   lower(
-      const dir_t i) const
-=======
    upper(
       dir_t i) const
->>>>>>> 509a723b
    {
       return d_hi(i);
    }
@@ -579,16 +564,10 @@
    /*!
     * @brief Sets the i'th component of the upper index.
     */
-<<<<<<< HEAD
-   const int&
-   upper(
-      const dir_t i) const
-=======
    void
    setUpper(
       dir_t i,
       int new_upper)
->>>>>>> 509a723b
    {
       d_hi(i) = new_upper;
       d_empty_flag = boost::logic::indeterminate;
@@ -634,11 +613,6 @@
    bool
    empty() const
    {
-<<<<<<< HEAD
-      for (dir_t i = 0; i < getDim().getValue(); ++i) {
-         if (d_hi(i) < d_lo(i)) {
-            return true;
-=======
       if (d_empty_flag) {
          return true;
       }
@@ -651,7 +625,6 @@
                d_empty_flag = true;
                return true;
             }
->>>>>>> 509a723b
          }
          d_empty_flag = false;
          return false;
