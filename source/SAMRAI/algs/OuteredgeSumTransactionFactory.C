/*************************************************************************
 *
 * This file is part of the SAMRAI distribution.  For full copyright
 * information, see COPYRIGHT and COPYING.LESSER.
 *
 * Copyright:     (c) 1997-2014 Lawrence Livermore National Security, LLC
 * Description:   Factory for creating outeredge sum transaction objects
 *
 ************************************************************************/
#include "SAMRAI/algs/OuteredgeSumTransactionFactory.h"

#include "SAMRAI/pdat/OuteredgeData.h"
#include "SAMRAI/algs/OuteredgeSumTransaction.h"

#include "boost/make_shared.hpp"

namespace SAMRAI {
namespace algs {

/*
 *************************************************************************
 *
 * Default constructor and destructor.
 *
 *************************************************************************
 */

OuteredgeSumTransactionFactory::OuteredgeSumTransactionFactory()
{
}

OuteredgeSumTransactionFactory::~OuteredgeSumTransactionFactory()
{
}

/*
 *************************************************************************
 *
 * Set/unset information for transactions managed by this factory class.
 *
 *************************************************************************
 */

void
OuteredgeSumTransactionFactory::setRefineItems(
<<<<<<< HEAD
   const xfer::RefineClasses::Data*const* refine_items,
   int num_refine_items)
=======
   const xfer::RefineClasses::Data*const* refine_items)
>>>>>>> 58d997a3
{
   OuteredgeSumTransaction::setRefineItems(refine_items);
   d_refine_items = refine_items;
}

void
OuteredgeSumTransactionFactory::unsetRefineItems()
{
   OuteredgeSumTransaction::unsetRefineItems();
   d_refine_items = 0;
}

/*
 *************************************************************************
 *
 * Allocate outeredge sum transaction object.
 *
 *************************************************************************
 */

boost::shared_ptr<tbox::Transaction>
OuteredgeSumTransactionFactory::allocate(
   const boost::shared_ptr<hier::PatchLevel>& dst_level,
   const boost::shared_ptr<hier::PatchLevel>& src_level,
   const boost::shared_ptr<hier::BoxOverlap>& overlap,
   const hier::Box& dst_node,
   const hier::Box& src_node,
   int ritem_id,
   const hier::Box& box,
   bool use_time_interpolation) const
{
   NULL_USE(box);
   NULL_USE(use_time_interpolation);

   TBOX_ASSERT(dst_level);
   TBOX_ASSERT(src_level);
   TBOX_ASSERT(overlap);
   TBOX_ASSERT(dst_node.getLocalId() >= 0);
   TBOX_ASSERT(src_node.getLocalId() >= 0);
   TBOX_ASSERT(ritem_id >= 0);
   TBOX_ASSERT_OBJDIM_EQUALITY4(*dst_level, *src_level, dst_node, src_node);

   return boost::make_shared<OuteredgeSumTransaction>(dst_level,
      src_level,
      overlap,
      dst_node,
      src_node,
      ritem_id);
}

boost::shared_ptr<tbox::Transaction>
OuteredgeSumTransactionFactory::allocate(
   const boost::shared_ptr<hier::PatchLevel>& dst_level,
   const boost::shared_ptr<hier::PatchLevel>& src_level,
   const boost::shared_ptr<hier::BoxOverlap>& overlap,
   const hier::Box& dst_node,
   const hier::Box& src_node,
   int ritem_id) const
{
   TBOX_ASSERT(dst_level);
   TBOX_ASSERT(src_level);
   TBOX_ASSERT(overlap);
   TBOX_ASSERT(dst_node.getLocalId() >= 0);
   TBOX_ASSERT(src_node.getLocalId() >= 0);
   TBOX_ASSERT(ritem_id >= 0);
   TBOX_ASSERT_OBJDIM_EQUALITY4(*dst_level, *src_level, dst_node, src_node);

   return allocate(dst_level,
      src_level,
      overlap,
      dst_node,
      src_node,
      ritem_id,
      hier::Box::getEmptyBox(dst_level->getDim()),
      false);
}

/*
 *************************************************************************
 *
 * Initialize (to 0.0) scratch storage for sum transactions.
 *
 *************************************************************************
 */

void
OuteredgeSumTransactionFactory::preprocessScratchSpace(
   const boost::shared_ptr<hier::PatchLevel>& level,
   double fill_time,
   const hier::ComponentSelector& preprocess_vector) const
{
   NULL_USE(fill_time);
   TBOX_ASSERT(level);

   for (hier::PatchLevel::iterator ip(level->begin());
        ip != level->end(); ++ip) {
      const boost::shared_ptr<hier::Patch>& patch = *ip;

      const int ncomponents = preprocess_vector.getSize();
      for (int n = 0; n < ncomponents; ++n) {
         if (preprocess_vector.isSet(n)) {
            boost::shared_ptr<pdat::OuteredgeData<double> > oedge_data(
               BOOST_CAST<pdat::OuteredgeData<double>, hier::PatchData>(
                  patch->getPatchData(n)));
            TBOX_ASSERT(oedge_data);
            oedge_data->fillAll(0.0);
         }
      }

   }
}

}
}<|MERGE_RESOLUTION|>--- conflicted
+++ resolved
@@ -43,12 +43,7 @@
 
 void
 OuteredgeSumTransactionFactory::setRefineItems(
-<<<<<<< HEAD
-   const xfer::RefineClasses::Data*const* refine_items,
-   int num_refine_items)
-=======
    const xfer::RefineClasses::Data*const* refine_items)
->>>>>>> 58d997a3
 {
    OuteredgeSumTransaction::setRefineItems(refine_items);
    d_refine_items = refine_items;
