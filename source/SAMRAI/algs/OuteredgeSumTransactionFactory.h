--- conflicted
+++ resolved
@@ -50,12 +50,7 @@
     */
    void
    setRefineItems(
-<<<<<<< HEAD
-      const xfer::RefineClasses::Data *const* refine_items,
-      int num_refine_items);
-=======
       const xfer::RefineClasses::Data *const* refine_items);
->>>>>>> 58d997a3
 
    /*!
     * @brief Clear the array of xfer::RefineClasses::Data items used by the
@@ -157,10 +152,6 @@
       const OuteredgeSumTransactionFactory&);
 
    const xfer::RefineClasses::Data*const* d_refine_items;
-<<<<<<< HEAD
-   int d_number_refine_items;
-=======
->>>>>>> 58d997a3
 
 };
 
