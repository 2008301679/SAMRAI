--- conflicted
+++ resolved
@@ -368,15 +368,10 @@
 
          hier::Box trimmed_dst_node_box(dst_node_box * fill_node_box);
          for (tbox::Dimension::dir_t dh = static_cast<tbox::Dimension::dir_t>(dst_d + 1); dh < dim.getValue(); ++dh) {
-<<<<<<< HEAD
-            ++trimmed_dst_node_box.lower(dh);
-            --trimmed_dst_node_box.upper(dh);
-=======
             trimmed_dst_node_box.setLower(dh,
                trimmed_dst_node_box.lower(dh) + 1);
             trimmed_dst_node_box.setUpper(dh,
                trimmed_dst_node_box.upper(dh) - 1);
->>>>>>> 509a723b
          }
 
          hier::Box lo_dst_node_box = trimmed_dst_node_box;
@@ -389,15 +384,10 @@
 
             hier::Box trimmed_src_node_box = src_node_box;
             for (tbox::Dimension::dir_t dh = static_cast<tbox::Dimension::dir_t>(src_d + 1); dh < dim.getValue(); ++dh) {
-<<<<<<< HEAD
-               ++trimmed_src_node_box.lower(dh);
-               --trimmed_src_node_box.upper(dh);
-=======
                trimmed_src_node_box.setLower(dh,
                   trimmed_src_node_box.lower(dh) + 1);
                trimmed_src_node_box.setUpper(dh,
                   trimmed_src_node_box.upper(dh) - 1);
->>>>>>> 509a723b
             }
 
             hier::Box lo_src_node_box = trimmed_src_node_box;
