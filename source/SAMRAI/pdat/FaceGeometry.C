/*************************************************************************
 *
 * This file is part of the SAMRAI distribution.  For full copyright
 * information, see COPYRIGHT and COPYING.LESSER.
 *
 * Copyright:     (c) 1997-2014 Lawrence Livermore National Security, LLC
 * Description:   hier
 *
 ************************************************************************/
#include "SAMRAI/pdat/FaceGeometry.h"
#include "SAMRAI/pdat/FaceIterator.h"
#include "SAMRAI/hier/BoxContainer.h"
#include "SAMRAI/tbox/Utilities.h"

#include "boost/make_shared.hpp"

namespace SAMRAI {
namespace pdat {

/*
 *************************************************************************
 *
 * Create a face geometry object given the box and ghost cell width.
 *
 *************************************************************************
 */

FaceGeometry::FaceGeometry(
   const hier::Box& box,
   const hier::IntVector& ghosts):
   d_box(box),
   d_ghosts(ghosts)
{
   TBOX_ASSERT_OBJDIM_EQUALITY2(box, ghosts);
   TBOX_ASSERT(ghosts.min() >= 0);
}

FaceGeometry::~FaceGeometry()
{
}

/*
 *************************************************************************
 *
 * Attempt to calculate the intersection between two face centered box
 * geometries.  The calculateOverlap() checks whether both arguments are
 * face geometries; if so, it compuates the intersection.  If not, then
 * it calls calculateOverlap() on the source object (if retry is true)
 * to allow the source a chance to calculate the intersection.  See the
 * hier::BoxGeometry base class for more information about the protocol.
 * A pointer to null is returned if the intersection cannot be computed.
 *
 *************************************************************************
 */

boost::shared_ptr<hier::BoxOverlap>
FaceGeometry::calculateOverlap(
   const hier::BoxGeometry& dst_geometry,
   const hier::BoxGeometry& src_geometry,
   const hier::Box& src_mask,
   const hier::Box& fill_box,
   const bool overwrite_interior,
   const hier::Transformation& transformation,
   const bool retry,
   const hier::BoxContainer& dst_restrict_boxes) const
{
   TBOX_ASSERT_OBJDIM_EQUALITY2(d_box, src_mask);

   const FaceGeometry* t_dst =
      dynamic_cast<const FaceGeometry *>(&dst_geometry);
   const FaceGeometry* t_src =
      dynamic_cast<const FaceGeometry *>(&src_geometry);

   boost::shared_ptr<hier::BoxOverlap> over;
   if ((t_src != 0) && (t_dst != 0)) {
      over = doOverlap(*t_dst, *t_src, src_mask, fill_box, overwrite_interior,
            transformation, dst_restrict_boxes);
   } else if (retry) {
      over = src_geometry.calculateOverlap(dst_geometry, src_geometry,
            src_mask, fill_box, overwrite_interior,
            transformation, false,
            dst_restrict_boxes);
   }
   return over;
}

/*
 *************************************************************************
 *
 * Convert an AMR-index space hier::Box into a face-index space box by a
 * cyclic shift of indices.
 *
 *************************************************************************
 */

hier::Box
FaceGeometry::toFaceBox(
   const hier::Box& box,
   tbox::Dimension::dir_t face_normal)
{
   const tbox::Dimension& dim(box.getDim());

   TBOX_ASSERT((face_normal < dim.getValue()));

   hier::Box face_box(dim);

   if (!box.empty()) {
      const tbox::Dimension::dir_t x = face_normal;
<<<<<<< HEAD
      face_box.lower(0) = box.lower(x);
      face_box.upper(0) = box.upper(x) + 1;
      for (tbox::Dimension::dir_t i = 1; i < dim.getValue(); ++i) {
         const tbox::Dimension::dir_t y = static_cast<tbox::Dimension::dir_t>((face_normal + i) % dim.getValue());
         face_box.lower(i) = box.lower(y);
         face_box.upper(i) = box.upper(y);
=======
      face_box.setLower(0, box.lower(x));
      face_box.setUpper(0, box.upper(x) + 1);
      for (tbox::Dimension::dir_t i = 1; i < dim.getValue(); ++i) {
         const tbox::Dimension::dir_t y = static_cast<tbox::Dimension::dir_t>((face_normal + i) % dim.getValue());
         face_box.setLower(i, box.lower(y));
         face_box.setUpper(i, box.upper(y));
>>>>>>> 509a723b
      }
      face_box.setBlockId(box.getBlockId());
   }

   return face_box;
}

/*
 *************************************************************************
 *
 * Compute the boxes that will be used to construct an overlap object
 *
 *************************************************************************
 */

void
FaceGeometry::computeDestinationBoxes(
   std::vector<hier::BoxContainer>& dst_boxes,
   const FaceGeometry& src_geometry,
   const hier::Box& src_mask,
   const hier::Box& fill_box,
   const bool overwrite_interior,
   const hier::Transformation& transformation,
   const hier::BoxContainer& dst_restrict_boxes) const
{
#ifdef DEBUG_CHECK_DIM_ASSERTIONS
   const hier::IntVector& src_offset = transformation.getOffset();
   TBOX_ASSERT_OBJDIM_EQUALITY2(src_mask, src_offset);
#endif

   const tbox::Dimension& dim(src_mask.getDim());

   // Perform a quick-and-dirty intersection to see if the boxes might overlap

   const hier::Box src_box(
      hier::Box::grow(src_geometry.d_box, src_geometry.d_ghosts) * src_mask);
   hier::Box src_shift(src_box);
   transformation.transform(src_shift);
   const hier::Box dst_ghost(
      hier::Box::grow(d_box, d_ghosts));

   // Compute the intersection (if any) for each of the face directions

   const hier::IntVector one_vector(dim, 1);

   const hier::Box quick_check(
      hier::Box::grow(src_shift, one_vector) * hier::Box::grow(dst_ghost,
         one_vector));

   if (!quick_check.empty()) {
      for ( tbox::Dimension::dir_t d = 0; d < dim.getValue(); ++d) {
         const hier::Box dst_face(toFaceBox(dst_ghost, d));
         const hier::Box src_face(toFaceBox(src_shift, d));
         const hier::Box fill_face(toFaceBox(fill_box, d));
         const hier::Box together(dst_face * src_face * fill_face);
         if (!together.empty()) {
            if (!overwrite_interior) {
               const hier::Box int_face(toFaceBox(d_box, d));
               dst_boxes[d].removeIntersections(together, int_face);
            } else {
               dst_boxes[d].pushBack(together);
            }
         }  // if (!together.empty())

         if (!dst_restrict_boxes.empty() && !dst_boxes[d].empty()) {
            hier::BoxContainer face_restrict_boxes;
            for (hier::BoxContainer::const_iterator b = dst_restrict_boxes.begin();
                 b != dst_restrict_boxes.end(); ++b) {
               face_restrict_boxes.pushBack(toFaceBox(*b, d));
            }
            dst_boxes[d].intersectBoxes(face_restrict_boxes);
         }
      }  // loop over dim
   }  // !quick_check.empty()
}

/*
 *************************************************************************
 *
 * Compute the overlap between two face centered boxes.  The algorithm
 * is fairly straight-forward.  First, we perform a quick-and-dirty
 * intersection to see if the boxes might overlap.  If that intersection
 * is not empty, then we need to do a better job calculating the overlap
 * for each direction.  Note that the AMR index space boxes must be
 * shifted into the face centered space before we calculate the proper
 * intersections.
 *
 *************************************************************************
 */

boost::shared_ptr<hier::BoxOverlap>
FaceGeometry::doOverlap(
   const FaceGeometry& dst_geometry,
   const FaceGeometry& src_geometry,
   const hier::Box& src_mask,
   const hier::Box& fill_box,
   const bool overwrite_interior,
   const hier::Transformation& transformation,
   const hier::BoxContainer& dst_restrict_boxes)
{
   const tbox::Dimension& dim(src_mask.getDim());

   std::vector<hier::BoxContainer> dst_boxes(dim.getValue());

   dst_geometry.computeDestinationBoxes(dst_boxes,
      src_geometry,
      src_mask,
      fill_box,
      overwrite_interior,
      transformation,
      dst_restrict_boxes);

   // Create the face overlap data object using the boxes and source shift

   return boost::make_shared<FaceOverlap>(dst_boxes, transformation);
}

/*
 *************************************************************************
 *
 * Set up a FaceOverlap oject using the given boxes and offset
 *
 *************************************************************************
 */
boost::shared_ptr<hier::BoxOverlap>
FaceGeometry::setUpOverlap(
   const hier::BoxContainer& boxes,
   const hier::Transformation& transformation) const
{
   const tbox::Dimension& dim(transformation.getOffset().getDim());
   std::vector<hier::BoxContainer> dst_boxes(dim.getValue());

   for (hier::BoxContainer::const_iterator b = boxes.begin();
        b != boxes.end(); ++b) {
      for ( tbox::Dimension::dir_t d = 0; d < dim.getValue(); ++d) {
         hier::Box face_box(FaceGeometry::toFaceBox(*b, d));
         dst_boxes[d].pushBack(face_box);
      }
   }

   // Create the face overlap data object using the boxes and source shift
   return boost::make_shared<FaceOverlap>(dst_boxes, transformation);

}

/*
 *************************************************************************
 *
 * Transform a box
 *
 *************************************************************************
 */

void
FaceGeometry::transform(
   hier::Box& box,
   int& normal_direction,
   const hier::Transformation& transformation)
{
   const tbox::Dimension& dim = box.getDim();

   if (transformation.getRotation() == hier::Transformation::NO_ROTATE &&
       transformation.getOffset() == hier::IntVector::getZero(dim)) {
      return;
   }

   if (!box.empty()) {
      const hier::Transformation::RotationIdentifier rotation =
         transformation.getRotation();

      hier::Box cell_box(dim);
      for (int d = 0; d < dim.getValue(); ++d) {
         int cell_dim = (normal_direction + d) % dim.getValue();
         cell_box.setLower(static_cast<hier::Box::dir_t>(cell_dim),
            box.lower(static_cast<hier::Box::dir_t>(d)));
         cell_box.setUpper(static_cast<hier::Box::dir_t>(cell_dim),
            box.upper(static_cast<hier::Box::dir_t>(d)));
      }
      cell_box.setUpper(static_cast<hier::Box::dir_t>(normal_direction),
         cell_box.upper(static_cast<hier::Box::dir_t>(normal_direction)) - 1);
      cell_box.setBlockId(box.getBlockId());
      transformation.transform(cell_box);

      if (rotation != hier::Transformation::NO_ROTATE) {

         if (dim.getValue() == 2) {
            const int rotation_num = static_cast<int>(rotation);
            if (rotation_num % 2) {
               normal_direction = (normal_direction + 1) % 2;
            }
         } else if (dim.getValue() == 3) {

            if (normal_direction == 0) {

               switch (rotation) {

                  case hier::Transformation::IUP_JUP_KUP:
                  case hier::Transformation::IDOWN_KUP_JUP:
                  case hier::Transformation::IUP_KDOWN_JUP:
                  case hier::Transformation::IDOWN_JUP_KDOWN:
                  case hier::Transformation::IUP_KUP_JDOWN:
                  case hier::Transformation::IDOWN_JDOWN_KUP:
                  case hier::Transformation::IUP_JDOWN_KDOWN:
                  case hier::Transformation::IDOWN_KDOWN_JDOWN:

                     normal_direction = 0;
                     break;

                  case hier::Transformation::KUP_IUP_JUP:
                  case hier::Transformation::JUP_IDOWN_KUP:
                  case hier::Transformation::JUP_IUP_KDOWN:
                  case hier::Transformation::KDOWN_IDOWN_JUP:
                  case hier::Transformation::JDOWN_IUP_KUP:
                  case hier::Transformation::KUP_IDOWN_JDOWN:
                  case hier::Transformation::KDOWN_IUP_JDOWN:
                  case hier::Transformation::JDOWN_IDOWN_KDOWN:

                     normal_direction = 1;
                     break;

                  default:

                     normal_direction = 2;
                     break;

               }

            } else if (normal_direction == 1) {

               switch (rotation) {
                  case hier::Transformation::JUP_KUP_IUP:
                  case hier::Transformation::JUP_IDOWN_KUP:
                  case hier::Transformation::JUP_IUP_KDOWN:
                  case hier::Transformation::JUP_KDOWN_IDOWN:
                  case hier::Transformation::JDOWN_IUP_KUP:
                  case hier::Transformation::JDOWN_KUP_IDOWN:
                  case hier::Transformation::JDOWN_KDOWN_IUP:
                  case hier::Transformation::JDOWN_IDOWN_KDOWN:

                     normal_direction = 0;
                     break;

                  case hier::Transformation::IUP_JUP_KUP:
                  case hier::Transformation::KUP_JUP_IDOWN:
                  case hier::Transformation::KDOWN_JUP_IUP:
                  case hier::Transformation::IDOWN_JUP_KDOWN:
                  case hier::Transformation::KUP_JDOWN_IUP:
                  case hier::Transformation::IDOWN_JDOWN_KUP:
                  case hier::Transformation::IUP_JDOWN_KDOWN:
                  case hier::Transformation::KDOWN_JDOWN_IDOWN:

                     normal_direction = 1;
                     break;

                  default:

                     normal_direction = 2;
                     break;
               }

            } else if (normal_direction == 2) {

               switch (rotation) {
                  case hier::Transformation::KUP_IUP_JUP:
                  case hier::Transformation::KUP_JUP_IDOWN:
                  case hier::Transformation::KDOWN_JUP_IUP:
                  case hier::Transformation::KDOWN_IDOWN_JUP:
                  case hier::Transformation::KUP_JDOWN_IUP:
                  case hier::Transformation::KUP_IDOWN_JDOWN:
                  case hier::Transformation::KDOWN_IUP_JDOWN:
                  case hier::Transformation::KDOWN_JDOWN_IDOWN:

                     normal_direction = 0;
                     break;

                  case hier::Transformation::JUP_KUP_IUP:
                  case hier::Transformation::IDOWN_KUP_JUP:
                  case hier::Transformation::IUP_KDOWN_JUP:
                  case hier::Transformation::JUP_KDOWN_IDOWN:
                  case hier::Transformation::IUP_KUP_JDOWN:
                  case hier::Transformation::JDOWN_KUP_IDOWN:
                  case hier::Transformation::JDOWN_KDOWN_IUP:
                  case hier::Transformation::IDOWN_KDOWN_JDOWN:

                     normal_direction = 1;
                     break;

                  default:

                     normal_direction = 2;
                     break;

               }
            }
         }
      }

      for (int d = 0; d < dim.getValue(); ++d) {
         int cell_dim = (normal_direction + d) % dim.getValue();
         box.setLower(static_cast<hier::Box::dir_t>(d),
            cell_box.lower(static_cast<hier::Box::dir_t>(cell_dim)));
         box.setUpper(static_cast<hier::Box::dir_t>(d),
            cell_box.upper(static_cast<hier::Box::dir_t>(cell_dim)));
      }

      box.setUpper(0, box.upper(0) + 1);
      box.setBlockId(cell_box.getBlockId());
   }
}

/*
 *************************************************************************
 *
 * Transform a FaceIndex
 *
 *************************************************************************
 */

void
FaceGeometry::transform(
   FaceIndex& index,
   const hier::Transformation& transformation)
{
   const tbox::Dimension& dim = index.getDim();

   if (transformation.getRotation() == hier::Transformation::NO_ROTATE &&
       transformation.getOffset() == hier::IntVector::getZero(dim)) {
      return;
   }

   const hier::Transformation::RotationIdentifier& rotation =
      transformation.getRotation();

   const int normal_direction = index.getAxis();

   FaceIndex rotate_index(dim);
   for (int d = 0; d < dim.getValue(); ++d) {
      int rotate_dim = (normal_direction + d) % dim.getValue();
      rotate_index(rotate_dim) = index(d);
      if (d != 0 && rotate_index(rotate_dim) >= 0) {
         ++rotate_index(rotate_dim);
      }
   }
   rotate_index.setAxis(normal_direction);

   int new_normal_direction = normal_direction;
   if (dim.getValue() == 2) {
      const int rotation_num = static_cast<int>(rotation);

      TBOX_ASSERT(rotation_num <= 3);

      if (rotation_num) {

         hier::Index tmp_index(dim);
         for (int r = 0; r < rotation_num; ++r) {
            tmp_index = rotate_index;
            rotate_index(0) = tmp_index(1);
            rotate_index(1) = -tmp_index(0);
         }

         new_normal_direction = (normal_direction + rotation_num) % 2;

         index.setAxis(new_normal_direction);
      }
   } else if (dim.getValue() == 3) {

      switch (rotation) {

         case hier::Transformation::NO_ROTATE:
            break;

         case hier::Transformation::KUP_IUP_JUP:
            rotateAboutAxis(rotate_index, 0, 3);
            rotateAboutAxis(rotate_index, 2, 3);
            break;

         case hier::Transformation::JUP_KUP_IUP:
            rotateAboutAxis(rotate_index, 1, 1);
            rotateAboutAxis(rotate_index, 2, 1);
            break;

         case hier::Transformation::IDOWN_KUP_JUP:
            rotateAboutAxis(rotate_index, 1, 2);
            rotateAboutAxis(rotate_index, 0, 3);
            break;

         case hier::Transformation::KUP_JUP_IDOWN:
            rotateAboutAxis(rotate_index, 1, 3);
            break;

         case hier::Transformation::JUP_IDOWN_KUP:
            rotateAboutAxis(rotate_index, 2, 1);
            break;

         case hier::Transformation::KDOWN_JUP_IUP:
            rotateAboutAxis(rotate_index, 1, 1);
            break;

         case hier::Transformation::IUP_KDOWN_JUP:
            rotateAboutAxis(rotate_index, 0, 3);
            break;

         case hier::Transformation::JUP_IUP_KDOWN:
            rotateAboutAxis(rotate_index, 0, 2);
            rotateAboutAxis(rotate_index, 2, 3);
            break;

         case hier::Transformation::KDOWN_IDOWN_JUP:
            rotateAboutAxis(rotate_index, 0, 3);
            rotateAboutAxis(rotate_index, 2, 1);
            break;

         case hier::Transformation::IDOWN_JUP_KDOWN:
            rotateAboutAxis(rotate_index, 1, 2);
            break;

         case hier::Transformation::JUP_KDOWN_IDOWN:
            rotateAboutAxis(rotate_index, 0, 3);
            rotateAboutAxis(rotate_index, 1, 3);
            break;

         case hier::Transformation::JDOWN_IUP_KUP:
            rotateAboutAxis(rotate_index, 2, 3);
            break;

         case hier::Transformation::IUP_KUP_JDOWN:
            rotateAboutAxis(rotate_index, 0, 1);
            break;

         case hier::Transformation::KUP_JDOWN_IUP:
            rotateAboutAxis(rotate_index, 0, 2);
            rotateAboutAxis(rotate_index, 1, 1);
            break;

         case hier::Transformation::JDOWN_KUP_IDOWN:
            rotateAboutAxis(rotate_index, 0, 1);
            rotateAboutAxis(rotate_index, 1, 3);
            break;

         case hier::Transformation::IDOWN_JDOWN_KUP:
            rotateAboutAxis(rotate_index, 0, 2);
            rotateAboutAxis(rotate_index, 1, 2);
            break;

         case hier::Transformation::KUP_IDOWN_JDOWN:
            rotateAboutAxis(rotate_index, 0, 1);
            rotateAboutAxis(rotate_index, 2, 1);
            break;

         case hier::Transformation::JDOWN_KDOWN_IUP:
            rotateAboutAxis(rotate_index, 0, 3);
            rotateAboutAxis(rotate_index, 1, 1);
            break;

         case hier::Transformation::KDOWN_IUP_JDOWN:
            rotateAboutAxis(rotate_index, 0, 1);
            rotateAboutAxis(rotate_index, 2, 3);
            break;

         case hier::Transformation::IUP_JDOWN_KDOWN:
            rotateAboutAxis(rotate_index, 0, 2);
            break;

         case hier::Transformation::JDOWN_IDOWN_KDOWN:
            rotateAboutAxis(rotate_index, 0, 2);
            rotateAboutAxis(rotate_index, 2, 1);
            break;

         case hier::Transformation::KDOWN_JDOWN_IDOWN:
            rotateAboutAxis(rotate_index, 0, 2);
            rotateAboutAxis(rotate_index, 1, 3);
            break;

         case hier::Transformation::IDOWN_KDOWN_JDOWN:
            rotateAboutAxis(rotate_index, 1, 2);
            rotateAboutAxis(rotate_index, 0, 1);
            break;

         default:
            TBOX_ERROR("FaceGeometry::transform invalid 3D RotationIdentifier.");
      }
      new_normal_direction = rotate_index.getAxis();
   }

   for (int d = 0; d < dim.getValue(); ++d) {
      if (d != new_normal_direction && rotate_index(d) > 0) {
         --rotate_index(d);
      }
   }

   rotate_index += transformation.getOffset();
   for (int d = 0; d < dim.getValue(); ++d) {
      int rotate_dim = (new_normal_direction + d) % dim.getValue();
      index(d) = rotate_index(rotate_dim);
   }

   index.setAxis(new_normal_direction);

}

void
FaceGeometry::rotateAboutAxis(FaceIndex& index,
                              const int axis,
                              const int num_rotations)
{
   const tbox::Dimension& dim = index.getDim();
   const int a = (axis + 1) % dim.getValue();
   const int b = (axis + 2) % dim.getValue();

   FaceIndex tmp_index(dim);
   for (int j = 0; j < num_rotations; ++j) {
      tmp_index = index;
      index(a) = tmp_index(b);
      index(b) = -tmp_index(a);
   }

   int new_normal_direction = index.getAxis();
   if (new_normal_direction != axis) {
      for (int j = 0; j < num_rotations; ++j) {
         new_normal_direction = new_normal_direction == a ? b : a;
      }
   }
   index.setAxis(new_normal_direction);
}

FaceIterator
FaceGeometry::begin(
   const hier::Box& box,
   tbox::Dimension::dir_t axis)
{
   return FaceIterator(box, axis, true);
}

FaceIterator
FaceGeometry::end(
   const hier::Box& box,
   tbox::Dimension::dir_t axis)
{
   return FaceIterator(box, axis, false);
}

}
}<|MERGE_RESOLUTION|>--- conflicted
+++ resolved
@@ -106,21 +106,12 @@
 
    if (!box.empty()) {
       const tbox::Dimension::dir_t x = face_normal;
-<<<<<<< HEAD
-      face_box.lower(0) = box.lower(x);
-      face_box.upper(0) = box.upper(x) + 1;
-      for (tbox::Dimension::dir_t i = 1; i < dim.getValue(); ++i) {
-         const tbox::Dimension::dir_t y = static_cast<tbox::Dimension::dir_t>((face_normal + i) % dim.getValue());
-         face_box.lower(i) = box.lower(y);
-         face_box.upper(i) = box.upper(y);
-=======
       face_box.setLower(0, box.lower(x));
       face_box.setUpper(0, box.upper(x) + 1);
       for (tbox::Dimension::dir_t i = 1; i < dim.getValue(); ++i) {
          const tbox::Dimension::dir_t y = static_cast<tbox::Dimension::dir_t>((face_normal + i) % dim.getValue());
          face_box.setLower(i, box.lower(y));
          face_box.setUpper(i, box.upper(y));
->>>>>>> 509a723b
       }
       face_box.setBlockId(box.getBlockId());
    }
