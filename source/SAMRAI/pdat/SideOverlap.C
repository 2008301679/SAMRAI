/*************************************************************************
 *
 * This file is part of the SAMRAI distribution.  For full copyright
 * information, see COPYRIGHT and COPYING.LESSER.
 *
 * Copyright:     (c) 1997-2014 Lawrence Livermore National Security, LLC
 * Description:   hier
 *
 ************************************************************************/
#include "SAMRAI/pdat/SideOverlap.h"

#include "SAMRAI/pdat/SideGeometry.h"

namespace SAMRAI {
namespace pdat {

SideOverlap::SideOverlap(
   const std::vector<hier::BoxContainer>& boxes,
   const hier::Transformation& transformation):
   d_is_overlap_empty(true),
   d_transformation(transformation)
{
   const tbox::Dimension& dim = d_transformation.getOffset().getDim();
   d_dst_boxes.resize(boxes.size());

   for (int d = 0; d < dim.getValue(); ++d) {
      d_dst_boxes[d] = boxes[d];
      if (!d_dst_boxes[d].empty()) d_is_overlap_empty = false;
   }
}

SideOverlap::~SideOverlap()
{
}

bool
SideOverlap::isOverlapEmpty() const
{
   return d_is_overlap_empty;
}

const hier::BoxContainer&
SideOverlap::getDestinationBoxContainer(
   const int axis) const
{
   TBOX_ASSERT((axis >= 0) && (axis < static_cast<int>(d_dst_boxes.size())));

   return d_dst_boxes[axis];
}

void
SideOverlap::getSourceBoxContainer(hier::BoxContainer& src_boxes,
                                   int& normal_direction) const
{
   TBOX_ASSERT(src_boxes.empty());
   TBOX_ASSERT(normal_direction >= 0 &&
      normal_direction < static_cast<int>(d_dst_boxes.size()));

   src_boxes = d_dst_boxes[normal_direction];
   int transform_normal = normal_direction;
   if (!src_boxes.empty()) {
      hier::Transformation inverse_transform =
         d_transformation.getInverseTransformation();
      for (hier::BoxContainer::iterator bi = src_boxes.begin();
           bi != src_boxes.end(); ++bi) {
         if (d_transformation.getRotation() == 0) {
<<<<<<< HEAD
            bi->upper(static_cast<tbox::Dimension::dir_t>(normal_direction)) -= 1;
            inverse_transform.transform(*bi);
            bi->upper(static_cast<tbox::Dimension::dir_t>(normal_direction)) += 1;
=======
            bi->setUpper(static_cast<tbox::Dimension::dir_t>(normal_direction),
               bi->upper(static_cast<tbox::Dimension::dir_t>(normal_direction)) - 1);
            inverse_transform.transform(*bi);
            bi->setUpper(static_cast<tbox::Dimension::dir_t>(normal_direction),
               bi->upper(static_cast<tbox::Dimension::dir_t>(normal_direction)) + 1);
>>>>>>> 509a723b
         } else {
            transform_normal = normal_direction;
            SideGeometry::transform(*bi,
               transform_normal,
               inverse_transform);
         }
      }
   }
   normal_direction = transform_normal;

   TBOX_ASSERT(normal_direction >= 0 &&
      normal_direction < static_cast<int>(d_dst_boxes.size()));

}

const hier::IntVector&
SideOverlap::getSourceOffset() const
{
   return d_transformation.getOffset();
}

const hier::Transformation&
SideOverlap::getTransformation() const
{
   return d_transformation;
}

}
}<|MERGE_RESOLUTION|>--- conflicted
+++ resolved
@@ -64,17 +64,11 @@
       for (hier::BoxContainer::iterator bi = src_boxes.begin();
            bi != src_boxes.end(); ++bi) {
          if (d_transformation.getRotation() == 0) {
-<<<<<<< HEAD
-            bi->upper(static_cast<tbox::Dimension::dir_t>(normal_direction)) -= 1;
-            inverse_transform.transform(*bi);
-            bi->upper(static_cast<tbox::Dimension::dir_t>(normal_direction)) += 1;
-=======
             bi->setUpper(static_cast<tbox::Dimension::dir_t>(normal_direction),
                bi->upper(static_cast<tbox::Dimension::dir_t>(normal_direction)) - 1);
             inverse_transform.transform(*bi);
             bi->setUpper(static_cast<tbox::Dimension::dir_t>(normal_direction),
                bi->upper(static_cast<tbox::Dimension::dir_t>(normal_direction)) + 1);
->>>>>>> 509a723b
          } else {
             transform_normal = normal_direction;
             SideGeometry::transform(*bi,
