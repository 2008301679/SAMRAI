/*************************************************************************
 *
 * This file is part of the SAMRAI distribution.  For full copyright
 * information, see COPYRIGHT and COPYING.LESSER.
 *
 * Copyright:     (c) 1997-2014 Lawrence Livermore National Security, LLC
 * Description:   hier
 *
 ************************************************************************/
#include "SAMRAI/pdat/SideGeometry.h"
#include "SAMRAI/pdat/SideIterator.h"
#include "SAMRAI/hier/BoxContainer.h"
#include "SAMRAI/tbox/Utilities.h"

#include "boost/make_shared.hpp"

namespace SAMRAI {
namespace pdat {

/*
 *************************************************************************
 *
 * Create a side geometry object given the box, ghost cell width, and
 * direction information.
 *
 *************************************************************************
 */

SideGeometry::SideGeometry(
   const hier::Box& box,
   const hier::IntVector& ghosts,
   const hier::IntVector& directions):
   d_box(box),
   d_ghosts(ghosts),
   d_directions(directions)

{
   TBOX_ASSERT_OBJDIM_EQUALITY2(box, ghosts);
   TBOX_ASSERT(ghosts.min() >= 0);
   TBOX_ASSERT(directions.min() >= 0);
}

/*
 *************************************************************************
 *
 * Create a side geometry object given the box and ghost cell width
 *
 *************************************************************************
 */

SideGeometry::SideGeometry(
   const hier::Box& box,
   const hier::IntVector& ghosts):
   d_box(box),
   d_ghosts(ghosts),
   d_directions(hier::IntVector::getOne(ghosts.getDim()))
{
   TBOX_ASSERT_OBJDIM_EQUALITY2(box, ghosts);
   TBOX_ASSERT(ghosts.min() >= 0);
}

SideGeometry::~SideGeometry()
{
}

/*
 *************************************************************************
 *
 * Attempt to calculate the intersection between two side centered box
 * geometries.  The calculateOverlap() checks whether both arguments are
 * side geometries; if so, it compuates the intersection.  If not, then
 * it calls calculateOverlap() on the source object (if retry is true)
 * to allow the source a chance to calculate the intersection.  See the
 * hier::BoxGeometry base class for more information about the protocol.
 * A pointer to null is returned if the intersection cannot be computed.
 *
 *************************************************************************
 */

boost::shared_ptr<hier::BoxOverlap>
SideGeometry::calculateOverlap(
   const hier::BoxGeometry& dst_geometry,
   const hier::BoxGeometry& src_geometry,
   const hier::Box& src_mask,
   const hier::Box& fill_box,
   const bool overwrite_interior,
   const hier::Transformation& transformation,
   const bool retry,
   const hier::BoxContainer& dst_restrict_boxes) const
{
   TBOX_ASSERT_OBJDIM_EQUALITY2(d_box, src_mask);

   const SideGeometry* t_dst =
      dynamic_cast<const SideGeometry *>(&dst_geometry);
   const SideGeometry* t_src =
      dynamic_cast<const SideGeometry *>(&src_geometry);

   boost::shared_ptr<hier::BoxOverlap> over;
   if ((t_src != 0) && (t_dst != 0)) {
      over = doOverlap(*t_dst, *t_src, src_mask, fill_box, overwrite_interior,
            transformation, dst_restrict_boxes);
   } else if (retry) {
      over = src_geometry.calculateOverlap(dst_geometry, src_geometry,
            src_mask, fill_box, overwrite_interior,
            transformation, false,
            dst_restrict_boxes);
   }
   return over;
}

/*
 *************************************************************************
 *
 * Compute the boxes that will be used to construct an overlap object
 *
 *************************************************************************
 */

void
SideGeometry::computeDestinationBoxes(
   std::vector<hier::BoxContainer>& dst_boxes,
   const SideGeometry& src_geometry,
   const hier::Box& src_mask,
   const hier::Box& fill_box,
   const bool overwrite_interior,
   const hier::Transformation& transformation,
   const hier::BoxContainer& dst_restrict_boxes) const
{
#ifdef DEBUG_CHECK_DIM_ASSERTIONS
   const hier::IntVector& src_offset = transformation.getOffset();
   TBOX_ASSERT_OBJDIM_EQUALITY2(src_mask, src_offset);
#endif
   TBOX_ASSERT(
      getDirectionVector() == src_geometry.getDirectionVector());

   const tbox::Dimension& dim(src_mask.getDim());

   // Perform a quick-and-dirty intersection to see if the boxes might overlap
   hier::Box src_shift(
      hier::Box::grow(src_geometry.d_box, src_geometry.d_ghosts) * src_mask);
   transformation.transform(src_shift);
   hier::Box dst_ghost(d_box);
   dst_ghost.grow(d_ghosts);

   // Compute the intersection (if any) for each of the side directions
   const hier::IntVector one_vector(dim, 1);

   const hier::Box quick_check(
      hier::Box::grow(src_shift, one_vector)
      * hier::Box::grow(dst_ghost, one_vector));

   if (!quick_check.empty()) {

      const hier::IntVector& dirs = src_geometry.getDirectionVector();
      for (tbox::Dimension::dir_t d = 0; d < dim.getValue(); ++d) {
         if (dirs(d)) {
            const hier::Box dst_side(toSideBox(dst_ghost, d));
            const hier::Box src_side(toSideBox(src_shift, d));
            const hier::Box fill_side(toSideBox(fill_box, d));
            const hier::Box together(dst_side * src_side * fill_side);
            if (!together.empty()) {
               if (!overwrite_interior) {
                  const hier::Box int_side(toSideBox(d_box, d));
                  dst_boxes[d].removeIntersections(together, int_side);
               } else {
                  dst_boxes[d].pushBack(together);
               }
            }  // if (!together.empty())
         } // if (dirs(d))

         if (!dst_restrict_boxes.empty() && !dst_boxes[d].empty()) {
            hier::BoxContainer side_restrict_boxes;
            for (hier::BoxContainer::const_iterator b = dst_restrict_boxes.begin();
                 b != dst_restrict_boxes.end(); ++b) {
               side_restrict_boxes.pushBack(toSideBox(*b, d));
            }
            dst_boxes[d].intersectBoxes(side_restrict_boxes);
         }

      }  // loop over dim && dirs(d)

   }  // if (!quick_check.empty())
}

/*
 *************************************************************************
 *
 * Convert an AMR-index space hier::Box into a side-index space box by a
 * increasing the index size by one in the axis direction.
 *
 *************************************************************************
 */

hier::Box
SideGeometry::toSideBox(
   const hier::Box& box,
   tbox::Dimension::dir_t side_normal)
{
   const tbox::Dimension& dim(box.getDim());

   TBOX_ASSERT((side_normal < dim.getValue()));

   hier::Box side_box(dim);

   if (!box.empty()) {
      side_box = box;
      side_box.setUpper(side_normal, side_box.upper(side_normal) + 1);
   }

   return side_box;
}

/*
 *************************************************************************
 *
 * Compute the overlap between two side centered boxes.  The algorithm
 * is fairly straight-forward.  First, we perform a quick-and-dirty
 * intersection to see if the boxes might overlap.  If that intersection
 * is not empty, then we need to do a better job calculating the overlap
 * for each direction.  Note that the AMR index space boxes must be
 * shifted into the side centered space before we calculate the proper
 * intersections.
 *
 *************************************************************************
 */

boost::shared_ptr<hier::BoxOverlap>
SideGeometry::doOverlap(
   const SideGeometry& dst_geometry,
   const SideGeometry& src_geometry,
   const hier::Box& src_mask,
   const hier::Box& fill_box,
   const bool overwrite_interior,
   const hier::Transformation& transformation,
   const hier::BoxContainer& dst_restrict_boxes)
{
#ifdef DEBUG_CHECK_DIM_ASSERTIONS
   const hier::IntVector& src_offset = transformation.getOffset();
   TBOX_ASSERT_OBJDIM_EQUALITY2(src_mask, src_offset);
#endif
   TBOX_ASSERT(
      dst_geometry.getDirectionVector() == src_geometry.getDirectionVector());

   const tbox::Dimension& dim(src_mask.getDim());

   std::vector<hier::BoxContainer> dst_boxes(dim.getValue());

   dst_geometry.computeDestinationBoxes(dst_boxes,
      src_geometry,
      src_mask,
      fill_box,
      overwrite_interior,
      transformation,
      dst_restrict_boxes);

   // Create the side overlap data object using the boxes and source shift

   return boost::make_shared<SideOverlap>(dst_boxes, transformation);
}

/*
 *************************************************************************
 *
 * Set up a SideOverlap oject using the given boxes and offset
 *
 *************************************************************************
 */
boost::shared_ptr<hier::BoxOverlap>
SideGeometry::setUpOverlap(
   const hier::BoxContainer& boxes,
   const hier::Transformation& transformation) const
{
   const tbox::Dimension& dim(transformation.getOffset().getDim());
   std::vector<hier::BoxContainer> dst_boxes(dim.getValue());

   for (hier::BoxContainer::const_iterator b = boxes.begin();
        b != boxes.end(); ++b) {
      for (tbox::Dimension::dir_t d = 0; d < dim.getValue(); ++d) {
         hier::Box side_box(SideGeometry::toSideBox(*b, d));
         dst_boxes[d].pushBack(side_box);
      }
   }

   // Create the side overlap data object using the boxes and source shift
   return boost::make_shared<SideOverlap>(dst_boxes, transformation);

}

/*
 *************************************************************************
 *
 * Transform a box
 *
 *************************************************************************
 */

void
SideGeometry::transform(
   hier::Box& box,
   int& normal_direction,
   const hier::Transformation& transformation)
{

   const tbox::Dimension& dim = box.getDim();

   if (transformation.getRotation() == hier::Transformation::NO_ROTATE &&
       transformation.getOffset() == hier::IntVector::getZero(dim)) {
      return;
   }

   if (!box.empty()) {
      const hier::Transformation::RotationIdentifier rotation =
         transformation.getRotation();

      if (rotation == hier::Transformation::NO_ROTATE) {

         transformation.transform(box);

      } else {

         box.setUpper(static_cast<hier::Box::dir_t>(normal_direction),
            box.upper(static_cast<hier::Box::dir_t>(normal_direction)) - 1);
         transformation.transform(box);
         if (dim.getValue() == 2) {
            const int rotation_num = static_cast<int>(rotation);
            if (rotation_num % 2) {
               normal_direction = (normal_direction + 1) % 2;
            }
         } else if (dim.getValue() == 3) {

            if (normal_direction == 0) {

               switch (rotation) {

                  case hier::Transformation::IUP_JUP_KUP:
                  case hier::Transformation::IDOWN_KUP_JUP:
                  case hier::Transformation::IUP_KDOWN_JUP:
                  case hier::Transformation::IDOWN_JUP_KDOWN:
                  case hier::Transformation::IUP_KUP_JDOWN:
                  case hier::Transformation::IDOWN_JDOWN_KUP:
                  case hier::Transformation::IUP_JDOWN_KDOWN:
                  case hier::Transformation::IDOWN_KDOWN_JDOWN:

                     normal_direction = 0;
                     break;

                  case hier::Transformation::KUP_IUP_JUP:
                  case hier::Transformation::JUP_IDOWN_KUP:
                  case hier::Transformation::JUP_IUP_KDOWN:
                  case hier::Transformation::KDOWN_IDOWN_JUP:
                  case hier::Transformation::JDOWN_IUP_KUP:
                  case hier::Transformation::KUP_IDOWN_JDOWN:
                  case hier::Transformation::KDOWN_IUP_JDOWN:
                  case hier::Transformation::JDOWN_IDOWN_KDOWN:

                     normal_direction = 1;
                     break;

                  default:

                     normal_direction = 2;
                     break;

               }

            } else if (normal_direction == 1) {

               switch (rotation) {
                  case hier::Transformation::JUP_KUP_IUP:
                  case hier::Transformation::JUP_IDOWN_KUP:
                  case hier::Transformation::JUP_IUP_KDOWN:
                  case hier::Transformation::JUP_KDOWN_IDOWN:
                  case hier::Transformation::JDOWN_IUP_KUP:
                  case hier::Transformation::JDOWN_KUP_IDOWN:
                  case hier::Transformation::JDOWN_KDOWN_IUP:
                  case hier::Transformation::JDOWN_IDOWN_KDOWN:

                     normal_direction = 0;
                     break;

                  case hier::Transformation::IUP_JUP_KUP:
                  case hier::Transformation::KUP_JUP_IDOWN:
                  case hier::Transformation::KDOWN_JUP_IUP:
                  case hier::Transformation::IDOWN_JUP_KDOWN:
                  case hier::Transformation::KUP_JDOWN_IUP:
                  case hier::Transformation::IDOWN_JDOWN_KUP:
                  case hier::Transformation::IUP_JDOWN_KDOWN:
                  case hier::Transformation::KDOWN_JDOWN_IDOWN:

                     normal_direction = 1;
                     break;

                  default:

                     normal_direction = 2;
                     break;
               }

            } else if (normal_direction == 2) {

               switch (rotation) {
                  case hier::Transformation::KUP_IUP_JUP:
                  case hier::Transformation::KUP_JUP_IDOWN:
                  case hier::Transformation::KDOWN_JUP_IUP:
                  case hier::Transformation::KDOWN_IDOWN_JUP:
                  case hier::Transformation::KUP_JDOWN_IUP:
                  case hier::Transformation::KUP_IDOWN_JDOWN:
                  case hier::Transformation::KDOWN_IUP_JDOWN:
                  case hier::Transformation::KDOWN_JDOWN_IDOWN:

                     normal_direction = 0;
                     break;

                  case hier::Transformation::JUP_KUP_IUP:
                  case hier::Transformation::IDOWN_KUP_JUP:
                  case hier::Transformation::IUP_KDOWN_JUP:
                  case hier::Transformation::JUP_KDOWN_IDOWN:
                  case hier::Transformation::IUP_KUP_JDOWN:
                  case hier::Transformation::JDOWN_KUP_IDOWN:
                  case hier::Transformation::JDOWN_KDOWN_IUP:
                  case hier::Transformation::IDOWN_KDOWN_JDOWN:

                     normal_direction = 1;
                     break;

                  default:

                     normal_direction = 2;
                     break;

               }
            }
         }

         box.setUpper(static_cast<hier::Box::dir_t>(normal_direction),
            box.upper(static_cast<hier::Box::dir_t>(normal_direction)) + 1);
      }
   }
}

/*
 *************************************************************************
 *
 * Transform a SideIndex
 *
 *************************************************************************
 */

void
SideGeometry::transform(
   SideIndex& index,
   const hier::Transformation& transformation)
{
   const tbox::Dimension& dim = index.getDim();

   if (transformation.getRotation() == hier::Transformation::NO_ROTATE &&
       transformation.getOffset() == hier::IntVector::getZero(dim)) {
      return;
   }

   const hier::Transformation::RotationIdentifier& rotation =
      transformation.getRotation();

   const int normal_direction = index.getAxis();

   for (int i = 0; i < dim.getValue(); ++i) {
      if (i != normal_direction && index(i) >= 0) {
         ++index(i);
      }
   }

   int new_normal_direction = normal_direction;
   if (dim.getValue() == 2) {
      const int rotation_num = static_cast<int>(rotation);

      TBOX_ASSERT(rotation_num <= 3);

      if (rotation_num) {

         SideIndex tmp_index(dim);
         for (int r = 0; r < rotation_num; ++r) {
            tmp_index = index;
            index(0) = tmp_index(1);
            index(1) = -tmp_index(0);
         }

         new_normal_direction = (normal_direction + rotation_num) % 2;

         index.setAxis(new_normal_direction);
      }
   } else if (dim.getValue() == 3) {

      switch (rotation) {

         case hier::Transformation::NO_ROTATE:
            break;

         case hier::Transformation::KUP_IUP_JUP:
            rotateAboutAxis(index, 0, 3);
            rotateAboutAxis(index, 2, 3);
            break;

         case hier::Transformation::JUP_KUP_IUP:
            rotateAboutAxis(index, 1, 1);
            rotateAboutAxis(index, 2, 1);
            break;

         case hier::Transformation::IDOWN_KUP_JUP:
            rotateAboutAxis(index, 1, 2);
            rotateAboutAxis(index, 0, 3);
            break;

         case hier::Transformation::KUP_JUP_IDOWN:
            rotateAboutAxis(index, 1, 3);
            break;

         case hier::Transformation::JUP_IDOWN_KUP:
            rotateAboutAxis(index, 2, 1);
            break;

         case hier::Transformation::KDOWN_JUP_IUP:
            rotateAboutAxis(index, 1, 1);
            break;

         case hier::Transformation::IUP_KDOWN_JUP:
            rotateAboutAxis(index, 0, 3);
            break;

         case hier::Transformation::JUP_IUP_KDOWN:
            rotateAboutAxis(index, 0, 2);
            rotateAboutAxis(index, 2, 3);
            break;

         case hier::Transformation::KDOWN_IDOWN_JUP:
            rotateAboutAxis(index, 0, 3);
            rotateAboutAxis(index, 2, 1);
            break;

         case hier::Transformation::IDOWN_JUP_KDOWN:
            rotateAboutAxis(index, 1, 2);
            break;

         case hier::Transformation::JUP_KDOWN_IDOWN:
            rotateAboutAxis(index, 0, 3);
            rotateAboutAxis(index, 1, 3);
            break;

         case hier::Transformation::JDOWN_IUP_KUP:
            rotateAboutAxis(index, 2, 3);
            break;

         case hier::Transformation::IUP_KUP_JDOWN:
            rotateAboutAxis(index, 0, 1);
            break;

         case hier::Transformation::KUP_JDOWN_IUP:
            rotateAboutAxis(index, 0, 2);
            rotateAboutAxis(index, 1, 1);
            break;

         case hier::Transformation::JDOWN_KUP_IDOWN:
            rotateAboutAxis(index, 0, 1);
            rotateAboutAxis(index, 1, 3);
            break;

         case hier::Transformation::IDOWN_JDOWN_KUP:
            rotateAboutAxis(index, 0, 2);
            rotateAboutAxis(index, 1, 2);
            break;

         case hier::Transformation::KUP_IDOWN_JDOWN:
            rotateAboutAxis(index, 0, 1);
            rotateAboutAxis(index, 2, 1);
            break;

         case hier::Transformation::JDOWN_KDOWN_IUP:
            rotateAboutAxis(index, 0, 3);
            rotateAboutAxis(index, 1, 1);
            break;

         case hier::Transformation::KDOWN_IUP_JDOWN:
            rotateAboutAxis(index, 0, 1);
            rotateAboutAxis(index, 2, 3);
            break;

         case hier::Transformation::IUP_JDOWN_KDOWN:
            rotateAboutAxis(index, 0, 2);
            break;

         case hier::Transformation::JDOWN_IDOWN_KDOWN:
            rotateAboutAxis(index, 0, 2);
            rotateAboutAxis(index, 2, 1);
            break;

         case hier::Transformation::KDOWN_JDOWN_IDOWN:
            rotateAboutAxis(index, 0, 2);
            rotateAboutAxis(index, 1, 3);
            break;

         case hier::Transformation::IDOWN_KDOWN_JDOWN:
            rotateAboutAxis(index, 1, 2);
            rotateAboutAxis(index, 0, 1);
            break;

         default:
            TBOX_ERROR("SideGeometry::transform invalid 3D RotationIdentifier.");
      }
      new_normal_direction = index.getAxis();
   }

   for (int i = 0; i < dim.getValue(); ++i) {
      if (i != new_normal_direction && index(i) > 0) {
         --index(i);
      }
   }

   index += transformation.getOffset();
}

void
SideGeometry::rotateAboutAxis(SideIndex& index,
<<<<<<< HEAD
   const tbox::Dimension::dir_t axis,
   const int num_rotations)
=======
                              const tbox::Dimension::dir_t axis,
                              const int num_rotations)
>>>>>>> 509a723b
{
   const tbox::Dimension& dim = index.getDim();
   const int a = (axis + 1) % dim.getValue();
   const int b = (axis + 2) % dim.getValue();

   SideIndex tmp_index(dim);
   for (int j = 0; j < num_rotations; ++j) {
      tmp_index = index;
      index(a) = tmp_index(b);
      index(b) = -tmp_index(a);
   }

   int new_normal_direction = index.getAxis();
   if (new_normal_direction != axis) {
      for (int j = 0; j < num_rotations; ++j) {
         new_normal_direction = new_normal_direction == a ? b : a;
      }
   }
   index.setAxis(new_normal_direction);
}

SideIterator
SideGeometry::begin(
   const hier::Box& box,
   tbox::Dimension::dir_t axis)
{
   return SideIterator(box, axis, true);
}

SideIterator
SideGeometry::end(
   const hier::Box& box,
   tbox::Dimension::dir_t axis)
{
   return SideIterator(box, axis, false);
}

}
}<|MERGE_RESOLUTION|>--- conflicted
+++ resolved
@@ -619,13 +619,8 @@
 
 void
 SideGeometry::rotateAboutAxis(SideIndex& index,
-<<<<<<< HEAD
-   const tbox::Dimension::dir_t axis,
-   const int num_rotations)
-=======
                               const tbox::Dimension::dir_t axis,
                               const int num_rotations)
->>>>>>> 509a723b
 {
    const tbox::Dimension& dim = index.getDim();
    const int a = (axis + 1) % dim.getValue();
