--- conflicted
+++ resolved
@@ -499,46 +499,6 @@
       const pdat::CellIndex &cell_index = *ci;
       const hier::Box cell_box(cell_index, cell_index);
 
-<<<<<<< HEAD
-      tag_data->fill(0);
-      const hier::Box &gbox = tag_data->getGhostBox();
-      const hier::BlockId& block_id = gbox.getBlockId();
-      const hier::IntVector& glower = gbox.lower();
-      const hier::IntVector& gupper = gbox.upper();
-
-      if (d_dim == tbox::Dimension(2)) {
-         hier::IntVector front_loc(d_dim); // Index location of front.
-         for (front_loc(1) = glower(1); front_loc(1) <= gupper(1); ++front_loc(1)) {
-            front_loc(0) = front_i2(ifront, front_loc(1)); // i-location is a function of j.
-            while (front_loc(0) >= glower(0)) {
-               front_loc(0) -= iperiod;
-            }
-            while (front_loc(0) + iperiod < glower(0)) {
-               front_loc(0) += iperiod;
-            }
-            for (front_loc(0) += iperiod; front_loc(0) <= gupper(0); front_loc(0) += iperiod) {
-               hier::Box tag_here(front_loc, front_loc, block_id);
-               tag_here.grow(buffer);
-               tag_data->fillAll(1, tag_here);
-            }
-         }
-      } else if (d_dim == tbox::Dimension(3)) {
-         hier::IntVector front_loc(d_dim); // Index location of front.
-         for (front_loc(2) = glower(2); front_loc(2) <= gupper(2); ++front_loc(2)) {
-            for (front_loc(1) = glower(1); front_loc(1) <= gupper(1); ++front_loc(1)) {
-               front_loc(0) = front_i3(ifront, front_loc(1), front_loc(2)); // i-location is a function of j and k.
-               while (front_loc(0) >= glower(0)) {
-                  front_loc(0) -= iperiod;
-               }
-               while (front_loc(0) + iperiod < glower(0)) {
-                  front_loc(0) += iperiod;
-               }
-               for (front_loc(0) += iperiod; front_loc(0) <= gupper(0); front_loc(0) += iperiod) {
-                  hier::Box tag_here(front_loc, front_loc, block_id);
-                  tag_here.grow(buffer);
-                  tag_data->fillAll(1, tag_here);
-               }
-=======
 #if 0
       int node_orientation = 0;
 #endif
@@ -572,7 +532,6 @@
                hier::Box cell_and_buffer(cell_index, cell_index);
                cell_and_buffer.grow(tag_buffer);
                tmp_tag.fill(1,cell_and_buffer);
->>>>>>> 9b6d084d
             }
          }
 #endif
