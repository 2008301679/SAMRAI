/*************************************************************************
 *
 * This file is part of the SAMRAI distribution.  For full copyright
 * information, see COPYRIGHT and COPYING.LESSER.
 *
 * Copyright:     (c) 1997-2014 Lawrence Livermore National Security, LLC
 * Description:   Test for performance and quality of mesh generation.
 *
 ************************************************************************/
#include "SAMRAI/SAMRAI_config.h"

#include <iomanip>

#include "SAMRAI/mesh/BergerRigoutsos.h"
#include "SAMRAI/hier/BoxLevel.h"
#include "SAMRAI/hier/BoxLevelStatistics.h"
#include "SAMRAI/hier/IntVector.h"
#include "SAMRAI/geom/CartesianGridGeometry.h"
#include "SAMRAI/geom/CartesianPatchGeometry.h"
#include "SAMRAI/pdat/CellData.h"
#include "SAMRAI/pdat/CellVariable.h"
#include "SAMRAI/pdat/NodeData.h"
#include "SAMRAI/hier/Connector.h"
#include "SAMRAI/hier/ConnectorStatistics.h"
#include "SAMRAI/hier/BoxLevelConnectorUtils.h"
#include "SAMRAI/hier/OverlapConnectorAlgorithm.h"
#include "SAMRAI/hier/MappingConnectorAlgorithm.h"
#include "SAMRAI/mesh/BalanceUtilities.h"
#include "SAMRAI/mesh/CascadePartitioner.h"
#include "SAMRAI/mesh/TreeLoadBalancer.h"
#include "SAMRAI/mesh/TileClustering.h"
#include "SAMRAI/mesh/ChopAndPackLoadBalancer.h"
#include "SAMRAI/hier/VariableDatabase.h"
#include "SAMRAI/appu/VisItDataWriter.h"

#include "SAMRAI/tbox/BalancedDepthFirstTree.h"
#include "SAMRAI/tbox/BreadthFirstRankTree.h"
#include "SAMRAI/tbox/CenteredRankTree.h"
#include "SAMRAI/tbox/InputDatabase.h"
#include "SAMRAI/tbox/InputManager.h"
#include "SAMRAI/tbox/MathUtilities.h"
#include "SAMRAI/tbox/OpenMPUtilities.h"
#include "SAMRAI/tbox/SAMRAIManager.h"
#include "SAMRAI/tbox/TimerManager.h"
#include <vector>

#include "DerivedVisOwnerData.h"
#include "SinusoidalFrontGenerator.h"
#include "SphericalShellGenerator.h"
#include "ShrunkenLevelGenerator.h"

using namespace SAMRAI;
using namespace tbox;

/*
 ************************************************************************
 *
 *
 *************************************************************************
 */

void
enforceNesting(
   hier::BoxLevel& L1,
   hier::Connector& L0_to_L1,
   const boost::shared_ptr<hier::PatchHierarchy>& hierarchy,
   int coarser_ln);

void
sortNodes(
   hier::BoxLevel& new_box_level,
   hier::Connector& tag_to_new,
   bool sort_by_corners,
   bool sequentialize_global_indices);

void
refineHead(
   hier::BoxLevel& head,
   hier::Connector& ref_to_head,
   const hier::IntVector& refinement_ratio);

void
outputPostcluster(
   const hier::BoxLevel& cluster,
   const hier::BoxLevel& ref,
   const hier::IntVector& ref_to_cluster_width,
   const std::string& border);

void
outputPrebalance(
   const hier::BoxLevel& pre,
   const hier::BoxLevel& ref,
   const hier::IntVector& pre_width,
   const std::string& border);

void
outputPostbalance(
   const hier::BoxLevel& post,
   const hier::BoxLevel& ref,
   const hier::IntVector& post_width,
   const std::string& border);

boost::shared_ptr<mesh::BoxGeneratorStrategy>
createBoxGenerator(
   const boost::shared_ptr<tbox::Database>& input_db,
   const std::string& bg_type,
   int ln,
   const tbox::Dimension& dim);

boost::shared_ptr<mesh::LoadBalanceStrategy>
createLoadBalancer(
   const boost::shared_ptr<tbox::Database>& input_db,
   const std::string& lb_type,
   const std::string& rank_tree_type,
   int ln,
   const tbox::Dimension& dim);

boost::shared_ptr<RankTreeStrategy>
getRankTree(
   Database& input_db,
   const std::string& rank_tree_type);

/*!
 * @brief Implementation to tell PatchHierarchy about the request
 * for Connector widths used in enforcing nesting.
 *
 * This is not essential, but we chose to go through the hierarchy to
 * determine how big a Connector width to compute during the level
 * generation.  This more closely resembles what real aplications do.
 * This step is typically done in the mesh generator, and what we are
 * writing here is essentially a mesh generator.
 */
class NestingLevelConnectorWidthRequestor:
   public hier::PatchHierarchy::ConnectorWidthRequestorStrategy
{
public:
   virtual void
   computeRequiredConnectorWidths(
      std::vector<hier::IntVector>& self_connector_widths,
      std::vector<hier::IntVector>& fine_connector_widths,
      const hier::PatchHierarchy& patch_hierarchy) const
<<<<<<< HEAD
      {
         self_connector_widths.clear();
         self_connector_widths.reserve(patch_hierarchy.getMaxNumberOfLevels());
         hier::IntVector one(patch_hierarchy.getDim(), 1);
         for ( int ln=0; ln<patch_hierarchy.getMaxNumberOfLevels(); ++ln ) {
            self_connector_widths.push_back(
               one * patch_hierarchy.getProperNestingBuffer(ln));
         }
         // fine_connector_widths is same, but doesn't need last level's.
         fine_connector_widths = self_connector_widths;
         fine_connector_widths.pop_back();
=======
   {
      self_connector_widths.clear();
      self_connector_widths.reserve(patch_hierarchy.getMaxNumberOfLevels());
      const hier::IntVector& one = hier::IntVector::getOne((patch_hierarchy.getDim()));
      for (int ln = 0; ln < patch_hierarchy.getMaxNumberOfLevels(); ++ln) {
         self_connector_widths.push_back(
            one * patch_hierarchy.getProperNestingBuffer(ln));
>>>>>>> 7a24c1cd
      }
      // fine_connector_widths is same, but doesn't need last level's.
      fine_connector_widths = self_connector_widths;
      fine_connector_widths.pop_back();
   }
};
NestingLevelConnectorWidthRequestor nesting_level_connector_width_requestor;

static boost::shared_ptr<tbox::CommGraphWriter> comm_graph_writer;
size_t num_records_written = 0;

/*
 ********************************************************************************
 *
 * Performance testing for mesh generation operations.
 *
 * 1. Build "level 0" from the domain description (input parameter
 * "domain_boxes").  L0 is for doing the test, not for checking load
 * balancer performance.
 *
 * 2. Build "level 1" and write out performance data for balancing it.
 *
 * 3. Build "level 2" and write out performance data for balancing it.
 * The prebalance boxes for L2 are generated by clustering tags on L1.
 * All L1 cells are tagged except for a small margin by the L1 boundary
 * (input parameter "tag_margin".  This configuration tries to mimick
 * real problems where the tags occupy a large portion of the tag
 * level, leading to a greater number of owners for prebalance boxes.
 *
 ********************************************************************************
 */

int main(
   int argc,
   char* argv[])
{
   /*
    * Initialize MPI, SAMRAI.
    */

   SAMRAI_MPI::init(&argc, &argv);
   SAMRAIManager::initialize();
   SAMRAIManager::startup();
   tbox::SAMRAI_MPI mpi(tbox::SAMRAI_MPI::getSAMRAIWorld());

   /*
    * Process command line arguments.  For each run, the input
    * filename must be specified.  Usage is:
    *
    * executable <input file name>
    */
   std::string input_filename;

   if (argc < 2) {
      TBOX_ERROR("USAGE:  " << argv[0] << " <input file> [case name]\n"
                            << "  options:\n"
                            << "  none at this time" << std::endl);
   } else {
      input_filename = argv[1];
   }

   std::string case_name;
   if (argc > 2) {
      case_name = argv[2];
   }

   int error_count = 0;

   {
      /*
       * Scope to force destruction of objects that would otherwise
       * leave allocated memory reported by the memory test.
       */

      /*
       * Create input database and parse all data in input file.
       */

      boost::shared_ptr<InputDatabase> input_db(new InputDatabase("input_db"));
      tbox::InputManager::getManager()->parseInputFile(input_filename, input_db);

      /*
       * Set up the timer manager.
       */
      TimerManager::createManager(input_db->getDatabase("TimerManager"));
      boost::shared_ptr<tbox::Timer> t_all =
         tbox::TimerManager::getManager()->getTimer("appu::main::all");
      t_all->start();

      /*
       * Retrieve "Main" section from input database.
       * The main database is used only in main().
       * The base_name variable is a base name for
       * all name strings in this program.
       */

      boost::shared_ptr<Database> main_db = input_db->getDatabase("Main");

      const tbox::Dimension
      dim(static_cast<unsigned short>(main_db->getInteger("dim")));

<<<<<<< HEAD
      hier::IntVector::setNumberBlocks(1);
      hier::IntVector zero_vec(hier::IntVector::getZero(dim));
=======
      const hier::IntVector& zero_vec = hier::IntVector::getZero(dim);
>>>>>>> 7a24c1cd

      std::string base_name = "unnamed";
      base_name = main_db->getStringWithDefault("base_name", base_name);

      /*
       * Modify basename for this particular run.
       * Add the number of processes and the case name.
       */
      std::string base_name_ext = base_name;
      if (!case_name.empty()) {
         base_name_ext = base_name_ext + '-' + case_name;
      }
      base_name_ext = base_name_ext + '-'
         + tbox::Utilities::nodeToString(mpi.getSize());
      tbox::plog << "Added case name (" << case_name << ") and nprocs ("
                 << mpi.getSize() << ") to base name -> '"
                 << base_name_ext << "'\n";

      if (!case_name.empty()) {
         tbox::plog << "Added case name (" << case_name << ") and nprocs ("
                    << mpi.getSize() << ") to base name -> '"
                    << base_name_ext << "'\n";
      }

      /*
       * Start logging.
       */
      const std::string log_file_name = base_name_ext + ".log";
      bool log_all_nodes = false;
      log_all_nodes = main_db->getBoolWithDefault("log_all_nodes",
            log_all_nodes);
      if (log_all_nodes) {
         PIO::logAllNodes(log_file_name);
      } else {
         PIO::logOnlyNodeZero(log_file_name);
      }

      tbox::plog << "MPI has " << tbox::SAMRAI_MPI::getSAMRAIWorld().getSize()
                 << " processes." << std::endl;
      tbox::plog << "OpenMP version "
                 << TBOX_omp_version << ".\n"
                 << "Running with " << TBOX_omp_get_max_threads() << " threads."
                 << std::endl;

      /*
       * Whether to perform certain steps in mesh generation.
       */

      std::vector<bool> enforce_nesting(1, true);
      if (main_db->isBool("enforce_nesting")) {
         enforce_nesting = main_db->getBoolVector("enforce_nesting");
      }

      std::vector<bool> load_balance(1, true);
      if (main_db->isBool("load_balance")) {
         load_balance = main_db->getBoolVector("load_balance");
      }

      hier::OverlapConnectorAlgorithm oca;

      /*
       * Set up the domain from input.
       */

      std::vector<tbox::DatabaseBox> db_box_vector =
         main_db->getDatabaseBoxVector("domain_boxes");
      hier::BoxContainer domain_boxes(db_box_vector);

      for (hier::BoxContainer::iterator itr = domain_boxes.begin();
           itr != domain_boxes.end(); ++itr) {
         itr->setBlockId(hier::BlockId(0));
      }

      std::vector<double> xlo(dim.getValue());
      std::vector<double> xhi(dim.getValue());
      for (int i = 0; i < dim.getValue(); ++i) {
         xlo[i] = 0.0;
         xhi[i] = 1.0;
      }
      if (main_db->isDouble("xlo")) {
         xlo = main_db->getDoubleVector("xlo");
      }
      if (main_db->isDouble("xhi")) {
         xhi = main_db->getDoubleVector("xhi");
      }

      /*
       * Choose the tagging code.
       */
      const std::string mesh_generator_name =
         main_db->getStringWithDefault("mesh_generator_name", "SinusoidalFrontGenerator");
      boost::shared_ptr<MeshGenerationStrategy> mesh_gen;
      if (mesh_generator_name == "SinusoidalFrontGenerator") {
         mesh_gen.reset(
            new SinusoidalFrontGenerator(
               "SinusoidalFrontGenerator",
               dim,
               main_db->getDatabaseWithDefault("SinusoidalFrontGenerator",
                  boost::shared_ptr<tbox::Database>())));
      } else if (mesh_generator_name == "SphericalShellGenerator") {
         mesh_gen.reset(
            new SphericalShellGenerator(
               "SphericalShellGenerator",
               dim,
               main_db->getDatabaseWithDefault("SphericalShellGenerator",
                  boost::shared_ptr<tbox::Database>())));
      } else if (mesh_generator_name == "ShrunkenLevelGenerator") {
         mesh_gen.reset(
            new ShrunkenLevelGenerator(
               "ShrunkenLevelGenerator",
               dim,
               main_db->getDatabaseWithDefault("ShrunkenLevelGenerator",
                  boost::shared_ptr<tbox::Database>())));
      } else {
         TBOX_ERROR("Unrecognized MeshGeneratorStrategy " << mesh_generator_name);
      }

      /*
       * If autoscale_base_nprocs is given, take the domain_boxes, xlo and xhi
       * to be the size for the (integer) value of autoscale_base_nprocs.  Scale
       * the problem from there to the number of process running by
       * doubling the size starting with the j direction.
       *
       * The number of processes must be a power of 2 times the value
       * of autoscale_base_nprocs.
       */
      const int autoscale_base_nprocs =
         main_db->getIntegerWithDefault("autoscale_base_nprocs", mpi.getSize());

      mesh_gen->setDomain(domain_boxes, &xlo[0], &xhi[0], autoscale_base_nprocs, mpi);

      hier::VariableDatabase* vdb = hier::VariableDatabase::getDatabase();

      /*
       * Clustering algorithm.
       */

      std::string box_generator_type =
         main_db->getStringWithDefault("box_generator_type", "BergerRigoutsos");

      /*
       * Create hierarchy.
       */

      tbox::plog << "Building domain with boxes " << domain_boxes.format() << std::endl;
      boost::shared_ptr<geom::CartesianGridGeometry> grid_geometry(
         new geom::CartesianGridGeometry(
            "GridGeometry",
            &xlo[0],
            &xhi[0],
            domain_boxes));

      boost::shared_ptr<hier::PatchHierarchy> hierarchy(
         new hier::PatchHierarchy(
            "Hierarchy",
            grid_geometry,
            input_db->getDatabase("PatchHierarchy")));

      hierarchy->registerConnectorWidthRequestor(nesting_level_connector_width_requestor);

      mesh_gen->resetHierarchyConfiguration(hierarchy, 0, 1);

      enforce_nesting.resize(hierarchy->getMaxNumberOfLevels(),
         bool(enforce_nesting.back()));

      load_balance.resize(hierarchy->getMaxNumberOfLevels(),
         bool(load_balance.back()));

      const int max_levels = hierarchy->getMaxNumberOfLevels();

      hier::BoxLevel domain_box_level(
         hier::IntVector(dim, 1),
         grid_geometry,
         tbox::SAMRAI_MPI::getSAMRAIWorld(),
         hier::BoxLevel::GLOBALIZED);
      for (hier::BoxContainer::const_iterator bi =
              grid_geometry->getPhysicalDomain().begin();
           bi != grid_geometry->getPhysicalDomain().end(); ++bi) {
         domain_box_level.addBox(*bi);
      }

      /*
       * Set up the patch data for tags.
       */

      boost::shared_ptr<pdat::CellVariable<int> > tag_variable(
         new pdat::CellVariable<int>(dim, "ShrinkingLevelTagVariable"));

      boost::shared_ptr<hier::VariableContext> default_context =
         vdb->getContext("TagVariable");

      const int tag_data_id = vdb->registerVariableAndContext(
            tag_variable,
            default_context,
            hier::IntVector::getZero(dim));

      /*
       * Set up the load balancers.
       */

      std::vector<std::string> load_balancer_type =
         main_db->getStringVector("load_balancer_type");
      load_balancer_type.reserve(hierarchy->getMaxNumberOfLevels());
      while (static_cast<int>(load_balancer_type.size()) < hierarchy->getMaxNumberOfLevels()) {
         load_balancer_type.push_back(load_balancer_type.back());
      }

      std::string rank_tree_type =
         main_db->getStringWithDefault("rank_tree_type", "CenteredRankTree");

      const bool write_comm_graph = main_db->getBoolWithDefault("write_comm_graph", false);
      if (write_comm_graph) {
         comm_graph_writer.reset(new CommGraphWriter);
         comm_graph_writer->setWriteFullGraph(mpi.getSize() <= 16);
      }

      plog << "Input database after initialization..." << std::endl;
      input_db->printClassData(plog);

      /*
       * Step 1: Build L0.
       */
      tbox::pout << "\n==================== Generating L0 ====================" << std::endl;

      boost::shared_ptr<hier::BoxLevel> L0(
         boost::make_shared<hier::BoxLevel>(
            hier::IntVector(dim, 1), grid_geometry));

      {

         hier::BoxContainer L0_boxes(
            grid_geometry->getPhysicalDomain());
         const int boxes_per_proc =
            (L0_boxes.size() + L0->getMPI().getSize() - 1)
            / L0->getMPI().getSize();
         const int my_boxes_start = L0->getMPI().getRank() * boxes_per_proc;
         const int my_boxes_stop =
            tbox::MathUtilities<int>::Min(my_boxes_start + boxes_per_proc,
               L0_boxes.size());
         hier::BoxContainer::iterator L0_boxes_itr = L0_boxes.begin();
         for (int i = 0; i < my_boxes_start; ++i) {
            if (L0_boxes_itr != L0_boxes.end()) {
               ++L0_boxes_itr;
            }
         }
         for (int i = my_boxes_start; i < my_boxes_stop; ++i, ++L0_boxes_itr) {
            L0->addBox(*L0_boxes_itr, hier::BlockId::zero());
         }

         /*
          * Load balance the L0 BoxLevel, using the domain as its L0.
          *
          * This is not a part of the performance test because does not
          * reflect the load balancer use in real apps.  We just neeed a
          * distributed L0 for the real load balancing performance test.
          */
         boost::shared_ptr<hier::Connector> domain_to_L0;
         oca.findOverlapsWithTranspose(domain_to_L0,
            domain_box_level,
            *L0,
            hier::IntVector(dim, 2),
            hier::IntVector(dim, 2));
         hier::Connector* L0_to_domain = &domain_to_L0->getTranspose();

         boost::shared_ptr<mesh::LoadBalanceStrategy> lb0 =
            createLoadBalancer(input_db, load_balancer_type[0], rank_tree_type, 0, dim);

         tbox::plog << "\n\tL0 prebalance loads:\n";
         mesh::BalanceUtilities::gatherAndReportLoadBalance(
            (double)L0->getLocalNumberOfCells(),
            L0->getMPI());

         outputPrebalance(*L0, domain_box_level, hierarchy->getRequiredConnectorWidth(0, 0), "L0: ");

         if (load_balance[0]) {
            tbox::pout << "\tPartitioning..." << std::endl;
            tbox::SAMRAI_MPI::getSAMRAIWorld().Barrier();
            lb0->loadBalanceBoxLevel(
               *L0,
               L0_to_domain,
               hierarchy,
               0,
               hierarchy->getSmallestPatchSize(0),
               hierarchy->getLargestPatchSize(0),
               domain_box_level,
               hier::IntVector::getOne(dim),
               hier::IntVector::getOne(dim));
         }

         sortNodes(*L0,
            *domain_to_L0,
            false,
            true);

         tbox::plog << "\n\tL0 postbalance loads:\n";
         mesh::BalanceUtilities::gatherAndReportLoadBalance(
            (double)L0->getLocalNumberOfCells(),
            L0->getMPI());

         outputPostbalance(*L0, domain_box_level, hierarchy->getRequiredConnectorWidth(0,
               0), "L0: ");

         if (comm_graph_writer) {
            tbox::pout << "\tWriting communication graph..." << std::endl;
            tbox::plog << "\nCommunication Graph for balancing L0:\n";
            for ( ;
                  num_records_written < comm_graph_writer->getNumberOfRecords();
                  ++num_records_written) {
               comm_graph_writer->writeGraphToTextStream(num_records_written, tbox::plog);
            }
            tbox::plog << "\n";
         }

         L0->cacheGlobalReducedData();

         hierarchy->makeNewPatchLevel(0, L0);
      }

      boost::shared_ptr<hier::Connector> L0_to_L1;
      boost::shared_ptr<hier::Connector> L1_to_L1;

      boost::shared_ptr<hier::BoxLevel> L1;

      if (max_levels > 1) {
         /*
          * Step 2: Build L1.
          */
         tbox::pout << "\n==================== Generating L1 ====================" << std::endl;

         const int coarser_ln = 0;
         const int finer_ln = coarser_ln + 1;

         // Get the prebalanced L1:
         const hier::IntVector required_connector_width =
            hierarchy->getRequiredConnectorWidth(coarser_ln, finer_ln);
<<<<<<< HEAD
         const hier::IntVector min_size =
            hier::IntVector::ceilingDivide(
               hierarchy->getSmallestPatchSize(finer_ln),
               hierarchy->getRatioToCoarserLevel(finer_ln) );

=======
         const hier::IntVector min_size = hier::IntVector::ceilingDivide(
               hierarchy->getSmallestPatchSize(finer_ln),
               hierarchy->getRatioToCoarserLevel(finer_ln));
>>>>>>> 7a24c1cd

         /*
          * Tag cells.
          */
         tbox::pout << "\tTagging..." << std::endl;
         bool exact_tagging = false;
         hierarchy->getPatchLevel(coarser_ln)->allocatePatchData(tag_data_id);
         mesh_gen->setTags(exact_tagging, hierarchy, coarser_ln, tag_data_id);

         /*
          * Cluster.
          */
         boost::shared_ptr<mesh::BoxGeneratorStrategy> bg1 =
            createBoxGenerator(input_db, box_generator_type, finer_ln, dim);
         tbox::pout << "\tClustering..." << std::endl;
         tbox::SAMRAI_MPI::getSAMRAIWorld().Barrier();
         bg1->findBoxesContainingTags(
            L1,
            L0_to_L1,
            hierarchy->getPatchLevel(coarser_ln),
            tag_data_id,
            1 /* tag_val */,
            hier::BoxContainer(L0->getGlobalBoundingBox(0)),
            min_size,
            required_connector_width);

         if (L0_to_L1->getConnectorWidth() != required_connector_width) {
            const hier::Connector& L0_to_L0 =
               L0->findConnectorWithTranspose(
                  *L0,
                  required_connector_width,
                  required_connector_width,
                  hier::CONNECTOR_IMPLICIT_CREATION_RULE);
            hier::OverlapConnectorAlgorithm timed_oca;
            timed_oca.setTimerPrefix("apps::fix_zero_width1");
            tbox::SAMRAI_MPI::getSAMRAIWorld().Barrier();
            timed_oca.bridgeWithNesting(
               L0_to_L1,
               L0_to_L0,
               hier::Connector(*L0_to_L1),
               hier::IntVector::getZero(dim),
               hier::IntVector::getZero(dim),
               required_connector_width,
               true);
         }

         outputPostcluster(*L1, *L0, required_connector_width, "L1: ");

         if (L1->getGlobalNumberOfBoxes() == 0) {
            TBOX_ERROR("Level " << finer_ln << " box generator resulted in no boxes.");
         }

         /*
          * Enforce nesting.
          */
         if (enforce_nesting[finer_ln]) {
            enforceNesting(
               *L1,
               *L0_to_L1,
               hierarchy,
               coarser_ln);

            if (L1->getGlobalNumberOfBoxes() == 0) {
               TBOX_WARNING(
                  "Level " << finer_ln << " box generator has no box after proper nesting.");
            }
         }

         if (hierarchy->getRatioToCoarserLevel(finer_ln) != zero_vec) {
            refineHead(
               *L1,
               *L0_to_L1,
               hierarchy->getRatioToCoarserLevel(finer_ln));
         }

         boost::shared_ptr<mesh::LoadBalanceStrategy> lb1 =
            createLoadBalancer(input_db, load_balancer_type[1], rank_tree_type, finer_ln, dim);

         outputPrebalance(*L1, *L0, required_connector_width, "L1: ");

         tbox::plog << "\n\tL1 prebalance loads:\n";
         mesh::BalanceUtilities::gatherAndReportLoadBalance(
            (double)L1->getLocalNumberOfCells(),
            L1->getMPI());

<<<<<<< HEAD
         if ( load_balance[finer_ln] ) {
            TBOX_ASSERT(hierarchy->getGridGeometry()->getNumberBlocks() == 1);
=======
         if (load_balance[finer_ln]) {
>>>>>>> 7a24c1cd
            tbox::pout << "\tPartitioning..." << std::endl;
            tbox::SAMRAI_MPI::getSAMRAIWorld().Barrier();
            lb1->loadBalanceBoxLevel(
               *L1,
               &L0_to_L1->getTranspose(),
               hierarchy,
               coarser_ln,
               hierarchy->getSmallestPatchSize(finer_ln),
               hierarchy->getLargestPatchSize(finer_ln),
               domain_box_level,
               hierarchy->getRatioToCoarserLevel(finer_ln).getBlockVector(hier::BlockId(0)),
               hierarchy->getRatioToCoarserLevel(finer_ln));
         }

         sortNodes(*L1,
            *L0_to_L1,
            false,
            true);

         outputPostbalance(*L1, *L0, required_connector_width, "L1: ");

         tbox::plog << "\n\tL1 postbalance loads:\n";
         mesh::BalanceUtilities::gatherAndReportLoadBalance(
            (double)L1->getLocalNumberOfCells(),
            L1->getMPI());

         if (comm_graph_writer) {
            tbox::pout << "\tWriting communication graph..." << std::endl;
            tbox::plog << "\nCommunication Graph for balancing L1:\n";
            for ( ;
                  num_records_written < comm_graph_writer->getNumberOfRecords();
                  ++num_records_written) {
               comm_graph_writer->writeGraphToTextStream(num_records_written, tbox::plog);
            }
            tbox::plog << "\n";
         }

         // Get the L1_to_L1 for edge statistics.
         oca.bridge(
            L1_to_L1,
            L0_to_L1->getTranspose(),
            *L0_to_L1,
            false);

         hierarchy->makeNewPatchLevel(finer_ln, L1);
      }

      boost::shared_ptr<hier::Connector> L1_to_L2;
      boost::shared_ptr<hier::Connector> L2_to_L2;

      if (max_levels > 2) {
         /*
          * Step 3: Build L2.
          */
         tbox::pout << "\n==================== Generating L2 ====================" << std::endl;

         const hier::BoxLevel& L1 = *hierarchy->getPatchLevel(1)->getBoxLevel();

         boost::shared_ptr<hier::BoxLevel> L2;

         const int coarser_ln = 1;
         const int finer_ln = coarser_ln + 1;

         // Get the prebalanced L2:
         const hier::IntVector required_connector_width =
            hierarchy->getRequiredConnectorWidth(coarser_ln, finer_ln);
<<<<<<< HEAD
         const hier::IntVector min_size =
            hier::IntVector::ceilingDivide(
               hierarchy->getSmallestPatchSize(finer_ln),
               hierarchy->getRatioToCoarserLevel(finer_ln) );

=======
         const hier::IntVector min_size = hier::IntVector::ceilingDivide(
               hierarchy->getSmallestPatchSize(finer_ln),
               hierarchy->getRatioToCoarserLevel(finer_ln));
>>>>>>> 7a24c1cd

         /*
          * Tag cells.
          */
         tbox::pout << "\tTagging..." << std::endl;
         bool exact_tagging = false;
         hierarchy->getPatchLevel(coarser_ln)->allocatePatchData(tag_data_id);
         mesh_gen->setTags(exact_tagging, hierarchy, coarser_ln, tag_data_id);

         /*
          * Cluster.
          */
         tbox::pout << "\tClustering..." << std::endl;
         boost::shared_ptr<mesh::BoxGeneratorStrategy> bg2 =
            createBoxGenerator(input_db, box_generator_type, finer_ln, dim);
         tbox::SAMRAI_MPI::getSAMRAIWorld().Barrier();
         bg2->findBoxesContainingTags(
            L2,
            L1_to_L2,
            hierarchy->getPatchLevel(coarser_ln),
            tag_data_id,
            1 /* tag_val */,
            hier::BoxContainer(L1.getGlobalBoundingBox(0)),
            min_size,
            required_connector_width);

         if (L1_to_L2->getConnectorWidth() != required_connector_width) {
            const hier::Connector& L1_to_L1 =
               L1.findConnectorWithTranspose(
                  L1,
                  required_connector_width,
                  required_connector_width,
                  hier::CONNECTOR_IMPLICIT_CREATION_RULE);
            hier::OverlapConnectorAlgorithm timed_oca;
            timed_oca.setTimerPrefix("apps::fix_zero_width2");
            tbox::SAMRAI_MPI::getSAMRAIWorld().Barrier();
            timed_oca.bridgeWithNesting(
               L1_to_L2,
               L1_to_L1,
               hier::Connector(*L1_to_L2),
               hier::IntVector::getZero(dim),
               hier::IntVector::getZero(dim),
               required_connector_width,
               true);
         }

         outputPostcluster(*L2, L1, required_connector_width, "L2: ");

         if (L2->getGlobalNumberOfBoxes() == 0) {
            TBOX_ERROR("Level " << finer_ln << " box generator resulted in no boxes.");
         }

         /*
          * Enforce nesting.
          */
         if (enforce_nesting[finer_ln]) {
            enforceNesting(
               *L2,
               *L1_to_L2,
               hierarchy,
               coarser_ln);

            if (L2->getGlobalNumberOfBoxes() == 0) {
               TBOX_WARNING(
                  "Level " << finer_ln << " box generator has no box after proper nesting.");
            }
         }

         if (hierarchy->getRatioToCoarserLevel(finer_ln) != zero_vec) {
            refineHead(
               *L2,
               *L1_to_L2,
               hierarchy->getRatioToCoarserLevel(finer_ln));
         }

         boost::shared_ptr<mesh::LoadBalanceStrategy> lb2 =
            createLoadBalancer(input_db, load_balancer_type[2], rank_tree_type, finer_ln, dim);

         outputPrebalance(*L2, L1, required_connector_width, "L2: ");

         tbox::plog << "\n\tL2 prebalance loads:\n";
         mesh::BalanceUtilities::gatherAndReportLoadBalance(
            (double)L2->getLocalNumberOfCells(),
            L2->getMPI());

         if (load_balance[finer_ln]) {
            tbox::pout << "\tPartitioning..." << std::endl;
            tbox::SAMRAI_MPI::getSAMRAIWorld().Barrier();
            lb2->loadBalanceBoxLevel(
               *L2,
               &L1_to_L2->getTranspose(),
               hierarchy,
               coarser_ln,
               hierarchy->getSmallestPatchSize(finer_ln),
               hierarchy->getLargestPatchSize(finer_ln),
               domain_box_level,
               hierarchy->getRatioToCoarserLevel(finer_ln).getBlockVector(hier::BlockId(0)),
               hierarchy->getRatioToCoarserLevel(finer_ln));
         }

         sortNodes(*L2,
            *L1_to_L2,
            false,
            true);

         outputPostbalance(*L2, L1, required_connector_width, "L2: ");

         tbox::plog << "\n\tL2 postbalance loads:\n";
         mesh::BalanceUtilities::gatherAndReportLoadBalance(
            (double)L2->getLocalNumberOfCells(),
            L2->getMPI());

         if (comm_graph_writer) {
            tbox::pout << "\tWriting communication graph..." << std::endl;
            tbox::plog << "\nCommunication Graph for balancing L2:\n";
            for ( ;
                  num_records_written < comm_graph_writer->getNumberOfRecords();
                  ++num_records_written) {
               comm_graph_writer->writeGraphToTextStream(num_records_written, tbox::plog);
            }
            tbox::plog << "\n\n";
         }

         // Get the L2_to_L2 for edge statistics.
         oca.bridge(
            L2_to_L2,
            L1_to_L2->getTranspose(),
            *L1_to_L2,
            false);

         hierarchy->makeNewPatchLevel(finer_ln, L2);
      }

      tbox::plog << "\n==================== Final hierarchy ====================" << std::endl;
      for (int ln = 0; ln < hierarchy->getNumberOfLevels(); ++ln) {
         tbox::plog << '\n'
                    << "\tL" << ln << " summary:\n"
                    << hierarchy->getPatchLevel(ln)->getBoxLevel()->format("\t\t", 0)
                    << "\tL" << ln << " statistics:\n"
                    << hierarchy->getPatchLevel(ln)->getBoxLevel()->formatStatistics("\t\t");
      }
      tbox::plog << "\n\n";

      bool write_visit =
         main_db->getBoolWithDefault("write_visit", false);
      if (write_visit) {
#ifdef HAVE_HDF5

         if ((dim == tbox::Dimension(2)) || (dim == tbox::Dimension(3))) {
            /*
             * Create the VisIt data writer.
             * Write the plot file.
             */
            DerivedVisOwnerData owner_writer;
            const std::string visit_filename = base_name_ext + ".visit";
            appu::VisItDataWriter visit_data_writer(dim,
                                                    "VisIt Writer",
                                                    visit_filename);
            visit_data_writer.registerDerivedPlotQuantity("Owner",
               "SCALAR",
               &owner_writer);
            visit_data_writer.writePlotData(hierarchy, 0);
         }
#else
         TBOX_WARNING("main: You set write_visit to TRUE,\n"
            << "but VisIt dumps are not supported due to\n"
            << "not having configured with HDF5.\n");
#endif
      }

      t_all->stop();
      int size = tbox::SAMRAI_MPI::getSAMRAIWorld().getSize();
      if (tbox::SAMRAI_MPI::getSAMRAIWorld().getRank() == 0) {
         std::string timing_file =
            base_name + ".timing" + tbox::Utilities::intToString(size);
         FILE* fp = fopen(timing_file.c_str(), "w");
         fprintf(fp, "%f\n", t_all->getTotalWallclockTime());
         fclose(fp);
      }

   }

   /*
    * Output timer results.
    */
   tbox::TimerManager::getManager()->print(tbox::plog);

   /*
    * Print input database again to fully show usage.
    */
   plog << "Input database after running..." << std::endl;
   tbox::InputManager::getManager()->getInputDatabase()->printClassData(plog);

   if (error_count == 0) {
      tbox::pout << "\nPASSED:  MeshGeneration" << std::endl;
   }

   /*
    * Exit properly by shutting down services in correct order.
    */
   tbox::plog << "\nShutting down..." << std::endl;

   /*
    * Shut down.
    */
   SAMRAIManager::shutdown();
   SAMRAIManager::finalize();
   SAMRAI_MPI::finalize();

   return error_count;
}

/*
 ****************************************************************************
 * Output post-cluster metadata.
 ****************************************************************************
 */
void outputPostcluster(
   const hier::BoxLevel& cluster,
   const hier::BoxLevel& ref,
   const hier::IntVector& ref_to_cluster_width,
   const std::string& border)
{
   cluster.cacheGlobalReducedData();

   const hier::IntVector cluster_to_ref_width =
      hier::Connector::convertHeadWidthToBase(
         cluster.getRefinementRatio(),
         ref.getRefinementRatio(),
         ref_to_cluster_width);

   const hier::Connector& cluster_to_ref = cluster.findConnector(ref,
         ref_to_cluster_width,
         hier::CONNECTOR_CREATE,
         true);

   cluster.cacheGlobalReducedData();
   cluster_to_ref.cacheGlobalReducedData();

   tbox::plog << "\n\n"
              << border << "Cluster summary:\n"
              << cluster.format(border + "\t", 0)
              << border << "Cluster stats:\n"
              << cluster.formatStatistics(border + "\t");

   tbox::plog << '\n'
              << border << "cluster--->ref summary:\n"
              << cluster_to_ref.format(border + "\t", 0)
              << border << "cluster--->ref stats:\n"
              << cluster_to_ref.formatStatistics(border + "\t");
}

/*
 ****************************************************************************
 * Output pre-balance metadata.
 * - pre-balance level
 * - pre--->pre for proximity contrast to post--->post
 * - pre--->ref for proximity contrast to post--->pre
 * - ref--->pre for proximity contrast to ref--->post
 ****************************************************************************
 */
void outputPrebalance(
   const hier::BoxLevel& pre,
   const hier::BoxLevel& ref,
   const hier::IntVector& pre_width,
   const std::string& border)
{
   pre.cacheGlobalReducedData();

   const hier::IntVector ref_width =
      hier::Connector::convertHeadWidthToBase(
         ref.getRefinementRatio(),
         pre.getRefinementRatio(),
         pre_width);

   const hier::Connector& pre_to_pre = pre.findConnector(pre,
         pre_width,
         hier::CONNECTOR_CREATE,
         true);

   tbox::plog << "\n\n"
              << border << "Prebalance summary:\n"
              << pre.format(border + "\t", 0)
              << border << "Prebalance stats:\n"
              << pre.formatStatistics(border + "\t");

   tbox::plog << '\n'
              << border << "pre--->pre summary:\n"
              << pre_to_pre.format(border + "\t", 0)
              << border << "pre--->pre stats:\n"
              << pre_to_pre.formatStatistics(border + "\t");
}

/*
 ****************************************************************************
 * Output post-balance metadata:
 * - post-balance level
 * - post--->post for proximity evaluation
 * - post--->ref for proximity contrast to pre--->ref
 * - ref--->post for proximity contrast to ref--->pre
 ****************************************************************************
 */
void outputPostbalance(
   const hier::BoxLevel& post,
   const hier::BoxLevel& ref,
   const hier::IntVector& post_width,
   const std::string& border)
{
   post.cacheGlobalReducedData();

   const hier::IntVector ref_width =
      hier::Connector::convertHeadWidthToBase(
         ref.getRefinementRatio(),
         post.getRefinementRatio(),
         post_width);

   const hier::Connector& post_to_post = post.findConnector(post,
         post_width,
         hier::CONNECTOR_CREATE,
         true);

   const hier::Connector& post_to_ref = post.findConnectorWithTranspose(ref,
         post_width,
         ref_width,
         hier::CONNECTOR_CREATE,
         true);

   const hier::Connector& ref_to_post = post_to_ref.getTranspose();

   tbox::plog << "\n\n"
              << border << "Postbalance summary:\n"
              << post.format(border + "\t", 0)
              << border << "Postbalance stats:\n"
              << post.formatStatistics(border + "\t");

   tbox::plog << '\n'
              << border << "post--->post summary:\n"
              << post_to_post.format(border + "\t", 0)
              << border << "post--->post stats:\n"
              << post_to_post.formatStatistics(border + "\t");

   tbox::plog << '\n'
              << border << "post--->ref summary:\n"
              << post_to_ref.format(border + "\t", 0)
              << border << "post--->ref stats:\n"
              << post_to_ref.formatStatistics(border + "\t");

   tbox::plog << '\n'
              << border << "ref--->post summary:\n"
              << ref_to_post.format(border + "\t", 0)
              << border << "ref--->post stats:\n"
              << ref_to_post.formatStatistics(border + "\t");
}

/*
 ***********************************************************************
 ***********************************************************************
 */
void sortNodes(
   hier::BoxLevel& new_box_level,
   hier::Connector& tag_to_new,
   bool sort_by_corners,
   bool sequentialize_global_indices)
{
   hier::BoxLevelConnectorUtils dlbg_edge_utils;
   dlbg_edge_utils.setTimerPrefix("apps::sortNodes");

   boost::shared_ptr<hier::MappingConnector> sorting_map;
   boost::shared_ptr<hier::BoxLevel> seq_box_level;
   dlbg_edge_utils.makeSortingMap(
      seq_box_level,
      sorting_map,
      new_box_level,
      sort_by_corners,
      sequentialize_global_indices);

   hier::MappingConnectorAlgorithm mca;
   mca.setTimerPrefix("apps::sortNodes");

   mca.modify(tag_to_new,
      *sorting_map,
      &new_box_level);
}

/*
 ***********************************************************************
 ***********************************************************************
 */
void refineHead(
   hier::BoxLevel& head,
   hier::Connector& ref_to_head,
   const hier::IntVector& refinement_ratio)
{
   hier::Connector& head_to_ref = ref_to_head.getTranspose();

   head.refineBoxes(
      head,
      refinement_ratio,
      head.getRefinementRatio() * refinement_ratio);
   head.finalize();

   hier::IntVector head_to_ref_width =
      refinement_ratio * head_to_ref.getConnectorWidth();
   head_to_ref.setBase(head);
   head_to_ref.setWidth(head_to_ref_width, true);

   ref_to_head.setHead(head, true);
   ref_to_head.refineLocalNeighbors(refinement_ratio);
}

boost::shared_ptr<mesh::LoadBalanceStrategy>
createLoadBalancer(
   const boost::shared_ptr<tbox::Database>& input_db,
   const std::string& lb_type,
   const std::string& rank_tree_type,
   int ln,
   const tbox::Dimension& dim)
{

   if (lb_type == "TreeLoadBalancer") {

      boost::shared_ptr<tbox::RankTreeStrategy> rank_tree = getRankTree(*input_db,
            rank_tree_type);

      boost::shared_ptr<mesh::TreeLoadBalancer>
      tree_lb(new mesh::TreeLoadBalancer(
                 dim,
                 std::string("mesh::TreeLoadBalancer") + tbox::Utilities::intToString(ln),
                 input_db->getDatabaseWithDefault("TreeLoadBalancer",
                    boost::shared_ptr<tbox::Database>())));
      tree_lb->setSAMRAI_MPI(tbox::SAMRAI_MPI::getSAMRAIWorld());
      tree_lb->setCommGraphWriter(comm_graph_writer);
      return tree_lb;

   } else if (lb_type == "CascadePartitioner") {

      boost::shared_ptr<mesh::CascadePartitioner>
      cascade_lb(new mesh::CascadePartitioner(
                    dim,
                    std::string("mesh::CascadePartitioner") + tbox::Utilities::intToString(ln),
                    input_db->getDatabaseWithDefault("CascadePartitioner",
                       boost::shared_ptr<tbox::Database>())));
      return cascade_lb;

   } else if (lb_type == "ChopAndPackLoadBalancer") {

      boost::shared_ptr<mesh::ChopAndPackLoadBalancer>
      cap_lb(new mesh::ChopAndPackLoadBalancer(
                dim,
                std::string("mesh::ChopAndPackLoadBalancer") + tbox::Utilities::intToString(ln),
                input_db->getDatabaseWithDefault("ChopAndPackLoadBalancer",
                   boost::shared_ptr<tbox::Database>())));
      return cap_lb;

   } else {
      TBOX_ERROR(
         "Missing or bad load_balancer specification in Main database.\n"
         << "Specify load_balancer_type = STRING, where STRING can be\n"
         << "\"ChopAndPackLoadBalancer\" or \"TreeLoadBalancer\".");
   }

   return boost::shared_ptr<mesh::LoadBalanceStrategy>();
}

boost::shared_ptr<mesh::BoxGeneratorStrategy>
createBoxGenerator(
   const boost::shared_ptr<tbox::Database>& input_db,
   const std::string& bg_type,
   int ln,
   const tbox::Dimension& dim)
{
   boost::shared_ptr<tbox::Database> null_db;

   if (bg_type == "BergerRigoutsos") {

      boost::shared_ptr<mesh::BergerRigoutsos>
      berger_rigoutsos(
         new mesh::BergerRigoutsos(
            dim,
            input_db->getDatabaseWithDefault(
               std::string("BergerRigoutsos"), null_db)));
      berger_rigoutsos->useDuplicateMPI(tbox::SAMRAI_MPI::getSAMRAIWorld());
      berger_rigoutsos->setTimerPrefix(
         std::string("mesh::BergerRigoutsos") + tbox::Utilities::intToString(ln));

      return berger_rigoutsos;

   } else if (bg_type == "TileClustering") {

      boost::shared_ptr<mesh::TileClustering>
      tile_clustering(
         new mesh::TileClustering(
            dim,
            input_db->getDatabaseWithDefault(
               std::string("TileClustering"), null_db)));
      tile_clustering->setTimerPrefix(
         std::string("mesh::TileClustering") + tbox::Utilities::intToString(ln));

      return tile_clustering;

   } else {
      TBOX_ERROR(
         "Missing or box generator specification in Main database.\n"
         << "Specify load_balancer_type = STRING, where STRING can be\n"
         << "\"BergerRigoutsos\" or \"TileClustering\".");
   }

   return boost::shared_ptr<mesh::BoxGeneratorStrategy>();
}

/*
 ****************************************************************************
 * Get the RankTreeStrategy implementation for TreeLoadBalancer
 ****************************************************************************
 */
boost::shared_ptr<RankTreeStrategy> getRankTree(
   Database& input_db,
   const std::string& rank_tree_type)
{
   tbox::plog << "Rank tree type is " << rank_tree_type << '\n';

   boost::shared_ptr<tbox::RankTreeStrategy> rank_tree;

   if (rank_tree_type == "BalancedDepthFirstTree") {

      BalancedDepthFirstTree * bdfs(new BalancedDepthFirstTree());

      if (input_db.isDatabase("BalancedDepthFirstTree")) {
         boost::shared_ptr<tbox::Database> tmp_db = input_db.getDatabase("BalancedDepthFirstTree");
         bool do_left_leaf_switch = tmp_db->getBoolWithDefault("do_left_leaf_switch", true);
         bdfs->setLeftLeafSwitching(do_left_leaf_switch);
      }

      rank_tree.reset(bdfs);

   } else if (rank_tree_type == "CenteredRankTree") {

      CenteredRankTree * crt(new tbox::CenteredRankTree());

      if (input_db.isDatabase("CenteredRankTree")) {
         boost::shared_ptr<tbox::Database> tmp_db = input_db.getDatabase("CenteredRankTree");
         bool make_first_rank_the_root = tmp_db->getBoolWithDefault("make_first_rank_the_root",
               true);
         crt->makeFirstRankTheRoot(make_first_rank_the_root);
      }

      rank_tree.reset(crt);

   } else if (rank_tree_type == "BreadthFirstRankTree") {

      BreadthFirstRankTree * dft(new tbox::BreadthFirstRankTree());

      if (input_db.isDatabase("BreadthFirstRankTree")) {
         boost::shared_ptr<tbox::Database> tmp_db = input_db.getDatabase("BreadthFirstRankTree");
         const int tree_degree = tmp_db->getIntegerWithDefault("tree_degree", true);
         dft->setTreeDegree(static_cast<unsigned short>(tree_degree));
      }

      rank_tree.reset(dft);

   } else {
      TBOX_ERROR("Unrecognized RankTreeStrategy " << rank_tree_type);
   }

   return rank_tree;
}

/*
 ************************************************************************
 ************************************************************************
 */
void enforceNesting(
   hier::BoxLevel& L1,
   hier::Connector& L0_to_L1,
   const boost::shared_ptr<hier::PatchHierarchy>& hierarchy,
   int coarser_ln)
{
   tbox::pout << "\tEnforcing nesting..." << std::endl;

   const tbox::Dimension dim(hierarchy->getDim());

   const hier::BoxLevel& L0 = L0_to_L1.getBase();

   const long int cell_count = L1.getGlobalNumberOfCells();

   /*
    * Make L1 nest inside L0 by nesting_width.
    */
   const hier::IntVector nesting_width(dim, hierarchy->getProperNestingBuffer(coarser_ln));
<<<<<<< HEAD
   const hier::IntVector nesting_width_transpose =
      hier::Connector::convertHeadWidthToBase(
=======
   const hier::IntVector nesting_width_transpose = hier::Connector::convertHeadWidthToBase(
>>>>>>> 7a24c1cd
         L0.getRefinementRatio(),
         L1.getRefinementRatio(),
         nesting_width);
   boost::shared_ptr<hier::BoxLevel> L1nested;
   boost::shared_ptr<hier::MappingConnector> L1_to_L1nested;
   hier::BoxLevelConnectorUtils blcu;
   blcu.computeInternalParts(L1nested,
      L1_to_L1nested,
      L1.findConnectorWithTranspose(L0,
         nesting_width,
         nesting_width_transpose,
         hier::CONNECTOR_CREATE),
      -nesting_width,
      hierarchy->getGridGeometry()->getDomainSearchTree());
   hier::MappingConnectorAlgorithm mca;
   mca.modify(L0_to_L1,
      *L1_to_L1nested,
      &L1,
      L1nested.get());

   /*
    * Remove overflow nesting.
    */
<<<<<<< HEAD
   blcu.computeInternalParts( L1nested,
                              L1_to_L1nested,
                              L0_to_L1.getTranspose(),
                              hier::IntVector(dim,0),
                              hierarchy->getGridGeometry()->getDomainSearchTree() );
   mca.modify( L0_to_L1,
               *L1_to_L1nested,
               &L1,
               L1nested.get() );

   if ( cell_count != L1.getGlobalNumberOfCells() ) {
=======
   blcu.computeInternalParts(L1nested,
      L1_to_L1nested,
      L0_to_L1.getTranspose(),
      hier::IntVector::getZero(dim),
      hierarchy->getGridGeometry()->getDomainSearchTree());
   mca.modify(L0_to_L1,
      *L1_to_L1nested,
      &L1,
      L1nested.get());

   if (cell_count != L1.getGlobalNumberOfCells()) {
>>>>>>> 7a24c1cd
      tbox::plog << "\t\tWarning: enforceNesting changed number of cells from " << cell_count
                 << " to " << L1.getGlobalNumberOfCells() << '\n';
   } else {
      tbox::plog << "\t\tenforceNesting left number of cells at " << cell_count << '\n';
   }
}<|MERGE_RESOLUTION|>--- conflicted
+++ resolved
@@ -139,19 +139,6 @@
       std::vector<hier::IntVector>& self_connector_widths,
       std::vector<hier::IntVector>& fine_connector_widths,
       const hier::PatchHierarchy& patch_hierarchy) const
-<<<<<<< HEAD
-      {
-         self_connector_widths.clear();
-         self_connector_widths.reserve(patch_hierarchy.getMaxNumberOfLevels());
-         hier::IntVector one(patch_hierarchy.getDim(), 1);
-         for ( int ln=0; ln<patch_hierarchy.getMaxNumberOfLevels(); ++ln ) {
-            self_connector_widths.push_back(
-               one * patch_hierarchy.getProperNestingBuffer(ln));
-         }
-         // fine_connector_widths is same, but doesn't need last level's.
-         fine_connector_widths = self_connector_widths;
-         fine_connector_widths.pop_back();
-=======
    {
       self_connector_widths.clear();
       self_connector_widths.reserve(patch_hierarchy.getMaxNumberOfLevels());
@@ -159,7 +146,6 @@
       for (int ln = 0; ln < patch_hierarchy.getMaxNumberOfLevels(); ++ln) {
          self_connector_widths.push_back(
             one * patch_hierarchy.getProperNestingBuffer(ln));
->>>>>>> 7a24c1cd
       }
       // fine_connector_widths is same, but doesn't need last level's.
       fine_connector_widths = self_connector_widths;
@@ -261,12 +247,7 @@
       const tbox::Dimension
       dim(static_cast<unsigned short>(main_db->getInteger("dim")));
 
-<<<<<<< HEAD
-      hier::IntVector::setNumberBlocks(1);
-      hier::IntVector zero_vec(hier::IntVector::getZero(dim));
-=======
       const hier::IntVector& zero_vec = hier::IntVector::getZero(dim);
->>>>>>> 7a24c1cd
 
       std::string base_name = "unnamed";
       base_name = main_db->getStringWithDefault("base_name", base_name);
@@ -602,17 +583,9 @@
          // Get the prebalanced L1:
          const hier::IntVector required_connector_width =
             hierarchy->getRequiredConnectorWidth(coarser_ln, finer_ln);
-<<<<<<< HEAD
-         const hier::IntVector min_size =
-            hier::IntVector::ceilingDivide(
-               hierarchy->getSmallestPatchSize(finer_ln),
-               hierarchy->getRatioToCoarserLevel(finer_ln) );
-
-=======
          const hier::IntVector min_size = hier::IntVector::ceilingDivide(
                hierarchy->getSmallestPatchSize(finer_ln),
                hierarchy->getRatioToCoarserLevel(finer_ln));
->>>>>>> 7a24c1cd
 
          /*
           * Tag cells.
@@ -698,12 +671,8 @@
             (double)L1->getLocalNumberOfCells(),
             L1->getMPI());
 
-<<<<<<< HEAD
-         if ( load_balance[finer_ln] ) {
+         if (load_balance[finer_ln]) {
             TBOX_ASSERT(hierarchy->getGridGeometry()->getNumberBlocks() == 1);
-=======
-         if (load_balance[finer_ln]) {
->>>>>>> 7a24c1cd
             tbox::pout << "\tPartitioning..." << std::endl;
             tbox::SAMRAI_MPI::getSAMRAIWorld().Barrier();
             lb1->loadBalanceBoxLevel(
@@ -770,17 +739,9 @@
          // Get the prebalanced L2:
          const hier::IntVector required_connector_width =
             hierarchy->getRequiredConnectorWidth(coarser_ln, finer_ln);
-<<<<<<< HEAD
-         const hier::IntVector min_size =
-            hier::IntVector::ceilingDivide(
-               hierarchy->getSmallestPatchSize(finer_ln),
-               hierarchy->getRatioToCoarserLevel(finer_ln) );
-
-=======
          const hier::IntVector min_size = hier::IntVector::ceilingDivide(
                hierarchy->getSmallestPatchSize(finer_ln),
                hierarchy->getRatioToCoarserLevel(finer_ln));
->>>>>>> 7a24c1cd
 
          /*
           * Tag cells.
@@ -1370,12 +1331,7 @@
     * Make L1 nest inside L0 by nesting_width.
     */
    const hier::IntVector nesting_width(dim, hierarchy->getProperNestingBuffer(coarser_ln));
-<<<<<<< HEAD
-   const hier::IntVector nesting_width_transpose =
-      hier::Connector::convertHeadWidthToBase(
-=======
    const hier::IntVector nesting_width_transpose = hier::Connector::convertHeadWidthToBase(
->>>>>>> 7a24c1cd
          L0.getRefinementRatio(),
          L1.getRefinementRatio(),
          nesting_width);
@@ -1399,19 +1355,6 @@
    /*
     * Remove overflow nesting.
     */
-<<<<<<< HEAD
-   blcu.computeInternalParts( L1nested,
-                              L1_to_L1nested,
-                              L0_to_L1.getTranspose(),
-                              hier::IntVector(dim,0),
-                              hierarchy->getGridGeometry()->getDomainSearchTree() );
-   mca.modify( L0_to_L1,
-               *L1_to_L1nested,
-               &L1,
-               L1nested.get() );
-
-   if ( cell_count != L1.getGlobalNumberOfCells() ) {
-=======
    blcu.computeInternalParts(L1nested,
       L1_to_L1nested,
       L0_to_L1.getTranspose(),
@@ -1423,7 +1366,6 @@
       L1nested.get());
 
    if (cell_count != L1.getGlobalNumberOfCells()) {
->>>>>>> 7a24c1cd
       tbox::plog << "\t\tWarning: enforceNesting changed number of cells from " << cell_count
                  << " to " << L1.getGlobalNumberOfCells() << '\n';
    } else {
