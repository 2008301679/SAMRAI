--- conflicted
+++ resolved
@@ -564,11 +564,7 @@
          hierarchy->makeNewPatchLevel(0, L0);
       }
 
-<<<<<<< HEAD
-      for ( int new_ln=1; new_ln<max_levels; ++new_ln ) {
-=======
       for (int new_ln = 1; new_ln < max_levels; ++new_ln) {
->>>>>>> bb2de8f4
          /*
           * Build level new_ln.
           */
