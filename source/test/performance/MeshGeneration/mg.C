/*************************************************************************
 *
 * This file is part of the SAMRAI distribution.  For full copyright
 * information, see COPYRIGHT and COPYING.LESSER.
 *
 * Copyright:     (c) 1997-2013 Lawrence Livermore National Security, LLC
 * Description:   Test for performance and quality of mesh generation.
 *
 ************************************************************************/
#include "SAMRAI/SAMRAI_config.h"

#include <iomanip>

#include "SAMRAI/mesh/BergerRigoutsos.h"
#include "SAMRAI/hier/BoxLevel.h"
#include "SAMRAI/hier/BoxLevelStatistics.h"
#include "SAMRAI/hier/IntVector.h"
#include "SAMRAI/geom/CartesianGridGeometry.h"
#include "SAMRAI/geom/CartesianPatchGeometry.h"
#include "SAMRAI/pdat/CellData.h"
#include "SAMRAI/pdat/CellVariable.h"
#include "SAMRAI/pdat/NodeData.h"
#include "SAMRAI/hier/Connector.h"
#include "SAMRAI/hier/ConnectorStatistics.h"
#include "SAMRAI/hier/BoxLevelConnectorUtils.h"
#include "SAMRAI/hier/OverlapConnectorAlgorithm.h"
#include "SAMRAI/hier/MappingConnectorAlgorithm.h"
#include "SAMRAI/mesh/BalanceUtilities.h"
#include "SAMRAI/mesh/TreeLoadBalancer.h"
#include "SAMRAI/mesh/TilePartitioner.h"
#include "SAMRAI/mesh/TileClustering.h"
#include "SAMRAI/mesh/ChopAndPackLoadBalancer.h"
#include "SAMRAI/hier/VariableDatabase.h"
#include "SAMRAI/appu/VisItDataWriter.h"

#include "SAMRAI/tbox/BalancedDepthFirstTree.h"
#include "SAMRAI/tbox/BreadthFirstRankTree.h"
#include "SAMRAI/tbox/CenteredRankTree.h"
#include "SAMRAI/tbox/InputDatabase.h"
#include "SAMRAI/tbox/InputManager.h"
#include "SAMRAI/tbox/MathUtilities.h"
#include "SAMRAI/tbox/SAMRAIManager.h"
#include "SAMRAI/tbox/TimerManager.h"
#include <vector>

#include "DerivedVisOwnerData.h"
#include "SinusoidalFrontGenerator.h"
#include "SphericalShellGenerator.h"
#include "ShrunkenLevelGenerator.h"

using namespace SAMRAI;
using namespace tbox;

/*
 ************************************************************************
 *
 *
 *************************************************************************
 */

void enforceNesting(
   hier::BoxLevel& L1,
   hier::Connector& L0_to_L1,
   const boost::shared_ptr<hier::PatchHierarchy>& hierarchy,
   int coarser_ln);

void
sortNodes(
   hier::BoxLevel& new_box_level,
   hier::Connector& tag_to_new,
   bool sort_by_corners,
   bool sequentialize_global_indices);

void
refineHead(
   hier::BoxLevel& head,
   hier::Connector& ref_to_head,
   const hier::IntVector &refinement_ratio);

void outputPostcluster(
   const hier::BoxLevel &cluster,
   const hier::BoxLevel &ref,
   const hier::IntVector &ref_to_cluster_width,
   const std::string &border );

void outputPrebalance(
   const hier::BoxLevel &pre,
   const hier::BoxLevel &ref,
   const hier::IntVector &pre_width,
   const std::string &border );

void outputPostbalance(
   const hier::BoxLevel &post,
   const hier::BoxLevel &ref,
   const hier::IntVector &post_width,
   const std::string &border );

boost::shared_ptr<mesh::BoxGeneratorStrategy>
createBoxGenerator(
   const boost::shared_ptr<tbox::Database> &input_db,
   const std::string &bg_type,
   const tbox::Dimension &dim );

boost::shared_ptr<mesh::LoadBalanceStrategy>
createLoadBalancer(
   const boost::shared_ptr<tbox::Database> &input_db,
   const std::string &lb_type,
   const std::string &rank_tree_type,
   int ln,
   const tbox::Dimension &dim );

boost::shared_ptr<RankTreeStrategy>
getRankTree(
   Database &input_db,
   const std::string &rank_tree_type);

/*!
 * @brief Implementation to tell PatchHierarchy about the request
 * for Connector widths used in enforcing nesting.
 *
 * This is not essential, but we chose to go through the hierarchy to
 * determine how big a Connector width to compute during the level
 * generation.  This more closely resembles what real aplications do.
 * This step is typically done in the mesh generator, and what we are
 * writing here is essentially a mesh generator.
 */
class NestingLevelConnectorWidthRequestor :
   public hier::PatchHierarchy::ConnectorWidthRequestorStrategy
{
public:
   virtual void
   computeRequiredConnectorWidths(
      std::vector<hier::IntVector>& self_connector_widths,
      std::vector<hier::IntVector>& fine_connector_widths,
      const hier::PatchHierarchy& patch_hierarchy) const
      {
         self_connector_widths.clear();
         self_connector_widths.reserve(patch_hierarchy.getMaxNumberOfLevels());
         const hier::IntVector &one = hier::IntVector::getOne((patch_hierarchy.getDim()));
         for ( int ln=0; ln<patch_hierarchy.getMaxNumberOfLevels(); ++ln ) {
            self_connector_widths.push_back(
               one * patch_hierarchy.getProperNestingBuffer(ln));
         }
         // fine_connector_widths is same, but doesn't need last level's.
         fine_connector_widths = self_connector_widths;
         fine_connector_widths.pop_back();
      }
};
NestingLevelConnectorWidthRequestor nesting_level_connector_width_requestor;

static boost::shared_ptr<tbox::CommGraphWriter> comm_graph_writer;
size_t num_records_written = 0;


/*
********************************************************************************
*
* Performance testing for load balancers.
*
* 1. Build "level 0" from the domain description (input parameter
* "domain_boxes").  L0 is for doing the test, not for checking load
* balancer performance.
*
* 2. Build "level 1" and write out performance data for balancing it.
*
* 3. Build "level 2" and write out performance data for balancing it.
* The prebalance boxes for L2 are generated by clustering tags on L1.
* All L1 cells are tagged except for a small margin by the L1 boundary
* (input parameter "tag_margin".  This configuration tries to mimick
* real problems where the tags occupy a large portion of the tag
* level, leading to a greater number of owners for prebalance boxes.
*
********************************************************************************
*/

int main(
   int argc,
   char* argv[])
{
   /*
    * Initialize MPI, SAMRAI.
    */

   SAMRAI_MPI::init(&argc, &argv);
   SAMRAIManager::initialize();
   SAMRAIManager::startup();
   tbox::SAMRAI_MPI mpi(tbox::SAMRAI_MPI::getSAMRAIWorld());

   const int rank = mpi.getRank();

   /*
    * Process command line arguments.  For each run, the input
    * filename must be specified.  Usage is:
    *
    * executable <input file name>
    */
   std::string input_filename;

   if (argc < 2) {
      TBOX_ERROR("USAGE:  " << argv[0] << " <input file> [case name]\n"
                            << "  options:\n"
                            << "  none at this time" << std::endl);
   } else {
      input_filename = argv[1];
   }

   std::string case_name;
   if (argc > 2) {
      case_name = argv[2];
   }

   int error_count = 0;

   {
      /*
       * Scope to force destruction of objects that would otherwise
       * leave allocated memory reported by the memory test.
       */

      /*
       * Create input database and parse all data in input file.
       */

      boost::shared_ptr<InputDatabase> input_db(new InputDatabase("input_db"));
      tbox::InputManager::getManager()->parseInputFile(input_filename, input_db);

      /*
       * Set up the timer manager.
       */
      if (input_db->isDatabase("TimerManager")) {
         TimerManager::createManager(input_db->getDatabase("TimerManager"));
      }

      /*
       * Retrieve "Main" section from input database.
       * The main database is used only in main().
       * The base_name variable is a base name for
       * all name strings in this program.
       */

      boost::shared_ptr<Database> main_db = input_db->getDatabase("Main");

      const tbox::Dimension
         dim(static_cast<unsigned short>(main_db->getInteger("dim")));

      const hier::IntVector &zero_vec = hier::IntVector::getZero(dim);

      std::string base_name = "unnamed";
      base_name = main_db->getStringWithDefault("base_name", base_name);

      /*
       * Modify basename for this particular run.
       * Add the number of processes and the case name.
       */
      if (!case_name.empty()) {
         base_name = base_name + '-' + case_name;
      }
      base_name = base_name + '-' + tbox::Utilities::intToString(
            mpi.getSize(),
            5);
      tbox::plog << "Added case name (" << case_name << ") and nprocs ("
                 << mpi.getSize() << ") to base name -> '"
                 << base_name << "'\n";

      if (!case_name.empty()) {
         tbox::plog << "Added case name (" << case_name << ") and nprocs ("
                    << mpi.getSize() << ") to base name -> '"
                    << base_name << "'\n";
      }

      /*
       * Start logging.
       */
      const std::string log_file_name = base_name + ".log";
      bool log_all_nodes = false;
      log_all_nodes = main_db->getBoolWithDefault("log_all_nodes",
            log_all_nodes);
      if (log_all_nodes) {
         PIO::logAllNodes(log_file_name);
      } else {
         PIO::logOnlyNodeZero(log_file_name);
      }


      /*
       * Whether to perform certain steps in mesh generation.
       */

      std::vector<bool> enforce_nesting(1, true);
      if ( main_db->isBool("enforce_nesting") ) {
         enforce_nesting = main_db->getBoolVector("enforce_nesting");
      }

      std::vector<bool> load_balance(1, true);
      if ( main_db->isBool("load_balance") ) {
         load_balance = main_db->getBoolVector("load_balance");
      }


<<<<<<< HEAD

      /*
       * Parameters.  Some of these can be specified by input deck.
       */
      hier::IntVector ghost_cell_width(dim, 2);
      if (main_db->isInteger("ghost_cell_width")) {
         main_db->getIntegerArray("ghost_cell_width",
            &ghost_cell_width[0],
            dim.getValue());
      }
=======
      hier::IntVector bad_interval(dim, 1);
      hier::IntVector cut_factor(dim, 1);
>>>>>>> 765675cb

      hier::OverlapConnectorAlgorithm oca;



      /*
       * Set up the domain from input.
       */

      std::vector<tbox::DatabaseBox> db_box_vector =
         main_db->getDatabaseBoxVector("domain_boxes");
      hier::BoxContainer domain_boxes(db_box_vector);

      for (hier::BoxContainer::iterator itr = domain_boxes.begin();
           itr != domain_boxes.end(); ++itr) {
         itr->setBlockId(hier::BlockId(0));
      }

      std::vector<double> xlo(dim.getValue());
      std::vector<double> xhi(dim.getValue());
      for (int i = 0; i < dim.getValue(); ++i) {
         xlo[i] = 0.0;
         xhi[i] = 1.0;
      }
      if (main_db->isDouble("xlo")) {
         xlo = main_db->getDoubleVector("xlo");
      }
      if (main_db->isDouble("xhi")) {
         xhi = main_db->getDoubleVector("xhi");
      }


      /*
       * Choose the tagging code.
       */
      const std::string mesh_generator_name =
         main_db->getStringWithDefault("mesh_generator_name", "SinusoidalFrontGenerator");
      boost::shared_ptr<MeshGenerationStrategy> mesh_gen;
      if (mesh_generator_name == "SinusoidalFrontGenerator") {
         mesh_gen.reset(
            new SinusoidalFrontGenerator(
               "SinusoidalFrontGenerator",
               dim,
               main_db->getDatabaseWithDefault("SinusoidalFrontGenerator",
                                               boost::shared_ptr<tbox::Database>())));
      }
      else if (mesh_generator_name == "SphericalShellGenerator") {
         mesh_gen.reset(
            new SphericalShellGenerator(
               "SphericalShellGenerator",
               dim,
               main_db->getDatabaseWithDefault("SphericalShellGenerator",
                                               boost::shared_ptr<tbox::Database>())));
      }
      else if (mesh_generator_name == "ShrunkenLevelGenerator") {
         mesh_gen.reset(
            new ShrunkenLevelGenerator(
               "ShrunkenLevelGenerator",
               dim,
               main_db->getDatabaseWithDefault("ShrunkenLevelGenerator",
                                               boost::shared_ptr<tbox::Database>())));
      }
      else {
         TBOX_ERROR("Unrecognized MeshGeneratorStrategy " << mesh_generator_name);
      }

      /*
       * If autoscale_base_nprocs is given, take the domain_boxes, xlo and xhi
       * to be the size for the (integer) value of autoscale_base_nprocs.  Scale
       * the problem from there to the number of process running by
       * doubling the size starting with the j direction.
       *
       * The number of processes must be a power of 2 times the value
       * of autoscale_base_nprocs.
       */
      const int autoscale_base_nprocs =
         main_db->getIntegerWithDefault("autoscale_base_nprocs", mpi.getSize());

      mesh_gen->setDomain( domain_boxes, &xlo[0], &xhi[0], autoscale_base_nprocs, mpi );


      hier::VariableDatabase* vdb = hier::VariableDatabase::getDatabase();


      /*
       * Clustering algorithm.
       */

      std::string box_generator_type =
         main_db->getStringWithDefault("box_generator_type", "BergerRigoutsos");

      boost::shared_ptr<mesh::BoxGeneratorStrategy> box_generator =
         createBoxGenerator( input_db, box_generator_type, dim );

      double efficiency_tol = main_db->getDoubleWithDefault("efficiency_tol", 0.7);
      double combine_tol = main_db->getDoubleWithDefault("combine_tol", 0.7);

      /*
       * Create hierarchy.
       */

      tbox::plog << "Building domain with boxes " << domain_boxes.format() << std::endl;
      boost::shared_ptr<geom::CartesianGridGeometry> grid_geometry(
         new geom::CartesianGridGeometry(
            "GridGeometry",
            &xlo[0],
            &xhi[0],
            domain_boxes));

      boost::shared_ptr<hier::PatchHierarchy> hierarchy(
         new hier::PatchHierarchy(
            "Hierarchy",
            grid_geometry,
            input_db->getDatabase("PatchHierarchy") ));

      hierarchy->registerConnectorWidthRequestor(nesting_level_connector_width_requestor);

      mesh_gen->resetHierarchyConfiguration(hierarchy, 0, 1);

      enforce_nesting.resize( hierarchy->getMaxNumberOfLevels(),
                              bool(enforce_nesting.back()) );

      load_balance.resize( hierarchy->getMaxNumberOfLevels(),
                           bool(load_balance.back()) );


      const int max_levels = hierarchy->getMaxNumberOfLevels();

      hier::BoxLevel domain_box_level(
         hier::IntVector(dim, 1),
         grid_geometry,
         tbox::SAMRAI_MPI::getSAMRAIWorld(),
         hier::BoxLevel::GLOBALIZED);
      for (hier::BoxContainer::const_iterator bi =
              grid_geometry->getPhysicalDomain().begin();
           bi!=grid_geometry->getPhysicalDomain().end(); ++bi) {
         domain_box_level.addBox(*bi);
      }


      /*
       * Set up the patch data for tags.
       */

      boost::shared_ptr<pdat::CellVariable<int> > tag_variable(
         new pdat::CellVariable<int>(dim, "ShrinkingLevelTagVariable"));

      boost::shared_ptr<hier::VariableContext> default_context =
         vdb->getContext("TagVariable");

      const int tag_data_id = vdb->registerVariableAndContext(
         tag_variable,
         default_context,
         hier::IntVector::getZero(dim));


      /*
       * Set up the load balancers.
       */

      std::string load_balancer_type =
         main_db->getStringWithDefault("load_balancer_type", "TreeLoadBalancer");

      std::string rank_tree_type =
         main_db->getStringWithDefault("rank_tree_type", "CenteredRankTree");


      const bool write_comm_graph = main_db->getBoolWithDefault("write_comm_graph", false);
      if ( write_comm_graph ) {
         comm_graph_writer.reset( new CommGraphWriter );
      }


      plog << "Input database after initialization..." << std::endl;
      input_db->printClassData(plog);



      /*
       * Step 1: Build L0.
       */
      tbox::pout << "\n==================== Generating L0 ====================" << std::endl;


      boost::shared_ptr<hier::BoxLevel> L0(
         boost::make_shared<hier::BoxLevel>(
            hier::IntVector(dim, 1), grid_geometry));

      {

         hier::BoxContainer L0_boxes(
            grid_geometry->getPhysicalDomain() );
         const int boxes_per_proc =
            (L0_boxes.size() + L0->getMPI().getSize() - 1) /
            L0->getMPI().getSize();
         const int my_boxes_start = L0->getMPI().getRank() * boxes_per_proc;
         const int my_boxes_stop =
            tbox::MathUtilities<int>::Min(my_boxes_start + boxes_per_proc,
               L0_boxes.size());
         hier::BoxContainer::iterator L0_boxes_itr = L0_boxes.begin();
         for (int i = 0; i < my_boxes_start; ++i) {
            if (L0_boxes_itr != L0_boxes.end()) {
               ++L0_boxes_itr;
            }
         }
         for (int i = my_boxes_start; i < my_boxes_stop; ++i, L0_boxes_itr++) {
            L0->addBox(*L0_boxes_itr, hier::BlockId::zero());
         }

         /*
          * Load balance the L0 BoxLevel, using the domain as its L0.
          *
          * This is not a part of the performance test because does not
          * reflect the load balancer use in real apps.  We just neeed a
          * distributed L0 for the real load balancing performance test.
          */
         boost::shared_ptr<hier::Connector> domain_to_L0;
         oca.findOverlapsWithTranspose(domain_to_L0,
            domain_box_level,
            *L0,
            hier::IntVector(dim, 2),
            hier::IntVector(dim, 2));
         hier::Connector* L0_to_domain = &domain_to_L0->getTranspose();

         boost::shared_ptr<mesh::LoadBalanceStrategy> lb0 =
            createLoadBalancer( input_db, load_balancer_type, rank_tree_type, 0, dim );

         tbox::plog << "\n\tL0 prebalance loads:\n";
         mesh::BalanceUtilities::gatherAndReportLoadBalance(
            (double)L0->getLocalNumberOfCells(),
            L0->getMPI());

         outputPrebalance( *L0, domain_box_level, hierarchy->getRequiredConnectorWidth(0,0), "L0: " );

         if ( load_balance[0] ) {
            tbox::pout << "\tPartitioning..." << std::endl;
            tbox::SAMRAI_MPI::getSAMRAIWorld().Barrier();
            lb0->loadBalanceBoxLevel(
               *L0,
               L0_to_domain,
               hierarchy,
               0,
               hierarchy->getSmallestPatchSize(0),
               hierarchy->getLargestPatchSize(0),
               domain_box_level,
               hier::IntVector::getOne(dim),
               hier::IntVector::getOne(dim));
         }

         sortNodes(*L0,
            *domain_to_L0,
            false,
            true);

         tbox::plog << "\n\tL0 postbalance loads:\n";
         mesh::BalanceUtilities::gatherAndReportLoadBalance(
            (double)L0->getLocalNumberOfCells(),
            L0->getMPI());

         outputPostbalance( *L0, domain_box_level, hierarchy->getRequiredConnectorWidth(0,0), "L0: " );

         if ( comm_graph_writer ) {
            tbox::plog << "\nCommunication Graph for balancing L0:\n";
            for ( ; num_records_written<comm_graph_writer->getNumberOfRecords(); ++num_records_written ) {
               comm_graph_writer->writeGraphToTextStream( num_records_written, tbox::plog );
            }
            tbox::plog << "\n";
         }

         L0->cacheGlobalReducedData();

         hierarchy->makeNewPatchLevel(0, L0);
      }



      boost::shared_ptr<hier::Connector> L0_to_L1;
      boost::shared_ptr<hier::Connector> L1_to_L1;



      boost::shared_ptr<hier::BoxLevel> L1;

      if ( max_levels > 1 ) {
         /*
          * Step 2: Build L1.
          */
         tbox::pout << "\n==================== Generating L1 ====================" << std::endl;

         const int coarser_ln = 0;
         const int finer_ln = coarser_ln + 1;

         // Get the prebalanced L1:
         const hier::IntVector required_connector_width =
            hierarchy->getRequiredConnectorWidth(coarser_ln, finer_ln);
         const hier::IntVector min_size = hier::IntVector::ceilingDivide(
            hierarchy->getSmallestPatchSize(finer_ln),
            hierarchy->getRatioToCoarserLevel(finer_ln) );


         /*
          * Tag cells.
          */
         tbox::pout << "\tTagging..." << std::endl;
         bool exact_tagging = false;
         hierarchy->getPatchLevel(coarser_ln)->allocatePatchData(tag_data_id);
         mesh_gen->setTags( exact_tagging, hierarchy, coarser_ln, tag_data_id );


         /*
          * Cluster.
          */
         tbox::pout << "\tClustering..." << std::endl;
         tbox::SAMRAI_MPI::getSAMRAIWorld().Barrier();
         box_generator->findBoxesContainingTags(
            L1,
            L0_to_L1,
            hierarchy->getPatchLevel(coarser_ln),
            tag_data_id,
            1 /* tag_val */,
            hier::BoxContainer(L0->getGlobalBoundingBox(0)),
            min_size,
            exact_tagging ? 1.0 : efficiency_tol,
            exact_tagging ? 1.0 : combine_tol,
            required_connector_width);

         outputPostcluster( *L1, *L0, required_connector_width, "L1: " );

         if ( L1->getGlobalNumberOfBoxes() == 0 ) {
            TBOX_ERROR("Level " << finer_ln << " box generator resulted in no boxes.");
         }

         /*
          * Enforce nesting.
          */
         if ( enforce_nesting[finer_ln] ) {
            enforceNesting(
               *L1,
               *L0_to_L1,
               hierarchy,
               coarser_ln);

            if ( L1->getGlobalNumberOfBoxes() == 0 ) {
               TBOX_WARNING("Level " << finer_ln << " box generator has no box after proper nesting.");
            }
         }

         if ( hierarchy->getRatioToCoarserLevel(finer_ln) != zero_vec ) {
            refineHead(
               *L1,
               *L0_to_L1,
               hierarchy->getRatioToCoarserLevel(finer_ln) );
         }

         boost::shared_ptr<mesh::LoadBalanceStrategy> lb1
            = createLoadBalancer( input_db, load_balancer_type, rank_tree_type, finer_ln , dim);

         outputPrebalance( *L1, *L0, required_connector_width, "L1: " );

         tbox::plog << "\n\tL1 prebalance loads:\n";
         mesh::BalanceUtilities::gatherAndReportLoadBalance(
            (double)L1->getLocalNumberOfCells(),
            L1->getMPI());

         if ( load_balance[finer_ln] ) {
            tbox::pout << "\tPartitioning..." << std::endl;
            tbox::SAMRAI_MPI::getSAMRAIWorld().Barrier();
            lb1->loadBalanceBoxLevel(
               *L1,
               &L0_to_L1->getTranspose(),
               hierarchy,
               coarser_ln,
               hierarchy->getSmallestPatchSize(finer_ln),
               hierarchy->getLargestPatchSize(finer_ln),
               domain_box_level,
               hierarchy->getRatioToCoarserLevel(finer_ln),
               hierarchy->getRatioToCoarserLevel(finer_ln));
         }

         sortNodes(*L1,
                   *L0_to_L1,
                   false,
                   true);

         outputPostbalance( *L1, *L0, required_connector_width, "L1: " );

         tbox::plog << "\n\tL1 postbalance loads:\n";
         mesh::BalanceUtilities::gatherAndReportLoadBalance(
            (double)L1->getLocalNumberOfCells(),
            L1->getMPI());

         if ( comm_graph_writer ) {
            tbox::plog << "\nCommunication Graph for balancing L1:\n";
            for ( ; num_records_written<comm_graph_writer->getNumberOfRecords(); ++num_records_written ) {
               comm_graph_writer->writeGraphToTextStream( num_records_written, tbox::plog );
            }
            tbox::plog << "\n";
         }

         // Get the L1_to_L1 for edge statistics.
         oca.bridge(
            L1_to_L1,
            L0_to_L1->getTranspose(),
            *L0_to_L1,
            false);

         hierarchy->makeNewPatchLevel(finer_ln, L1);
      }

      boost::shared_ptr<hier::Connector> L1_to_L2;
      boost::shared_ptr<hier::Connector> L2_to_L2;

      if ( max_levels > 2 ) {
         /*
          * Step 3: Build L2.
          */
         tbox::pout << "\n==================== Generating L2 ====================" << std::endl;

         const hier::BoxLevel &L1 = *hierarchy->getPatchLevel(1)->getBoxLevel();

         boost::shared_ptr<hier::BoxLevel> L2;

         const int coarser_ln = 1;
         const int finer_ln = coarser_ln + 1;

         // Get the prebalanced L2:
         const hier::IntVector required_connector_width =
            hierarchy->getRequiredConnectorWidth(coarser_ln, finer_ln);
         const hier::IntVector min_size = hier::IntVector::ceilingDivide(
            hierarchy->getSmallestPatchSize(finer_ln),
            hierarchy->getRatioToCoarserLevel(finer_ln) );


         /*
          * Tag cells.
          */
         tbox::pout << "\tTagging..." << std::endl;
         bool exact_tagging = false;
         hierarchy->getPatchLevel(coarser_ln)->allocatePatchData(tag_data_id);
         mesh_gen->setTags( exact_tagging, hierarchy, coarser_ln, tag_data_id );


         /*
          * Cluster.
          */
         tbox::pout << "\tClustering..." << std::endl;
         tbox::SAMRAI_MPI::getSAMRAIWorld().Barrier();
         box_generator->findBoxesContainingTags(
            L2,
            L1_to_L2,
            hierarchy->getPatchLevel(coarser_ln),
            tag_data_id,
            1 /* tag_val */,
            hier::BoxContainer(L1.getGlobalBoundingBox(0)),
            min_size,
            exact_tagging ? 1.0 : efficiency_tol,
            exact_tagging ? 1.0 : combine_tol,
            required_connector_width);

         outputPostcluster( *L2, L1, required_connector_width, "L2: " );

         if ( L2->getGlobalNumberOfBoxes() == 0 ) {
            TBOX_ERROR("Level " << finer_ln << " box generator resulted in no boxes.");
         }

         /*
          * Enforce nesting.
          */
         if ( enforce_nesting[finer_ln] ) {
            enforceNesting(
               *L2,
               *L1_to_L2,
               hierarchy,
               coarser_ln);

            if ( L2->getGlobalNumberOfBoxes() == 0 ) {
               TBOX_WARNING("Level " << finer_ln << " box generator has no box after proper nesting.");
            }
         }

         if ( hierarchy->getRatioToCoarserLevel(finer_ln) != zero_vec ) {
            refineHead(
               *L2,
               *L1_to_L2,
               hierarchy->getRatioToCoarserLevel(finer_ln) );
         }


         boost::shared_ptr<mesh::LoadBalanceStrategy> lb2
            = createLoadBalancer( input_db, load_balancer_type, rank_tree_type, finer_ln , dim);

         outputPrebalance( *L2, L1, required_connector_width, "L2: " );

         tbox::plog << "\n\tL2 prebalance loads:\n";
         mesh::BalanceUtilities::gatherAndReportLoadBalance(
            (double)L2->getLocalNumberOfCells(),
            L2->getMPI());

         if ( load_balance[finer_ln] ) {
            tbox::pout << "\tPartitioning..." << std::endl;
            tbox::SAMRAI_MPI::getSAMRAIWorld().Barrier();
            lb2->loadBalanceBoxLevel(
               *L2,
               &L1_to_L2->getTranspose(),
               hierarchy,
               coarser_ln,
               hierarchy->getSmallestPatchSize(finer_ln),
               hierarchy->getLargestPatchSize(finer_ln),
               domain_box_level,
               hierarchy->getRatioToCoarserLevel(finer_ln),
               hierarchy->getRatioToCoarserLevel(finer_ln));
         }

         sortNodes(*L2,
                   *L1_to_L2,
                   false,
                   true);

         outputPostbalance( *L2, L1, required_connector_width, "L2: " );

         tbox::plog << "\n\tL2 postbalance loads:\n";
         mesh::BalanceUtilities::gatherAndReportLoadBalance(
            (double)L2->getLocalNumberOfCells(),
            L2->getMPI());

         if ( comm_graph_writer ) {
            tbox::plog << "\nCommunication Graph for balancing L2:\n";
            for ( ; num_records_written<comm_graph_writer->getNumberOfRecords(); ++num_records_written ) {
               comm_graph_writer->writeGraphToTextStream( num_records_written, tbox::plog );
            }
            tbox::plog << "\n\n";
         }

         // Get the L2_to_L2 for edge statistics.
         oca.bridge(
            L2_to_L2,
            L1_to_L2->getTranspose(),
            *L1_to_L2,
            false);

         hierarchy->makeNewPatchLevel(finer_ln, L2);
      }



      tbox::plog << "\n==================== Final hierarchy ====================" << std::endl;
      for ( int ln=0; ln<hierarchy->getNumberOfLevels(); ++ln ) {
         tbox::plog << '\n'
                    << "\tL" << ln << " summary:\n"
                    << hierarchy->getPatchLevel(ln)->getBoxLevel()->format("\t\t", 0)
                    << "\tL" << ln << " statistics:\n"
                    << hierarchy->getPatchLevel(ln)->getBoxLevel()->formatStatistics("\t\t");
      }
      tbox::plog << "\n\n";



      bool write_visit =
         main_db->getBoolWithDefault("write_visit", false);
      if ( write_visit ) {
#ifdef HAVE_HDF5

         if ((dim == tbox::Dimension(2)) || (dim == tbox::Dimension(3))) {
            /*
             * Create the VisIt data writer.
             * Write the plot file.
             */
            DerivedVisOwnerData owner_writer;
            const std::string visit_filename = base_name + ".visit";
            appu::VisItDataWriter visit_data_writer(dim,
                                                    "VisIt Writer",
                                                    visit_filename);
            visit_data_writer.registerDerivedPlotQuantity("Owner",
                                                          "SCALAR",
                                                          &owner_writer);
            visit_data_writer.writePlotData(hierarchy, 0);
         }
#else
         TBOX_WARNING("main: You set write_visit to TRUE,\n"
                      << "but VisIt dumps are not supported due to\n"
                      << "not having configured with HDF5.\n");
#endif
      }

   }

   /*
    * Output timer results.
    */
   tbox::TimerManager::getManager()->print(tbox::plog);


   /*
    * Print input database again to fully show usage.
    */
   plog << "Input database after running..." << std::endl;
   tbox::InputManager::getManager()->getInputDatabase()->printClassData(plog);


   if (error_count == 0) {
      tbox::pout << "\nPASSED:  MeshGeneration" << std::endl;
   }

   /*
    * Exit properly by shutting down services in correct order.
    */
   tbox::plog << "\nShutting down..." << std::endl;

   /*
    * Shut down.
    */
   SAMRAIManager::shutdown();
   SAMRAIManager::finalize();

   if (error_count == 0) {
      SAMRAI_MPI::finalize();
   } else {
      std::cout << "Process " << std::setw(5) << rank << " aborting."
                << std::endl;
      tbox::Utilities::abort("Aborting due to nonzero fail count",
         __FILE__, __LINE__);
   }

   return error_count;
}



/*
****************************************************************************
* Output post-cluster metadata.
****************************************************************************
*/
void outputPostcluster(
   const hier::BoxLevel &cluster,
   const hier::BoxLevel &ref,
   const hier::IntVector &ref_to_cluster_width,
   const std::string &border )
{
   cluster.cacheGlobalReducedData();

   const hier::IntVector cluster_to_ref_width =
      hier::Connector::convertHeadWidthToBase(
         cluster.getRefinementRatio(),
         ref.getRefinementRatio(),
         ref_to_cluster_width);

   const hier::Connector &cluster_to_ref = cluster.findConnector(ref,
      ref_to_cluster_width,
      hier::CONNECTOR_CREATE,
      true);

   cluster.cacheGlobalReducedData();
   cluster_to_ref.cacheGlobalReducedData();

   tbox::plog << "\n\n"
              << border << "Cluster summary:\n"
              << cluster.format( border + "\t", 0 )
              << border << "Cluster stats:\n"
              << cluster.formatStatistics( border + "\t" );

   tbox::plog << '\n'
              << border << "cluster--->ref summary:\n"
              << cluster_to_ref.format( border + "\t", 0 )
              << border << "cluster--->ref stats:\n"
              << cluster_to_ref.formatStatistics( border + "\t" );

   return;
}



/*
****************************************************************************
* Output pre-balance metadata.
* - pre-balance level
* - pre--->pre for proximity contrast to post--->post
* - pre--->ref for proximity contrast to post--->pre
* - ref--->pre for proximity contrast to ref--->post
****************************************************************************
*/
void outputPrebalance(
   const hier::BoxLevel &pre,
   const hier::BoxLevel &ref,
   const hier::IntVector &pre_width,
   const std::string &border )
{
   pre.cacheGlobalReducedData();

   const hier::IntVector ref_width =
      hier::Connector::convertHeadWidthToBase(
         ref.getRefinementRatio(),
         pre.getRefinementRatio(),
         pre_width);

   const hier::Connector &pre_to_pre = pre.findConnector(pre,
      pre_width,
      hier::CONNECTOR_CREATE,
      true);

   tbox::plog << "\n\n"
              << border << "Prebalance summary:\n"
              << pre.format( border + "\t", 0 )
              << border << "Prebalance stats:\n"
              << pre.formatStatistics( border + "\t" );

   tbox::plog << '\n'
              << border << "pre--->pre summary:\n"
              << pre_to_pre.format( border + "\t", 0 )
              << border << "pre--->pre stats:\n"
              << pre_to_pre.formatStatistics( border + "\t" );

   return;
}



/*
****************************************************************************
* Output post-balance metadata:
* - post-balance level
* - post--->post for proximity evaluation
* - post--->ref for proximity contrast to pre--->ref
* - ref--->post for proximity contrast to ref--->pre
****************************************************************************
*/
void outputPostbalance(
   const hier::BoxLevel &post,
   const hier::BoxLevel &ref,
   const hier::IntVector &post_width,
   const std::string &border )
{
   post.cacheGlobalReducedData();

   const hier::IntVector ref_width =
      hier::Connector::convertHeadWidthToBase(
         ref.getRefinementRatio(),
         post.getRefinementRatio(),
         post_width);

   const hier::Connector &post_to_post = post.findConnector(post,
      post_width,
      hier::CONNECTOR_CREATE,
      true);

   const hier::Connector &post_to_ref = post.findConnectorWithTranspose(ref,
      post_width,
      ref_width,
      hier::CONNECTOR_CREATE,
      true);

   const hier::Connector &ref_to_post = post_to_ref.getTranspose();

   tbox::plog << "\n\n"
              << border << "Postbalance summary:\n"
              << post.format( border + "\t", 0 )
              << border << "Postbalance stats:\n"
              << post.formatStatistics( border + "\t" );

   tbox::plog << '\n'
              << border << "post--->post summary:\n"
              << post_to_post.format( border + "\t", 0 )
              << border << "post--->post stats:\n"
              << post_to_post.formatStatistics( border + "\t" );

   tbox::plog << '\n'
              << border << "post--->ref summary:\n"
              << post_to_ref.format( border + "\t", 0 )
              << border << "post--->ref stats:\n"
              << post_to_ref.formatStatistics( border + "\t" );

   tbox::plog << '\n'
              << border << "ref--->post summary:\n"
              << ref_to_post.format( border + "\t", 0 )
              << border << "ref--->post stats:\n"
              << ref_to_post.formatStatistics( border + "\t" );

   return;
}



/*
 ***********************************************************************
 ***********************************************************************
 */
void sortNodes(
   hier::BoxLevel& new_box_level,
   hier::Connector& tag_to_new,
   bool sort_by_corners,
   bool sequentialize_global_indices)
{
   hier::BoxLevelConnectorUtils dlbg_edge_utils;
   dlbg_edge_utils.setTimerPrefix("apps::sortNodes");

   boost::shared_ptr<hier::MappingConnector> sorting_map;
   boost::shared_ptr<hier::BoxLevel> seq_box_level;
   dlbg_edge_utils.makeSortingMap(
      seq_box_level,
      sorting_map,
      new_box_level,
      sort_by_corners,
      sequentialize_global_indices);

   hier::MappingConnectorAlgorithm mca;
   mca.setTimerPrefix("apps::sortNodes");

   mca.modify(tag_to_new,
      *sorting_map,
      &new_box_level);

   return;
}




/*
 ***********************************************************************
 ***********************************************************************
 */
void refineHead(
   hier::BoxLevel& head,
   hier::Connector& ref_to_head,
   const hier::IntVector &refinement_ratio )
{
   hier::Connector& head_to_ref = ref_to_head.getTranspose();

   head.refineBoxes(
      head,
      refinement_ratio,
      head.getRefinementRatio()*refinement_ratio);
   head.finalize();

   const hier::IntVector& head_to_ref_width =
      refinement_ratio * head_to_ref.getConnectorWidth();
   head_to_ref.setBase(head);
   head_to_ref.setWidth(head_to_ref_width, true);

   ref_to_head.setHead(head, true);
   ref_to_head.refineLocalNeighbors(refinement_ratio);

   return;
}



boost::shared_ptr<mesh::LoadBalanceStrategy>
createLoadBalancer(
   const boost::shared_ptr<tbox::Database> &input_db,
   const std::string &lb_type,
   const std::string &rank_tree_type,
   int ln,
   const tbox::Dimension &dim )
{

   if (lb_type == "TreeLoadBalancer") {

      boost::shared_ptr<tbox::RankTreeStrategy> rank_tree = getRankTree(*input_db,
                                                                        rank_tree_type);

      boost::shared_ptr<mesh::TreeLoadBalancer>
         tree_lb(new mesh::TreeLoadBalancer(
            dim,
            std::string("mesh::TreeLoadBalancer") + tbox::Utilities::intToString(ln),
            input_db->getDatabaseWithDefault("TreeLoadBalancer",
                                             boost::shared_ptr<tbox::Database>())));
      tree_lb->setSAMRAI_MPI(tbox::SAMRAI_MPI::getSAMRAIWorld());
      tree_lb->setCommGraphWriter(comm_graph_writer);
      return tree_lb;

   } else if (lb_type == "TilePartitioner") {

      boost::shared_ptr<mesh::TilePartitioner>
         tile_lb(new mesh::TilePartitioner(
            dim,
            std::string("mesh::TilePartitioner") + tbox::Utilities::intToString(ln),
            input_db->getDatabaseWithDefault("TilePartitioner",
                                             boost::shared_ptr<tbox::Database>())));
      return tile_lb;

   } else if (lb_type == "ChopAndPackLoadBalancer") {

      boost::shared_ptr<mesh::ChopAndPackLoadBalancer>
         cap_lb(new mesh::ChopAndPackLoadBalancer(
            dim,
            std::string("mesh::ChopAndPackLoadBalancer") + tbox::Utilities::intToString(ln),
            input_db->getDatabaseWithDefault("ChopAndPackLoadBalancer",
                                             boost::shared_ptr<tbox::Database>())));
      return cap_lb;

   }
   else {
      TBOX_ERROR(
         "Missing or bad load_balancer specification in Main database.\n"
         << "Specify load_balancer_type = STRING, where STRING can be\n"
         << "\"ChopAndPackLoadBalancer\" or \"TreeLoadBalancer\".");
   }

   return boost::shared_ptr<mesh::LoadBalanceStrategy>();
}



boost::shared_ptr<mesh::BoxGeneratorStrategy>
createBoxGenerator(
   const boost::shared_ptr<tbox::Database> &input_db,
   const std::string &bg_type,
   const tbox::Dimension &dim )
{

   if (bg_type == "BergerRigoutsos") {

      boost::shared_ptr<mesh::BergerRigoutsos>
      berger_rigoutsos(
         new mesh::BergerRigoutsos(
            dim,
            input_db->getDatabaseWithDefault("BergerRigoutsos", boost::shared_ptr<tbox::Database>()) ) );
      berger_rigoutsos->useDuplicateMPI(tbox::SAMRAI_MPI::getSAMRAIWorld());

      return berger_rigoutsos;

   } else if (bg_type == "TileClustering") {

      boost::shared_ptr<mesh::TileClustering>
      tiled(
         new mesh::TileClustering(
            dim,
            input_db->getDatabaseWithDefault("TileClustering", boost::shared_ptr<tbox::Database>()) ) );

      return tiled;

   }
   else {
      TBOX_ERROR(
         "Missing or box generator specification in Main database.\n"
         << "Specify load_balancer_type = STRING, where STRING can be\n"
         << "\"BergerRigoutsos\" or \"TileClustering\".");
   }

   return boost::shared_ptr<mesh::BoxGeneratorStrategy>();
}



/*
****************************************************************************
* Get the RankTreeStrategy implementation for TreeLoadBalancer
****************************************************************************
*/
boost::shared_ptr<RankTreeStrategy> getRankTree(
   Database &input_db,
   const std::string &rank_tree_type )
{
   tbox::plog << "Rank tree type is " << rank_tree_type << '\n';

   boost::shared_ptr<tbox::RankTreeStrategy> rank_tree;

   if (rank_tree_type == "BalancedDepthFirstTree") {

      BalancedDepthFirstTree *bdfs( new BalancedDepthFirstTree() );

      if ( input_db.isDatabase("BalancedDepthFirstTree") ) {
         boost::shared_ptr<tbox::Database> tmp_db = input_db.getDatabase("BalancedDepthFirstTree");
         bool do_left_leaf_switch = tmp_db->getBoolWithDefault("do_left_leaf_switch", true);
         bdfs->setLeftLeafSwitching(do_left_leaf_switch);
      }

      rank_tree.reset(bdfs);

   }

   else if (rank_tree_type == "CenteredRankTree") {

      CenteredRankTree *crt( new tbox::CenteredRankTree() );

      if ( input_db.isDatabase("CenteredRankTree") ) {
         boost::shared_ptr<tbox::Database> tmp_db = input_db.getDatabase("CenteredRankTree");
         bool make_first_rank_the_root = tmp_db->getBoolWithDefault("make_first_rank_the_root", true);
         crt->makeFirstRankTheRoot(make_first_rank_the_root);
      }

      rank_tree.reset(crt);

   }

   else if (rank_tree_type == "BreadthFirstRankTree") {

      BreadthFirstRankTree *dft( new tbox::BreadthFirstRankTree() );

      if ( input_db.isDatabase("BreadthFirstRankTree") ) {
         boost::shared_ptr<tbox::Database> tmp_db = input_db.getDatabase("BreadthFirstRankTree");
         const int tree_degree = tmp_db->getIntegerWithDefault("tree_degree", true);
         dft->setTreeDegree(static_cast<unsigned short>(tree_degree));
      }

      rank_tree.reset(dft);

   }

   else {
      TBOX_ERROR("Unrecognized RankTreeStrategy " << rank_tree_type);
   }

   return rank_tree;
}




/*
************************************************************************
************************************************************************
*/
void enforceNesting(
   hier::BoxLevel& L1,
   hier::Connector& L0_to_L1,
   const boost::shared_ptr<hier::PatchHierarchy>& hierarchy,
   int coarser_ln)
{
   tbox::pout << "\tEnforcing nesting..." << std::endl;

   const tbox::Dimension dim(hierarchy->getDim());

   const hier::BoxLevel &L0 = L0_to_L1.getBase();

   const int cell_count = L1.getGlobalNumberOfCells();

   /*
    * Make L1 nest inside L0 by nesting_width.
    */
   const hier::IntVector nesting_width(dim, hierarchy->getProperNestingBuffer(coarser_ln));
   const hier::IntVector nesting_width_transpose = hier::Connector::convertHeadWidthToBase(L0.getRefinementRatio(),
                                                                                           L1.getRefinementRatio(),
                                                                                           nesting_width);
   boost::shared_ptr<hier::BoxLevel> L1nested;
   boost::shared_ptr<hier::MappingConnector> L1_to_L1nested;
   hier::BoxLevelConnectorUtils blcu;
   blcu.computeInternalParts( L1nested,
                              L1_to_L1nested,
                              L1.findConnectorWithTranspose(L0,
                                 nesting_width,
                                 nesting_width_transpose,
                                 hier::CONNECTOR_CREATE),
                              -nesting_width,
                              hierarchy->getGridGeometry()->getDomainSearchTree() );
   hier::MappingConnectorAlgorithm mca;
   mca.modify( L0_to_L1,
               *L1_to_L1nested,
               &L1,
               L1nested.get() );

   /*
    * Remove overflow nesting.
    */
   blcu.computeInternalParts( L1nested,
                              L1_to_L1nested,
                              L0_to_L1.getTranspose(),
                              hier::IntVector::getZero(dim),
                              hierarchy->getGridGeometry()->getDomainSearchTree() );
   mca.modify( L0_to_L1,
               *L1_to_L1nested,
               &L1,
               L1nested.get() );

   if ( cell_count != L1.getGlobalNumberOfCells() ) {
      tbox::plog << "\t\tWarning: enforceNesting changed number of cells from " << cell_count
                 << " to " << L1.getGlobalNumberOfCells() << '\n';
   }
   else {
      tbox::plog << "\t\tenforceNesting left number of cells at " << cell_count << '\n';
   }

   return;
}<|MERGE_RESOLUTION|>--- conflicted
+++ resolved
@@ -297,24 +297,7 @@
       }
 
 
-<<<<<<< HEAD
-
-      /*
-       * Parameters.  Some of these can be specified by input deck.
-       */
-      hier::IntVector ghost_cell_width(dim, 2);
-      if (main_db->isInteger("ghost_cell_width")) {
-         main_db->getIntegerArray("ghost_cell_width",
-            &ghost_cell_width[0],
-            dim.getValue());
-      }
-=======
-      hier::IntVector bad_interval(dim, 1);
-      hier::IntVector cut_factor(dim, 1);
->>>>>>> 765675cb
-
       hier::OverlapConnectorAlgorithm oca;
-
 
 
       /*
