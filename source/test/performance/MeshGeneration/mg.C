--- conflicted
+++ resolved
@@ -256,12 +256,8 @@
       if (!case_name.empty()) {
          base_name_ext = base_name_ext + '-' + case_name;
       }
-<<<<<<< HEAD
-      base_name = base_name + '-' + tbox::Utilities::nodeToString(mpi.getSize());
-=======
       base_name_ext = base_name_ext + '-' +
-           tbox::Utilities::processorToString(mpi.getSize());
->>>>>>> 729b557b
+           tbox::Utilities::nodeToString(mpi.getSize());
       tbox::plog << "Added case name (" << case_name << ") and nprocs ("
                  << mpi.getSize() << ") to base name -> '"
                  << base_name_ext << "'\n";
