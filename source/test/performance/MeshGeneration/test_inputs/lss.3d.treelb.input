--- conflicted
+++ resolved
@@ -23,13 +23,8 @@
    // Whether to log all nodes.
    log_all_nodes = FALSE
 
-<<<<<<< HEAD
-   // Domain definition
+   // Domain definition: box, lower and upper corners.
    domain_boxes = [(0,0,0),(10,10,10)]
-=======
-   // Domain definition: box, lower and upper corners.
-   domain_boxes = [(0,0,0),(31,31,31)]
->>>>>>> 765675cb
    xlo = 0.0, 0.0, 0.0
    xhi = 1.5, 1.5, 1.5
 
@@ -51,14 +46,9 @@
    // Whether to load balance (one value for each level).
    load_balance = TRUE, TRUE, TRUE
 
-<<<<<<< HEAD
+   // Clustering efficiencies similar to those of GriddingAlgorithm.
    efficiency_tol = 0.75
    combine_tol = 0.75
-=======
-   // Clustering efficiencies similar to those of GriddingAlgorithm.
-   efficiency_tol = 0.85
-   combine_tol = 0.85
->>>>>>> 765675cb
 
    // Mesh generator: SphericalShellGenerator, SinusoidalFrontGenerator, or ShrunkenLevelGenerator.
    mesh_generator_name = "SphericalShellGenerator"
@@ -77,13 +67,8 @@
 
 // Used if box_generator_type is TileClustering.  Refer to mesh::TileClustering for input.
 TileClustering {
-<<<<<<< HEAD
+  coalesce_boxes = TRUE
   box_size = 4, 4, 4
-  coalesce_boxes = TRUE
-=======
-  coalesce_boxes = TRUE
-  box_size = 8, 8, 8
->>>>>>> 765675cb
   DEV_log_cluster_summary = FALSE
   DEV_log_cluster = FALSE
   DEV_print_steps = FALSE
