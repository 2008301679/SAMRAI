--- conflicted
+++ resolved
@@ -83,21 +83,11 @@
 BergerRigoutsos {
   sort_output_nodes = TRUE
   DEV_build_zero_width_connector = TRUE
-<<<<<<< HEAD
   DEV_cluster_tiles = FALSE
   DEV_tag_coarsen_ratio = 4, 4
   DEV_inflection_cut_threshold_ar = 4.0
   DEV_log_node_history = FALSE
   DEV_log_cluster_summary = FALSE
-=======
-  DEV_cluster_locally = FALSE
-  DEV_cluster_tiles = FALSE
-  DEV_min_box_size_from_cutting = 7, 7
-  // DEV_tag_coarsen_ratio = 4, 4
-  DEV_inflection_cut_threshold_ar = 4.0
-  DEV_log_node_history = TRUE
-  DEV_log_cluster_summary = TRUE
->>>>>>> 823e13de
   DEV_log_cluster = FALSE
   // DEV_owner_mode = "SINGLE_OWNER"
   // DEV_algo_advance_mode = "SYNCHRONOUS"
