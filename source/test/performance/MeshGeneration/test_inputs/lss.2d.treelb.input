/*************************************************************************
 *
 * This file is part of the SAMRAI distribution.  For full copyright
 * information, see COPYRIGHT and COPYING.LESSER.
 *
 * Copyright:     (c) 1997-2013 Lawrence Livermore National Security, LLC
 * Description:   Input file for MeshGeneration tests.
 *
 ************************************************************************/

// Mesh configuration: Lump with 2 shells.

Main {
   // Dimension of problem.  No default.
   dim = 2

   // Base name for output files.
   base_name = "lss.2d.treelb"

   // Whether to dump the hierarchy in a visit file.
   write_visit = TRUE

   // Whether to log all nodes.
   log_all_nodes = FALSE

<<<<<<< HEAD
   // Domain definition
   domain_boxes = [(0,0),(47,47)]
=======
   // Domain definition: box, lower and upper corners.
   domain_boxes = [(0,0),(49,49)]
>>>>>>> 765675cb
   x_lo = 0.0, 0.0
   x_up = 1.0, 1.0

   // Whether to enforce nesting (one value for each level, but first value is ignored).
   enforce_nesting = TRUE, TRUE, TRUE

   // Scale the domain size by number of processes divided by this value.
   autoscale_base_nprocs = 1

   // Box generator types: BergerRigoutsos or TileClustering
   box_generator_type = "BergerRigoutsos"

   // Balancer types: TreeLoadBalancer, ChopAndPackLoadBalancer or TilePartitioner
   load_balancer_type = "TreeLoadBalancer"

   // Tree type for TreeLoadBalancer: CenteredRankTree, BalancedDepthFirstTree, or BreadthFirstTree.
   rank_tree_type = "CenteredRankTree"

   // Whether to load balance (one value for each level).
   load_balance = TRUE, TRUE, TRUE

<<<<<<< HEAD
   efficiency_tol = 0.75
   combine_tol = 0.75
=======
   // Clustering efficiencies similar to those of GriddingAlgorithm.
   efficiency_tol = 0.85
   combine_tol = 0.85
>>>>>>> 765675cb

   // Mesh generator: SphericalShellGenerator, SinusoidalFrontGenerator, or ShrunkenLevelGenerator.
   mesh_generator_name = "SphericalShellGenerator"

   // Refer to SphericalShellGenerator for input.
   SphericalShellGenerator {

      radii = 0.0, 0.35,    0.60, 0.65,    0.95, 0.97

      buffer_distance_0 = 0.04, 0.04
      buffer_distance_1 = 0.00, 0.00
   }

}


// Used if box_generator_type is TileClustering.  Refer to mesh::TileClustering for input.
TileClustering {
<<<<<<< HEAD
  box_size = 7, 7
=======
  box_size = 10, 10
>>>>>>> 765675cb
  coalesce_boxes = TRUE
  DEV_log_cluster_summary = FALSE
  DEV_log_cluster = FALSE
}


// Used if box_generator_type is BergerRigoutsos.  Refer to mesh::BergerRigoutsos for input.
BergerRigoutsos {
  sort_output_nodes = TRUE
  DEV_min_box_size_from_cutting = 7, 7
  DEV_build_zero_width_connector = TRUE
  DEV_cluster_locally = FALSE
  DEV_cluster_tiles = FALSE
  DEV_tag_coarsen_ratio = 1, 1
  DEV_inflection_cut_threshold_ar = 4.0
  DEV_log_node_history = FALSE
  DEV_log_cluster_summary = FALSE
  DEV_log_cluster = FALSE
  // DEV_owner_mode = "SINGLE_OWNER"
  // DEV_algo_advance_mode = "SYNCHRONOUS"
}


// Used if load_balancer_type is TilePartitioner.  Refer to mesh::TilePartitioner for input.
TilePartitioner {
  box_size = 21, 21

  TreeLoadBalancer {
    DEV_allow_box_breaking = TRUE
    // Debugging options
    DEV_check_map = TRUE
    DEV_check_connectivity = FALSE
    DEV_print_steps = FALSE
    DEV_print_swap_steps = TRUE
    DEV_print_break_steps = TRUE
    DEV_print_edge_steps = FALSE
    DEV_summarize_map = TRUE
  }
}


// Used if load_balancer_type is TreeLoadBalancer.  Refer to mesh::TreeLoadBalancer for input.
TreeLoadBalancer {
  flexible_load_tolerance = 0.03
  DEV_report_load_balance = TRUE // Reported in main
  DEV_balance_penalty_wt = 1.0
  DEV_surface_penalty_wt = 1.0
  DEV_slender_penalty_wt = 1.0
  DEV_precut_penalty_wt = 1.0

  // Debugging options
  DEV_check_map = TRUE
  DEV_check_connectivity = TRUE
  DEV_print_steps = FALSE
  DEV_print_swap_steps = FALSE
  DEV_print_break_steps = FALSE
  DEV_print_edge_steps = FALSE
  DEV_summarize_map = TRUE
}

// Used if rank_tree_type is CenteredRankTree.  Refer to tbox::CenteredRankTree for input.
CenteredRankTree { // Parameters for BalancedDepthFirstTree in getRankTree()
  make_first_rank_the_root = TRUE
}

// Used if rank_tree_type is BalancedDepthFirstTree.  Refer to tbox::CenteredRankTree for input.
BalancedDepthFirstTree { // Parameters for BalancedDepthFirstTree in getRankTree()
  do_left_leaf_switch = TRUE
}

// Used if rank_tree_type is BreadthFirstRankTree.  Refer to tbox::CenteredRankTree for input.
BreadthFirstRankTree { // Parameters for CenteredRankTree in getRankTree()
  tree_degree = 2
}


// Refer to tbox::TimerManager for input.
TimerManager {
//   print_exclusive      = TRUE
   print_summed           = TRUE
   print_max              = TRUE
   print_threshold        = 0.
   timer_list             = "hier::*::*", "mesh::*::*", "apps::*::*"
}


// Refer to hier::PatchHierarchy for input.
PatchHierarchy {

   // Specify number of levels (1, 2 or 3 for this test).
   max_levels = 3

   largest_patch_size {
      level_0 = -1,-1
   }
   smallest_patch_size {
      level_0 = 6, 6
      level_1 = 6, 6
<<<<<<< HEAD
      level_2 = 12, 12
      // all finer levels will use same values as level_0...
=======
      level_2 = 15, 15
>>>>>>> 765675cb
   }
   ratio_to_coarser {
      level_1            = 3, 3
      level_2            = 3, 3
      level_3            = 3, 3
   }

   allow_patches_smaller_than_ghostwidth = TRUE
   allow_patches_smaller_than_minimum_size_to_prevent_overlaps = TRUE
   proper_nesting_buffer = 1, 1
}<|MERGE_RESOLUTION|>--- conflicted
+++ resolved
@@ -23,13 +23,8 @@
    // Whether to log all nodes.
    log_all_nodes = FALSE
 
-<<<<<<< HEAD
-   // Domain definition
+   // Domain definition: box, lower and upper corners.
    domain_boxes = [(0,0),(47,47)]
-=======
-   // Domain definition: box, lower and upper corners.
-   domain_boxes = [(0,0),(49,49)]
->>>>>>> 765675cb
    x_lo = 0.0, 0.0
    x_up = 1.0, 1.0
 
@@ -51,14 +46,9 @@
    // Whether to load balance (one value for each level).
    load_balance = TRUE, TRUE, TRUE
 
-<<<<<<< HEAD
+   // Clustering efficiencies similar to those of GriddingAlgorithm.
    efficiency_tol = 0.75
    combine_tol = 0.75
-=======
-   // Clustering efficiencies similar to those of GriddingAlgorithm.
-   efficiency_tol = 0.85
-   combine_tol = 0.85
->>>>>>> 765675cb
 
    // Mesh generator: SphericalShellGenerator, SinusoidalFrontGenerator, or ShrunkenLevelGenerator.
    mesh_generator_name = "SphericalShellGenerator"
@@ -77,11 +67,7 @@
 
 // Used if box_generator_type is TileClustering.  Refer to mesh::TileClustering for input.
 TileClustering {
-<<<<<<< HEAD
   box_size = 7, 7
-=======
-  box_size = 10, 10
->>>>>>> 765675cb
   coalesce_boxes = TRUE
   DEV_log_cluster_summary = FALSE
   DEV_log_cluster = FALSE
@@ -180,12 +166,7 @@
    smallest_patch_size {
       level_0 = 6, 6
       level_1 = 6, 6
-<<<<<<< HEAD
       level_2 = 12, 12
-      // all finer levels will use same values as level_0...
-=======
-      level_2 = 15, 15
->>>>>>> 765675cb
    }
    ratio_to_coarser {
       level_1            = 3, 3
