/*************************************************************************
 *
 * This file is part of the SAMRAI distribution.  For full copyright
 * information, see COPYRIGHT and COPYING.LESSER.
 *
 * Copyright:     (c) 1997-2013 Lawrence Livermore National Security, LLC
 * Description:   Load balance correctness test input file.
 *
 ************************************************************************/

// Mesh configuration: Lump with 2 shells.

Main {
   dim = 2

   base_name = "lss.2d.tilelb"
   baseline_dirname = "test_inputs"
   baseline_action = "COMPARE" // "GENERATE" or "COMPARE"

   write_visit = TRUE

   log_all_nodes = TRUE

   // Domain definition
   domain_boxes = [(0,0),(47,47)]
   x_lo = 0.0, 0.0
   x_up = 1.0, 1.0

   // Whether to enforce nesting.
   enforce_nesting = TRUE, TRUE, TRUE

   // Base nprocs for automatic scaling.
   autoscale_base_nprocs = 1

   // Box generator types: BergerRigoutsos, TileClustering
   box_generator_type = "TileClustering"

   // Balancer types: TreeLoadBalancer, ChopAndPackLoadBalancer, TilePartitioner
   load_balancer_type = "TilePartitioner"

   // Whether to load balance (one value for each level).
   load_balance = TRUE, TRUE

   efficiency_tol = 0.75
   combine_tol = 0.75

   /*
     Specify ghost-cell-width between anchor and unbalanced.
   */
   ghost_cell_width = 4, 4

   mesh_generator_name = "SphericalShellGenerator"

   SphericalShellGenerator {
      /*
        Specify unbalanced layer by tagging a set of concentric shells,
        centered at (0,0), with shell i having inner radius radii[2*i]
        and outer radius radii[(2*i)+1].  Note that making shells too thin
        can lead to discontinuous tagging.
      */
      radii = 0.0, 0.35,    0.60, 0.65,    0.95, 0.97

      // Tag L0 by buffering and l1 by buffering.
      buffer_distance_0 = 0.04, 0.04
      buffer_distance_1 = 0.00, 0.00

      // Tag L0 by buffering and l1 by shrinking.
      // shrink_distance_0 = 0.20, 0.20
      // shrink_distance_1 = 0.20, 0.20
   }

}


TileClustering {
  box_size = 4, 4
  coalesce_boxes = TRUE
  DEV_log_cluster_summary = FALSE
  DEV_log_cluster = FALSE
}


BergerRigoutsos {
  sort_output_nodes = TRUE
  DEV_build_zero_width_connector = TRUE
  DEV_cluster_tiles = TRUE
  DEV_tag_coarsen_ratio = 4, 4
  DEV_log_node_history = FALSE
  DEV_log_cluster_summary = FALSE
  DEV_log_cluster = FALSE
  // DEV_owner_mode = "SINGLE_OWNER"
  // DEV_algo_advance_mode = "SYNCHRONOUS"
}


TilePartitioner {
<<<<<<< HEAD
  box_size = 12, 12
=======
  box_size = 30, 30
>>>>>>> 823e13de

  TreeLoadBalancer {
    // Debugging options
    DEV_check_map = TRUE
    DEV_check_connectivity = FALSE
    DEV_print_steps = FALSE
    DEV_print_swap_steps = TRUE
    DEV_print_break_steps = TRUE
    DEV_print_edge_steps = FALSE
    DEV_summarize_map = TRUE
  }
}


TreeLoadBalancer {
  DEV_report_load_balance = TRUE // Reported in main
  DEV_balance_penalty_wt = 1.0
  DEV_surface_penalty_wt = 1.0
  DEV_slender_penalty_wt = 1.0
  DEV_precut_penalty_wt = 1.0

  // Debugging options
  DEV_check_map = TRUE
  DEV_check_connectivity = TRUE
  DEV_print_steps = FALSE
  DEV_print_swap_steps = FALSE
  DEV_print_break_steps = FALSE
  DEV_print_edge_steps = FALSE
  DEV_summarize_map = TRUE
}

TimerManager {
//   print_exclusive      = TRUE
   print_summed           = TRUE
   print_max              = TRUE
   print_threshold        = 0.
   timer_list             = "hier::*::*", "mesh::*::*", "apps::*::*"
}


PatchHierarchy {

   /*
     Specify number of levels (1, 2 or 3 for this test).
   */
   max_levels = 3

   largest_patch_size {
      level_0 = -1,-1
      // level_0 = 20,20
      // all finer levels will use same values as level_0...
   }
   smallest_patch_size {
      level_0 = 6, 6
      level_1 = 6, 6
      level_2 = 15, 15
      // all finer levels will use same values as level_0...
   }
   ratio_to_coarser {
      level_1            = 3, 3
      level_2            = 3, 3
      level_3            = 3, 3
      //  etc.
   }

   allow_patches_smaller_than_ghostwidth = TRUE
   allow_patches_smaller_than_minimum_size_to_prevent_overlaps = TRUE
   proper_nesting_buffer = 12, 12
}<|MERGE_RESOLUTION|>--- conflicted
+++ resolved
@@ -94,11 +94,7 @@
 
 
 TilePartitioner {
-<<<<<<< HEAD
   box_size = 12, 12
-=======
-  box_size = 30, 30
->>>>>>> 823e13de
 
   TreeLoadBalancer {
     // Debugging options
