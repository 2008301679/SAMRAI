--- conflicted
+++ resolved
@@ -22,21 +22,11 @@
 
    log_all_nodes = TRUE
 
-<<<<<<< HEAD
-   // Domain definition
    domain_boxes = [(0,0),(47,47)]
    x_lo = 0.0, 0.0
    x_up = 1.0, 1.0
 
-   // Whether to enforce nesting.
-   enforce_nesting = TRUE, TRUE, TRUE
-=======
-   domain_boxes = [(0,0),(49,49)]
-   x_lo = 0.0, 0.0
-   x_up = 1.0, 1.0
-
    enforce_nesting = TRUE, TRUE, FALSE
->>>>>>> 765675cb
 
    autoscale_base_nprocs = 1
 
@@ -44,12 +34,7 @@
 
    load_balancer_type = "TilePartitioner"
 
-<<<<<<< HEAD
-   // Whether to load balance (one value for each level).
    load_balance = TRUE, TRUE, TRUE
-=======
-   load_balance = TRUE, TRUE
->>>>>>> 765675cb
 
    efficiency_tol = 0.75
    combine_tol = 0.75
