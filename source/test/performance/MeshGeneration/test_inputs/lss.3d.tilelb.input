/*************************************************************************
 *
 * This file is part of the SAMRAI distribution.  For full copyright
 * information, see COPYRIGHT and COPYING.LESSER.
 *
 * Copyright:     (c) 1997-2013 Lawrence Livermore National Security, LLC
 * Description:   Input file for MeshGeneration tests.
 *
 ************************************************************************/

// Mesh configuration: Lump with 2 shells.

// Refer to lss.3d.treelb.input for full description of all input parameters
// specific to this problem.

Main {
   dim = 3

   base_name = "lss.3d.tilelb"

   write_visit = TRUE

   log_all_nodes = TRUE

<<<<<<< HEAD
   // Domain definition
   domain_boxes = [(0,0,0),(10,10,10)]
   xlo = 0.0, 0.0, 0.0
   xhi = 1.5, 1.5, 1.5

   // Whether to enforce nesting.
   enforce_nesting = TRUE, TRUE, TRUE
=======
   domain_boxes = [(0,0,0),(31,31,31)]
   xlo = 0.0, 0.0, 0.0
   xhi = 1.5, 1.5, 1.5

   enforce_nesting = FALSE, FALSE, FALSE
>>>>>>> 765675cb

   autoscale_base_nprocs = 4

   box_generator_type = "TileClustering"

   load_balancer_type = "TilePartitioner"

   load_balance = TRUE, TRUE, TRUE

   efficiency_tol = 0.75
   combine_tol = 0.75

   mesh_generator_name = "SphericalShellGenerator"

   SphericalShellGenerator {
      radii = 0.0, 0.35,    0.70, 0.75,    1.15, 1.17

      buffer_distance_0 = 0.04, 0.04, 0.04
      buffer_distance_1 = 0.00, 0.00, 0.00
   }

}


TileClustering {
  box_size = 4, 4, 4
  coalesce_boxes = TRUE
  DEV_log_cluster_summary = FALSE
  DEV_log_cluster = FALSE
  DEV_print_steps = FALSE
}


BergerRigoutsos {
  sort_output_nodes = TRUE
  DEV_min_box_size_from_cutting = 4, 4, 4
  DEV_build_zero_width_connector = TRUE
  DEV_cluster_locally = FALSE
  DEV_cluster_tiles = FALSE
  DEV_tag_coarsen_ratio = 1, 1, 1
  DEV_inflection_cut_threshold_ar = 4.0
  DEV_log_node_history = FALSE
  DEV_log_cluster_summary = FALSE
  DEV_log_cluster = FALSE
  // DEV_owner_mode = "SINGLE_OWNER"
  // DEV_algo_advance_mode = "SYNCHRONOUS"
}


TilePartitioner {
  box_size = 12, 12, 12
  DEV_print_steps = FALSE

  TreeLoadBalancer {
    flexible_load_tolerance = 0.03
    DEV_allow_box_breaking = TRUE
    // Debugging options
    DEV_check_map = FALSE
    DEV_check_connectivity = FALSE
    DEV_print_steps = FALSE
    DEV_print_swap_steps = FALSE
    DEV_print_break_steps = TRUE
    DEV_print_edge_steps = FALSE
    DEV_summarize_map = TRUE
  }
}


TreeLoadBalancer {
  flexible_load_tolerance = 0.03
  DEV_report_load_balance = TRUE // Reported in main
  DEV_balance_penalty_wt = 1.0
  DEV_surface_penalty_wt = 1.0
  DEV_slender_penalty_wt = 1.0
  DEV_precut_penalty_wt = 1.0

  // Debugging options
  DEV_check_map = TRUE
  DEV_check_connectivity = TRUE
  DEV_print_steps = FALSE
  DEV_print_swap_steps = FALSE
  DEV_print_break_steps = FALSE
  DEV_print_edge_steps = FALSE
  DEV_summarize_map = TRUE
}

TimerManager {
//   print_exclusive      = TRUE
   print_summed           = TRUE
   print_max              = TRUE
   print_threshold        = 0.
   timer_list             = "hier::*::*", "mesh::*::*", "apps::*::*"
}


PatchHierarchy {

   /*
     Specify number of levels (1, 2 or 3 for this test).
   */
   max_levels = 3

   largest_patch_size {
      level_0 = -1, -1, -1
      // level_0 = 20, 20, 20
      // all finer levels will use same values as level_0...
   }
   smallest_patch_size {
      level_0 = 4, 4, 4
      level_1 = 6, 6, 6
      level_2 = 6, 6, 6
      // all finer levels will use same values as level_0...
   }
   ratio_to_coarser {
      level_1            = 3, 3, 3
      level_2            = 3, 3, 3
      level_3            = 3, 3, 3
      //  etc.
   }

   allow_patches_smaller_than_ghostwidth = TRUE
   allow_patches_smaller_than_minimum_size_to_prevent_overlaps = TRUE
   proper_nesting_buffer = 4, 4, 4
}<|MERGE_RESOLUTION|>--- conflicted
+++ resolved
@@ -22,21 +22,11 @@
 
    log_all_nodes = TRUE
 
-<<<<<<< HEAD
-   // Domain definition
    domain_boxes = [(0,0,0),(10,10,10)]
    xlo = 0.0, 0.0, 0.0
    xhi = 1.5, 1.5, 1.5
 
-   // Whether to enforce nesting.
    enforce_nesting = TRUE, TRUE, TRUE
-=======
-   domain_boxes = [(0,0,0),(31,31,31)]
-   xlo = 0.0, 0.0, 0.0
-   xhi = 1.5, 1.5, 1.5
-
-   enforce_nesting = FALSE, FALSE, FALSE
->>>>>>> 765675cb
 
    autoscale_base_nprocs = 4
 
