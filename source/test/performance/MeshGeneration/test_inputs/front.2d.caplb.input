--- conflicted
+++ resolved
@@ -26,12 +26,7 @@
    xlo = 0.0, 0.0
    xhi = 2.0, 1.0
 
-<<<<<<< HEAD
-   // Whether to enforce nesting.
-   enforce_nesting = TRUE, TRUE, FALSE
-=======
    enforce_nesting = TRUE, TRUE, TRUE
->>>>>>> 765675cb
 
    autoscale_base_nprocs = 1
 
