--- conflicted
+++ resolved
@@ -46,11 +46,7 @@
    d_object_name = object_name;
    //tbox::RestartManager::getManager()->registerRestartItem(d_object_name, this);
 
-<<<<<<< HEAD
-   d_nblocks = grid_geom->getNumberBlocks();
-=======
    d_nblocks = static_cast<int>(grid_geom.getNumberBlocks());
->>>>>>> 65c59ddc
 
    d_metrics_set.resize(10);
    for (int i = 0; i < 10; ++i) {
