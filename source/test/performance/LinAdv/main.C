/*************************************************************************
 *
 * This file is part of the SAMRAI distribution.  For full copyright
 * information, see COPYRIGHT and COPYING.LESSER.
 *
 * Copyright:     (c) 1997-2013 Lawrence Livermore National Security, LLC
 * Description:   Main program for SAMRAI Linear Advection example problem.
 *
 ************************************************************************/

#include "SAMRAI/SAMRAI_config.h"

#include <stdio.h>
#include <stdlib.h>
#include <string>
#include <fstream>
using namespace std;

#ifndef _MSC_VER
#include <unistd.h>
#endif

#include <sys/stat.h>

// Headers for basic SAMRAI objects

#include "SAMRAI/tbox/SAMRAIManager.h"
#include "SAMRAI/tbox/BalancedDepthFirstTree.h"
#include "SAMRAI/tbox/Database.h"
#include "SAMRAI/tbox/InputDatabase.h"
#include "SAMRAI/tbox/InputManager.h"
#include "SAMRAI/hier/PatchLevel.h"
#include "SAMRAI/tbox/SAMRAI_MPI.h"
#include "SAMRAI/tbox/PIO.h"
#include "SAMRAI/tbox/RestartManager.h"
#include "SAMRAI/tbox/TimerManager.h"
#include "SAMRAI/tbox/Utilities.h"
#include "SAMRAI/hier/VariableDatabase.h"

// Headers for major algorithm/data structure objects

#include "SAMRAI/mesh/BergerRigoutsos.h"
#include "SAMRAI/mesh/TileClustering.h"
#include "SAMRAI/geom/CartesianGridGeometry.h"
#include "SAMRAI/mesh/GriddingAlgorithm.h"
#include "SAMRAI/algs/HyperbolicLevelIntegrator.h"
#include "SAMRAI/mesh/ChopAndPackLoadBalancer.h"
#include "SAMRAI/mesh/TreeLoadBalancer.h"
#include "SAMRAI/mesh/TilePartitioner.h"
#include "SAMRAI/hier/PatchHierarchy.h"
#include "SAMRAI/mesh/StandardTagAndInitialize.h"
#include "SAMRAI/algs/TimeRefinementIntegrator.h"
#include "SAMRAI/algs/TimeRefinementLevelStrategy.h"
#include "SAMRAI/appu/VisItDataWriter.h"

#define RECORD_STATS
//#undef RECORD_STATS

// Header for application-specific algorithm/data structure object

#include "LinAdv.h"
#include "SinusoidalFrontTagger.h"

#include "boost/shared_ptr.hpp"

using namespace SAMRAI;

/*
 ************************************************************************
 *
 * This is the main program for an AMR solution of the linear advection
 * equation: du/dt + div(a*u) = 0, where  "u" is a scalar-valued
 * function and "a" is a constant vector.  This application program is
 * constructed by composing several algorithm objects found in the
 * SAMRAI library with a few that are specific to this application.
 * A brief description of these object follows.
 *
 * There are two main data containment objects.  These are:
 *
 * hier::PatchHierarchy - A container for the AMR patch hierarchy and
 *    the data on the grid.
 *
 * geom::CartesianGridGeometry - Defines and maintains the Cartesian
 *    coordinate system on the grid.  The hier::PatchHierarchy
 *    maintains a reference to this object.
 *
 * A single overarching algorithm object drives the time integration
 * and adaptive gridding processes:
 *
 * algs::TimeRefinementIntegrator - Coordinates time integration and
 *    adaptive gridding procedures for the various levels
 *    in the AMR patch hierarchy.  Local time refinement is
 *    employed during hierarchy integration; i.e., finer
 *    levels are advanced using smaller time increments than
 *    coarser level.  Thus, this object also invokes data
 *    synchronization procedures which couple the solution on
 *    different patch hierarchy levels.
 *
 * The time refinement integrator is not specific to the numerical
 * methods used and the problem being solved.   It maintains references
 * to two other finer grain algorithmic objects that are more specific
 * to the problem at hand and with which it is configured when they are
 * passed into its constructor.   These finer grain algorithm objects
 * are:
 *
 * algs::HyperbolicLevelIntegrator - Defines data management procedures
 *    for level integration, data synchronization between levels,
 *    and tagging cells for refinement.  These operations are
 *    tailored to explicit time integration algorithms used for
 *    hyperbolic systems of conservation laws, such as the Euler
 *    equations.  This integrator manages data for numerical
 *    routines that treat individual patches in the AMR patch
 *    hierarchy.  In this particular application, it maintains a
 *    pointer to the LinAdv object that defines variables and
 *    provides numerical routines for the linear advection problem.
 *
 *    LinAdv - Defines variables and numerical routines for the
 *       discrete linear advection equation on each patch in the
 *       AMR hierarchy.
 *
 * mesh::GriddingAlgorithm - Drives the AMR patch hierarchy generation
 *    and regridding procedures.  This object maintains
 *    references to three other algorithmic objects with
 *    which it is configured when they are passed into its
 *    constructor.   They are:
 *
 *    mesh::BergerRigoutsos - Clusters cells tagged for refinement on a
 *       patch level into a collection of logically-rectangular
 *       box domains.
 *
 *    mesh::LoadBalancer - Processes the boxes generated by the
 *       mesh::BergerRigoutsos algorithm into a configuration from
 *       which patches are contructed.  The algorithm used in this
 *       class assumes a spatially-uniform workload distribution;
 *       thus, it attempts to produce a collection of boxes
 *       each of which contains the same number of cells.  The
 *       load balancer also assigns patches to processors.
 *
 *    mesh::StandardTagAndInitialize - Couples the gridding algorithm
 *       to the HyperbolicIntegrator. Selects cells for
 *       refinement based on either Gradient detection, Richardson
 *       extrapolation, or pre-defined Refine box region.  The
 *       object maintains a pointer to the algs::HyperbolicLevelIntegrator,
 *       which is passed into its constructor, for this purpose.
 *
 ************************************************************************
 */

/*
 *******************************************************************
 *
 * For each run, the input filename and restart information
 * (if needed) must be given on the command line.
 *
 *   For non-restarted case, command line is:
 *
 *       executable <input file name>
 *
 *   For restarted run, command line is:
 *
 *       executable <input file name> <restart directory> \
 *                  <restart number>
 *
 *******************************************************************
 */

int main(
   int argc,
   char* argv[])
{

   using namespace tbox;

   /*
    * Initialize MPI and SAMRAI, enable logging, and process command line.
    */

   tbox::SAMRAI_MPI::init(&argc, &argv);
   tbox::SAMRAIManager::initialize();
   tbox::SAMRAIManager::startup();
   tbox::SAMRAI_MPI mpi(tbox::SAMRAI_MPI::getSAMRAIWorld());

   int num_failures = 0;

   {
      string input_filename;
      string restart_read_dirname;
      int restore_num = 0;
      string case_name;

      bool is_from_restart = false;

      if ((argc != 2) && (argc != 3) && (argc != 4)) {
         tbox::pout << "USAGE:\n"
                    << argv[0] << " <input filename> "
                    << "or\n"
                    << argv[0] << " <input filename> <case name>"
                    << "or\n"
                    << argv[0] << " <input filename> "
                    << "  <restart dir> <restore number> [options]\n"
                    << "  options:\n"
                    << "  none at this time"
                    << endl;
         tbox::SAMRAI_MPI::abort();
         return -1;
      } else {
         input_filename = argv[1];

         if (argc == 3) {
            case_name = argv[2];
         }
         if (argc == 4) {
            restart_read_dirname = argv[2];
            restore_num = atoi(argv[3]);

            is_from_restart = true;
         }
      }

      pout << "input_filename = " << input_filename << endl;
      pout << "restart_read_dirname = " << restart_read_dirname << endl;
      pout << "restore_num = " << restore_num << endl;

      /*
       * Create input database and parse all data in input file.
       */

      boost::shared_ptr<InputDatabase> input_db(new InputDatabase("input_db"));
      InputManager::getManager()->parseInputFile(input_filename, input_db);

      tbox::TimerManager::createManager(input_db->getDatabase("TimerManager"));
      boost::shared_ptr<tbox::Timer> t_all =
         tbox::TimerManager::getManager()->getTimer("appu::main::all");
      t_all->start();

      boost::shared_ptr<tbox::Timer> t_vis_writing(
         tbox::TimerManager::getManager()->getTimer("apps::Main::vis_writing"));

      /*
       * Retrieve "Main" section of the input database.  First, read
       * dump information, which is used for writing plot files.
       * Second, if proper restart information was given on command
       * line, and the restart interval is non-zero, create a restart
       * database.
       */

      boost::shared_ptr<Database> main_db(input_db->getDatabase("Main"));

      const tbox::Dimension dim(static_cast<unsigned short>(main_db->getInteger("dim")));

      bool use_scaled_input = main_db->getBoolWithDefault("use_scaled_input",
            true);

      string scaled_input_str =
         string("ScaledInput")
         + (use_scaled_input ? tbox::Utilities::intToString(mpi.getSize())
            : string());
      boost::shared_ptr<Database> scaled_input_db(
         input_db->getDatabase(scaled_input_str));

      string base_name = main_db->getStringWithDefault("base_name", "unnamed");

      /*
       * Modify basename for this particular run.
       * Add the number of processes and the case name.
       */
      string base_name_ext = base_name;
      if (!case_name.empty()) {
         base_name_ext = base_name_ext + '-' + case_name;
      }
<<<<<<< HEAD
      base_name = base_name + '-' + tbox::Utilities::nodeToString(mpi.getSize());
=======
      base_name_ext = base_name_ext + '-' + tbox::Utilities::intToString(
            mpi.getSize(),
            5);
>>>>>>> 729b557b

      /*
       * Logging.
       */
      string log_filename = base_name_ext + ".log";
      log_filename =
         main_db->getStringWithDefault("log_filename", base_name_ext + ".log");

      bool log_all_nodes = false;
      log_all_nodes =
         main_db->getBoolWithDefault("log_all_nodes", log_all_nodes);
      if (log_all_nodes) {
         PIO::logAllNodes(log_filename);
      } else {
         PIO::logOnlyNodeZero(log_filename);
      }

      int viz_dump_interval = 0;
      if (main_db->keyExists("viz_dump_interval")) {
         viz_dump_interval = main_db->getInteger("viz_dump_interval");
      }

      const string viz_dump_dirname = main_db->getStringWithDefault(
            "viz_dump_dirname", base_name_ext + ".visit");
      int visit_number_procs_per_file = 1;

      const bool viz_dump_data = (viz_dump_interval > 0);

      int restart_interval = 0;
      if (main_db->keyExists("restart_interval")) {
         restart_interval = main_db->getInteger("restart_interval");
      }

      string restart_write_dirname;
      if (restart_interval > 0) {
         if (main_db->keyExists("restart_write_dirname")) {
            restart_write_dirname = main_db->getString("restart_write_dirname");
         } else {
            TBOX_ERROR("restart_interval > 0, but key `restart_write_dirname'"
               << " not specifed in input file");
         }
      }

      bool use_refined_timestepping = true;
      if (main_db->keyExists("timestepping")) {
         string timestepping_method = main_db->getString("timestepping");
         if (timestepping_method == "SYNCHRONIZED") {
            use_refined_timestepping = false;
         }
      }

      const bool write_restart = (restart_interval > 0)
         && !(restart_write_dirname.empty());

      /*
       * Get the restart manager and root restart database.  If run is from
       * restart, open the restart file.
       */

      RestartManager* restart_manager = RestartManager::getManager();

      if (is_from_restart) {
         restart_manager->
         openRestartFile(restart_read_dirname, restore_num,
            mpi.getSize());
      }

      /*
       * Create major algorithm and data objects which comprise application.
       * Each object will be initialized either from input data or restart
       * files, or a combination of both.  Refer to each class constructor
       * for details.  For more information on the composition of objects
       * for this application, see comments at top of file.
       */

      boost::shared_ptr<geom::CartesianGridGeometry> grid_geometry(
         new geom::CartesianGridGeometry(dim,
            "CartesianGeometry",
            scaled_input_db->getDatabase("CartesianGeometry")));

      boost::shared_ptr<hier::PatchHierarchy> patch_hierarchy(
         new hier::PatchHierarchy(
            "PatchHierarchy",
            grid_geometry,
            input_db->getDatabase("PatchHierarchy")));

      const bool use_analytical_tagger =
         input_db->isDatabase("SinusoidalFrontTagger");

      SinusoidalFrontTagger analytical_tagger(
         "SinusoidalFrontTagger",
         dim,
         input_db->getDatabaseWithDefault("SinusoidalFrontTagger",
            boost::shared_ptr<tbox::Database>()).get());
      analytical_tagger.resetHierarchyConfiguration(patch_hierarchy, 0, 3);

      LinAdv* linear_advection_model = new LinAdv(
            "LinAdv",
            dim,
            input_db->getDatabase("LinAdv"),
            grid_geometry,
            use_analytical_tagger ? &analytical_tagger : 0);

      boost::shared_ptr<tbox::Database> hli_db(
         scaled_input_db->isDatabase("HyperbolicLevelIntegrator") ?
         scaled_input_db->getDatabase("HyperbolicLevelIntegrator") :
         input_db->getDatabase("HyperbolicLevelIntegrator"));
      boost::shared_ptr<algs::HyperbolicLevelIntegrator> hyp_level_integrator(
         new algs::HyperbolicLevelIntegrator(
            "HyperbolicLevelIntegrator",
            hli_db,
            linear_advection_model, use_refined_timestepping));

      boost::shared_ptr<mesh::StandardTagAndInitialize> error_detector(
         new mesh::StandardTagAndInitialize(
            "StandardTagAndInitialize",
            hyp_level_integrator.get(),
            input_db->getDatabase("StandardTagAndInitialize")));


      // Set up the clustering.

      const std::string clustering_type =
         main_db->getStringWithDefault("clustering_type", "BergerRigoutsos");

      boost::shared_ptr<mesh::BoxGeneratorStrategy> box_generator;

      if ( clustering_type == "BergerRigoutsos" ) {

         boost::shared_ptr<Database> abr_db(
            input_db->getDatabase("BergerRigoutsos"));
         boost::shared_ptr<mesh::BoxGeneratorStrategy> berger_rigoutsos(
            new mesh::BergerRigoutsos(dim, abr_db));
         box_generator = berger_rigoutsos;

      }
      else if ( clustering_type == "TileClustering" ) {

         boost::shared_ptr<Database> tc_db(
            input_db->getDatabase("TileClustering"));
         boost::shared_ptr<mesh::BoxGeneratorStrategy> tile_clustering(
            new mesh::TileClustering(dim, tc_db));
         box_generator = tile_clustering;

      }




      // Set up the load balancer.

      boost::shared_ptr<mesh::LoadBalanceStrategy> load_balancer;
      boost::shared_ptr<mesh::LoadBalanceStrategy> load_balancer0;

      const std::string load_balancer_type =
         main_db->getStringWithDefault("load_balancer_type", "TreeLoadBalancer");

      if ( load_balancer_type == "TreeLoadBalancer" ) {

         boost::shared_ptr<mesh::TreeLoadBalancer> tree_load_balancer(
            new mesh::TreeLoadBalancer(
               dim,
               "mesh::TreeLoadBalancer",
               input_db->getDatabase("TreeLoadBalancer"),
               boost::shared_ptr<tbox::RankTreeStrategy>(new BalancedDepthFirstTree)));
         tree_load_balancer->setSAMRAI_MPI(tbox::SAMRAI_MPI::getSAMRAIWorld());

         boost::shared_ptr<mesh::TreeLoadBalancer> tree_load_balancer0(
            new mesh::TreeLoadBalancer(
               dim,
               "mesh::TreeLoadBalancer0",
               input_db->getDatabase("TreeLoadBalancer"),
               boost::shared_ptr<tbox::RankTreeStrategy>(new BalancedDepthFirstTree)));
         tree_load_balancer0->setSAMRAI_MPI(tbox::SAMRAI_MPI::getSAMRAIWorld());

         load_balancer = tree_load_balancer;
         load_balancer0 = tree_load_balancer0;
      }
      else if ( load_balancer_type == "ChopAndPackLoadBalancer" ) {

         boost::shared_ptr<mesh::ChopAndPackLoadBalancer> cap_load_balancer(
            new mesh::ChopAndPackLoadBalancer(
               dim,
               "mesh::ChopAndPackLoadBalancer",
               input_db->getDatabase("ChopAndPackLoadBalancer")));

         load_balancer = cap_load_balancer;
         load_balancer0 = cap_load_balancer;
      }
      else if ( load_balancer_type == "TilePartitioner" ) {

         boost::shared_ptr<mesh::TilePartitioner> tile_load_balancer(
            new mesh::TilePartitioner(
               dim,
               "mesh::TilePartitioner",
               input_db->getDatabase("TilePartitioner")));

         boost::shared_ptr<mesh::TilePartitioner> tile_load_balancer0(
            new mesh::TilePartitioner(
               dim,
               "mesh::TilePartitioner0",
               input_db->getDatabase("TilePartitioner")));

         load_balancer = tile_load_balancer;
         load_balancer0 = tile_load_balancer0;
      }


      boost::shared_ptr<mesh::GriddingAlgorithm> gridding_algorithm(
         new mesh::GriddingAlgorithm(
            patch_hierarchy,
            "GriddingAlgorithm",
            input_db->getDatabase("GriddingAlgorithm"),
            error_detector,
            box_generator,
            load_balancer,
            load_balancer0));

      boost::shared_ptr<algs::TimeRefinementIntegrator> time_integrator(
         new algs::TimeRefinementIntegrator(
            "TimeRefinementIntegrator",
            input_db->getDatabase("TimeRefinementIntegrator"),
            patch_hierarchy,
            hyp_level_integrator,
            gridding_algorithm));

      // VisItDataWriter is only present if HDF is available
#ifdef HAVE_HDF5
      boost::shared_ptr<appu::VisItDataWriter> visit_data_writer(
         new appu::VisItDataWriter(
            dim,
            "LinAdv VisIt Writer",
            viz_dump_dirname,
            visit_number_procs_per_file));
      linear_advection_model->
      registerVisItDataWriter(visit_data_writer);
#endif

      /*
       * Initialize hierarchy configuration and data on all patches.
       * Then, close restart file and write initial state for visualization.
       */

      tbox::SAMRAI_MPI::getSAMRAIWorld().Barrier(); // For timing.
      double dt_now = time_integrator->initializeHierarchy();

      RestartManager::getManager()->closeRestartFile();

      /*
       * After creating all objects and initializing their state, we
       * print the input database and variable database contents
       * to the log file.
       */

      if (mpi.getRank() == 0) {
         plog << "\nCheck input data and variables before simulation:" << endl;
         plog << "Input database..." << endl;
         input_db->printClassData(plog);
         plog << "\nVariable database..." << endl;
         hier::VariableDatabase::getDatabase()->printClassData(plog);

         plog << "\nCheck Linear Advection data... " << endl;
         linear_advection_model->printClassData(plog);
      }

      if (viz_dump_data) {
#ifdef HAVE_HDF5
         t_vis_writing->start();
         visit_data_writer->writePlotData(
            patch_hierarchy,
            time_integrator->getIntegratorStep(),
            time_integrator->getIntegratorTime());
         t_vis_writing->stop();
#endif
      }

      /*
       * Time step loop.  Note that the step count and integration
       * time are maintained by algs::TimeRefinementIntegrator.
       */

      double loop_time = time_integrator->getIntegratorTime();
      double loop_time_end = time_integrator->getEndTime();

      int iteration_num = time_integrator->getIntegratorStep();

      while ((loop_time < loop_time_end) &&
             time_integrator->stepsRemaining()) {

         iteration_num = time_integrator->getIntegratorStep() + 1;

         pout << "++++++++++++++++++++++++++++++++++++++++++++" << endl;
         pout << "At begining of timestep # " << iteration_num - 1 << endl;
         pout << "Simulation time is " << loop_time << endl;

         double dt_new = time_integrator->advanceHierarchy(dt_now);

         loop_time += dt_now;
         dt_now = dt_new;

         if (0) {
            /*
             * Logging can be very slow on I/O limited machines (such as
             * BlueGene).
             */
            plog << "Hierarchy summary:\n";
            patch_hierarchy->recursivePrint(plog, "H-> ", 1);
            plog << "PatchHierarchy summary:\n";
            patch_hierarchy->recursivePrint(plog, "L->", 1);
         }

         pout << "At end of timestep # " << iteration_num - 1 << endl;
         pout << "Simulation time is " << loop_time << endl;
         pout << "++++++++++++++++++++++++++++++++++++++++++++" << endl;

         /*
          * At specified intervals, write restart and visualization files.
          */
         if (write_restart) {

            if ((iteration_num % restart_interval) == 0) {
               RestartManager::getManager()->
               writeRestartFile(restart_write_dirname,
                  iteration_num);
            }
         }

         /*
          * At specified intervals, write out data files for plotting.
          */

         if (viz_dump_data) {
            if ((iteration_num % viz_dump_interval) == 0) {
#ifdef HAVE_HDF5
               t_vis_writing->start();
               visit_data_writer->writePlotData(patch_hierarchy,
                  iteration_num,
                  loop_time);
               t_vis_writing->stop();
#endif
            }
         }
      }

      /*
       * Output timer results.
       */
      tbox::TimerManager::getManager()->print(tbox::plog);

#ifdef RECORD_STATS
      /*
       * Output statistics.
       */
      tbox::plog << "HyperbolicLevelIntegrator statistics:" << endl;
      hyp_level_integrator->printStatistics(tbox::plog);
      tbox::plog << "\nGriddingAlgorithm statistics:" << endl;
      gridding_algorithm->printStatistics(tbox::plog);
#endif

      if ( load_balancer_type == "TreeLoadBalancer" ) {
         /*
          * Output load balancing results for TreeLoadBalancer.
          */
         boost::shared_ptr<mesh::TreeLoadBalancer> tree_load_balancer(
            BOOST_CAST<mesh::TreeLoadBalancer, mesh::LoadBalanceStrategy>(
               load_balancer));
         TBOX_ASSERT(tree_load_balancer);
         tbox::plog << "\n\nLoad balancing results:\n";
         tree_load_balancer->printStatistics(tbox::plog);
      }
      else if ( load_balancer_type == "TilePartitioner" ) {
         /*
          * Output load balancing results for TilePartitioner.
          */
         boost::shared_ptr<mesh::TilePartitioner> tile_partitioner(
            BOOST_CAST<mesh::TilePartitioner, mesh::LoadBalanceStrategy>(
               load_balancer));
         TBOX_ASSERT(tile_partitioner);
         tbox::plog << "\n\nLoad balancing results:\n";
         tile_partitioner->printStatistics(tbox::plog);
      }

      /*
       * Output box search results.
       */
      tbox::plog << "\n\nBox searching results:\n";
      hier::BoxTree::printStatistics(dim);

      t_all->stop();
      int size = tbox::SAMRAI_MPI::getSAMRAIWorld().getSize();
      if (tbox::SAMRAI_MPI::getSAMRAIWorld().getRank() == 0) {
         string timing_file =
            base_name + ".timing" + tbox::Utilities::intToString(size);
         FILE* fp = fopen(timing_file.c_str(), "w");
         fprintf(fp, "%f\n", t_all->getTotalWallclockTime());
         fclose(fp);
      }

      /*
       * At conclusion of simulation, deallocate objects.
       */

#ifdef HAVE_HDF5
      visit_data_writer.reset();
#endif

      gridding_algorithm.reset();
      load_balancer.reset();
      box_generator.reset();
      error_detector.reset();
      hyp_level_integrator.reset();

      if (linear_advection_model) delete linear_advection_model;

      patch_hierarchy.reset();
      grid_geometry.reset();

      input_db.reset();
      main_db.reset();

   }

   if (num_failures == 0) {
      tbox::pout << "\nPASSED:  LinAdv" << endl;
   }

   tbox::SAMRAIManager::shutdown();
   tbox::SAMRAIManager::finalize();
   tbox::SAMRAI_MPI::finalize();

   return num_failures;
}<|MERGE_RESOLUTION|>--- conflicted
+++ resolved
@@ -268,13 +268,7 @@
       if (!case_name.empty()) {
          base_name_ext = base_name_ext + '-' + case_name;
       }
-<<<<<<< HEAD
       base_name = base_name + '-' + tbox::Utilities::nodeToString(mpi.getSize());
-=======
-      base_name_ext = base_name_ext + '-' + tbox::Utilities::intToString(
-            mpi.getSize(),
-            5);
->>>>>>> 729b557b
 
       /*
        * Logging.
