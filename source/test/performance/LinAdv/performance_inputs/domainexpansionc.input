/*************************************************************************
 *
 * This file is part of the SAMRAI distribution.  For full copyright
 * information, see COPYRIGHT and COPYING.LESSER.
 *
 * Copyright:     (c) 1997-2013 Lawrence Livermore National Security, LLC
 * Description:   Input file for SAMRAI Linadv example problem
 *                (3d sinusoidal fronusoidal frontt)
 *
 ************************************************************************/

//See test_inputs/domainexpansion.input for inputs

LinAdv {
   advection_velocity = 2.0e0 , 0.55e0, 0.55e0

   godunov_order    = 4
   corner_transport = "CORNER_TRANSPORT_1"

   Refinement_data {
      // refine_criteria = "UVAL_GRADIENT", "UVAL_SHOCK"
      refine_criteria = "UVAL_GRADIENT"

      UVAL_GRADIENT {
         grad_tol = 20.0
      }

      UVAL_SHOCK {
         shock_tol = 20.0
         shock_onset = 0.85
      }
   }

}

BergerRigoutsos {
   DEV_algo_advance_mode = "ADVANCE_SOME"
   DEV_owner_mode = "MOST_OVERLAP"
   DEV_inflection_cut_threshold_ar = 4
   DEV_min_box_size_from_cutting = 1, 1, 1
   DEV_log_node_history = FALSE
   sort_output_nodes = TRUE
   max_box_size = 100, 100, 100
   combine_efficiency = 0.85
   efficiency_tolerance = 0.85
//   DEV_log_cluster_summary = TRUE
   DEV_log_cluster = FALSE
//   DEV_barrier_before = TRUE
//   DEV_barrier_after = TRUE
}

TileClustering {
   box_size = 8,8,8
//   DEV_log_cluster_summary = TRUE
   DEV_log_cluster = FALSE
//   DEV_barrier_and_time = TRUE
}

Main {
   dim = 3
   base_name    = "domexc"
   log_all_nodes    = FALSE

   // Clustering choices: BergerRigoutsos, TileClustering
   clustering_type = "BergerRigoutsos"

   // Partitioner choices: TreeLoadBalancer, ChopAndPackLoadBalancer, TilePartitioner
   load_balancer_type = "TreeLoadBalancer"

// visualization dump parameters
   viz_dump_interval     = 0          // zero to turn off

// restart dump parameters
   restart_interval        = 0        // zero to turn off

   use_scaled_input = FALSE
   // timestepping = "SYNCHRONIZED"
}

TimerManager {
//   print_exclusive      = TRUE
   print_summed           = TRUE
   print_max              = TRUE
   print_threshold        = 0.
   timer_list             = "hier::*::*",
                            "apps::*::*",
                            "algs::*::*",
                            "mesh::*::*",
                            "tbox::AsyncCommGroup::*",
                            "tbox::AsyncCommStage::*",
                            "tbox::JobRelauncher::*",
                            "tbox::Schedule::*",
                            "xfer::*::*",
                            "appu::main::all"
}

PatchHierarchy {
   max_levels = 3
   largest_patch_size {
      level_0 = -1,-1,-1
      // level_0 = 20,20,20
      // all finer levels will use same values as level_0...
   }
   smallest_patch_size {
      level_0 = 6,6,6
      // all finer levels will use same values as level_0...
   }
   ratio_to_coarser {
      level_1            = 2, 2, 2
      level_2            = 2, 2, 2
      level_3            = 2, 2, 2
      level_4            = 2, 2, 2
      level_5            = 2, 2, 2
      level_6            = 2, 2, 2
      level_7            = 2, 2, 2
      level_8            = 2, 2, 2
      level_9            = 2, 2, 2
      //  etc.
   }

   allow_patches_smaller_than_ghostwidth = FALSE
   allow_patches_smaller_than_minimum_size_to_prevent_overlaps = TRUE
   proper_nesting_buffer = 1, 1, 1
}

GriddingAlgorithm {
   // DEV_load_balance = FALSE
   sequentialize_patch_indices = TRUE
//   DEV_barrier_and_time = TRUE
//   DEV_log_metadata_statistics = TRUE
//   DEV_print_steps = FALSE
//   DEV_check_boundary_proximity_violation = "ERROR"
}

SinusoidalFrontTagger {
   init_disp = 1.0, 1.0, 0.0
   period = 8.0, 8.0, 8.0
   velocity = 2.0e0 , 0.55e0, 0.55e0
   amplitude = 1.0
}

StandardTagAndInitialize {
   tagging_method = "GRADIENT_DETECTOR"
}


TimeRefinementIntegrator {
   start_time            = 0.e0     // initial simulation time
   end_time              = 5.0      // final simulation time
   grow_dt               = 1.0e0    // growth factor for timesteps
   // max_integrator_steps  = 1     // max number of simulation timesteps
   max_integrator_steps  = 25     // max number of simulation timesteps
   // tag_buffer            = 3, 3, 3, 3, 3, 3
//   DEV_barrier_and_time        = TRUE
}

ChopAndPackLoadBalancer{
   bin_pack_method = "GREEDY"
   // bin_pack_method = "SPATIAL"
   ignore_level_box_union_is_single_box = TRUE
}

TreeLoadBalancer {
   flexible_load_tolerance = 0.05
   max_cycle_spread_ratio = 1000000

   DEV_report_load_balance = FALSE
//   DEV_barrier_before = TRUE
//   DEV_barrier_after = TRUE
   DEV_check_map = FALSE
   DEV_check_connectivity = FALSE
   DEV_print_steps = FALSE
   DEV_print_swap_steps = FALSE
   DEV_print_break_steps = FALSE
   DEV_print_edge_steps = FALSE
   DEV_slender_penalty_wt = 0.0
   DEV_summarize_map = FALSE
}

TilePartitioner {
  box_size = 16,16,16
<<<<<<< HEAD
  TreeLoadBalancer {
    flexible_load_tolerance = 0.05
    DEV_report_load_balance = FALSE
    DEV_allow_box_breaking = TRUE
    // Debugging options
    DEV_check_map = FALSE
    DEV_check_connectivity = FALSE
    DEV_print_steps = FALSE
    DEV_print_swap_steps = FALSE
    DEV_print_break_steps = FALSE
    DEV_print_edge_steps = FALSE
    DEV_summarize_map = TRUE
  }
=======
  DEV_report_load_balance = FALSE
//  DEV_barrier_before = TRUE
//  DEV_barrier_after = TRUE
  DEV_check_map = FALSE
  DEV_check_connectivity = FALSE
  DEV_print_steps = FALSE
  DEV_print_swap_steps = FALSE
  DEV_print_break_steps = FALSE
  DEV_print_edge_steps = FALSE
  DEV_slender_penalty_wt = 0.0
//  DEV_summarize_map = TRUE
>>>>>>> 729b557b
}

HyperbolicLevelIntegrator {
   cfl                      = 0.43
   cfl_init                 = 0.43
   lag_dt_computation       = TRUE
   use_ghosts_to_compute_dt = TRUE
//   DEV_distinguish_mpi_reduction_costs = TRUE
}

RefineSchedule {
//   DEV_barrier_and_time = TRUE
   DEV_extra_debug = FALSE
}

PersistentOverlapConnectors {
   DEV_check_created_connectors = FALSE
   DEV_check_accessed_connectors = FALSE
   implicit_connector_creation_rule = "ERROR"
}

////////////////////////////////////////////////////////////////////////
// Specific databases for scaling tests.
////////////////////////////////////////////////////////////////////////

ScaledInput {
CartesianGeometry {
   domain_boxes  = [ (0,0,0) , (63, 31, 31) ]   //   32proc
   x_lo          =  0.e0, 0.e0, 0.e0  // lower end of computational domain.
   x_up          = 16.e0, 8.e0, 8.e0  // upper end of computational domain.
   periodic_dimension = 0,0,0
}
}

ScaledInput64 {
CartesianGeometry {
   domain_boxes  = [ (0,0,0) , (127, 31, 31) ]   //   64proc
   x_lo          =  0.e0, 0.e0, 0.e0  // lower end of computational domain.
   x_up          = 32.e0, 8.e0, 8.e0  // upper end of computational domain.
   periodic_dimension = 0,0,0
}
}

ScaledInput128 {
CartesianGeometry {
   domain_boxes  = [ (0,0,0) , (127, 63, 31) ]   //   128proc
   x_lo          =  0.e0,  0.e0, 0.e0  // lower end of computational domain.
   x_up          = 32.e0, 16.e0, 8.e0  // upper end of computational domain.
   periodic_dimension = 0,0,0
}
}

ScaledInput256 {
CartesianGeometry {
   domain_boxes  = [ (0,0,0) , (127, 63, 63) ]   //  256proc
   x_lo          =  0.e0,  0.e0,  0.e0  // lower end of computational domain.
   x_up          = 32.e0, 16.e0, 16.e0  // upper end of computational domain.
   periodic_dimension = 0,0,0
}
}

ScaledInput512 {
CartesianGeometry {
   domain_boxes  = [ (0,0,0) , (255, 63, 63) ]   //  512proc
   x_lo          =  0.e0,  0.e0,  0.e0  // lower end of computational domain.
   x_up          = 64.e0, 16.e0, 16.e0  // upper end of computational domain.
   periodic_dimension = 0,0,0
}
}

ScaledInput1024 {
CartesianGeometry {
   domain_boxes  = [ (0,0,0) , (255, 127, 63) ]   // 1024proc
   x_lo          =  0.e0,  0.e0,  0.e0  // lower end of computational domain.
   x_up          = 64.e0, 32.e0, 16.e0  // upper end of computational domain.
   periodic_dimension = 0,0,0
}
}

ScaledInput2048 {
CartesianGeometry {
   domain_boxes  = [ (0,0,0) , (255, 127, 127) ]   // 2048proc
   x_lo          =  0.e0,  0.e0,  0.e0  // lower end of computational domain.
   x_up          = 64.e0, 32.e0, 32.e0  // upper end of computational domain.
   periodic_dimension = 0,0,0
}
}

ScaledInput4096 {
CartesianGeometry {
   domain_boxes  = [ (0,0,0) , (511, 127, 127) ]   // 4096proc
   x_lo          =   0.e0,  0.e0,  0.e0  // lower end of computational domain.
   x_up          = 128.e0, 32.e0, 32.e0  // upper end of computational domain.
   periodic_dimension = 0,0,0
}
}

ScaledInput8192 {
CartesianGeometry {
   domain_boxes  = [ (0,0,0) , (511, 255, 127) ]   // 8192proc
   x_lo          =   0.e0,  0.e0,  0.e0  // lower end of computational domain.
   x_up          = 128.e0, 64.e0, 32.e0  // upper end of computational domain.
   periodic_dimension = 0,0,0
}
}

ScaledInput16384 {
CartesianGeometry {
   domain_boxes  = [ (0,0,0) , (511, 255, 255) ]   // 16384proc
   x_lo          =   0.e0,  0.e0,  0.e0  // lower end of computational domain.
   x_up          = 128.e0, 64.e0, 64.e0  // upper end of computational domain.
   periodic_dimension = 0,0,0
}
}

ScaledInput32768 {
CartesianGeometry {
   domain_boxes  = [ (0,0,0) , (1023, 255, 255) ]   // 32768proc
   x_lo          =   0.e0,  0.e0,  0.e0  // lower end of computational domain.
   x_up          = 256.e0, 64.e0, 64.e0  // upper end of computational domain.
   periodic_dimension = 0,0,0
}
}

ScaledInput36864 {
CartesianGeometry {
   domain_boxes  = [ (0,0,0) , (1023, 287, 255) ]   // 36864proc
   x_lo          =   0.e0,  0.e0,  0.e0  // lower end of computational domain.
   x_up          = 256.e0, 72.e0, 64.e0  // upper end of computational domain.
   periodic_dimension = 0,0,0
}
}

ScaledInput65536 {
CartesianGeometry {
   domain_boxes  = [ (0,0,0) , (1023, 511, 255) ]   // 65536proc
   x_lo          =   0.e0,   0.e0,  0.e0  // lower end of computational domain.
   x_up          = 256.e0, 128.e0, 64.e0  // upper end of computational domain.
   periodic_dimension = 0,0,0
}
}

ScaledInput131072 {
CartesianGeometry {
   domain_boxes  = [ (0,0,0) , (1023, 511, 511) ]   // 131072proc
   x_lo          =   0.e0,   0.e0,   0.e0  // lower end of computational domain.
   x_up          = 256.e0, 128.e0, 128.e0  // upper end of computational domain.
   periodic_dimension = 0,0,0
}
}<|MERGE_RESOLUTION|>--- conflicted
+++ resolved
@@ -179,7 +179,6 @@
 
 TilePartitioner {
   box_size = 16,16,16
-<<<<<<< HEAD
   TreeLoadBalancer {
     flexible_load_tolerance = 0.05
     DEV_report_load_balance = FALSE
@@ -193,19 +192,6 @@
     DEV_print_edge_steps = FALSE
     DEV_summarize_map = TRUE
   }
-=======
-  DEV_report_load_balance = FALSE
-//  DEV_barrier_before = TRUE
-//  DEV_barrier_after = TRUE
-  DEV_check_map = FALSE
-  DEV_check_connectivity = FALSE
-  DEV_print_steps = FALSE
-  DEV_print_swap_steps = FALSE
-  DEV_print_break_steps = FALSE
-  DEV_print_edge_steps = FALSE
-  DEV_slender_penalty_wt = 0.0
-//  DEV_summarize_map = TRUE
->>>>>>> 729b557b
 }
 
 HyperbolicLevelIntegrator {
