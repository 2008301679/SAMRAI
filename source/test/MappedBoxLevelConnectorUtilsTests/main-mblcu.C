--- conflicted
+++ resolved
@@ -276,14 +276,9 @@
             block_domain.removeIntersections(exclude_boxes);
 
             hier::LocalId last_local_id(-1);
-<<<<<<< HEAD
             for (hier::BoxList::Iterator bi(block_domain);
                  bi != block_domain.end(); ++bi) {
-               big_mapped_boxes.insert(big_mapped_boxes.end(),
-=======
-            for (hier::BoxList::Iterator bi(block_domain); bi; bi++) {
                big_mapped_box_level.addBoxWithoutUpdate(
->>>>>>> e0f1704e
                   hier::Box(*bi,
                      ++last_local_id,
                      0,
