/*************************************************************************
 *
 * This file is part of the SAMRAI distribution.  For full copyright
 * information, see COPYRIGHT and COPYING.LESSER.
 *
 * Copyright:     (c) 1997-2011 Lawrence Livermore National Security, LLC
 * Description:   Test program for performance of tree search algorithm.
 *
 ************************************************************************/
#include "SAMRAI/SAMRAI_config.h"

#include "SAMRAI/hier/Connector.h"
#include "SAMRAI/hier/GridGeometry.h"
#include "SAMRAI/hier/Box.h"
#include "SAMRAI/hier/BoxContainerIterator.h"
#include "SAMRAI/hier/BoxContainerOrderedConstIterator.h"
#include "SAMRAI/hier/BoxLevel.h"
#include "SAMRAI/hier/BoxLevelConnectorUtils.h"
#include "SAMRAI/hier/BoxSetSingleBlockIterator.h"
#include "SAMRAI/hier/MultiblockBoxTree.h"
#include "SAMRAI/hier/TransferOperatorRegistry.h"
#include "SAMRAI/mesh/TreeLoadBalancer.h"
#include "SAMRAI/tbox/InputDatabase.h"
#include "SAMRAI/tbox/InputManager.h"
#include "SAMRAI/tbox/HDFDatabase.h"
#include "SAMRAI/tbox/SAMRAIManager.h"
#include "SAMRAI/tbox/SAMRAI_MPI.h"

#include <algorithm>
#include <vector>
#include <iomanip>

using namespace SAMRAI;
using namespace tbox;

/*
 * Partition boxes in the given BoxLevel.  This method is meant
 * to partition and also to create a bunch of small boxes from the
 * user-input boxes in order to set up a non-trivial mesh
 * configuration.
 */
void
partitionBoxes(
   hier::BoxLevel& mapped_box_level,
   const hier::IntVector& max_box_size,
   const hier::IntVector& min_box_size);

/*
 * Shrink a BoxLevel by the given amount.
 */
void
shrinkBoxLevel(
   hier::BoxLevel& small_mapped_box_level,
   const hier::BoxLevel& big_mapped_box_level,
   const hier::IntVector& shrinkage,
   const tbox::Array<int>& unshrunken_blocks);

/*
 * Refine a BoxLevel by the given ratio.
 */
void
refineBoxLevel(
   hier::BoxLevel& mapped_box_level,
   const hier::IntVector& ratio);

/*
 ************************************************************************
 *
 * This is an correctness test for the
 * computeExternalParts and
 * computeInternalParts method in
 * BoxLevelConnectorUtils.
 *
 * 1. Set up GridGeometry.
 *
 * 2. Build a big BoxLevel.
 *
 * 3. Build a small BoxLevel by shrinking the big one slightly.
 *
 * 4. Partition the two BoxLevels.
 *
 * 5. Check the internal and external parts the big and small
 *    BoxLevels with respect to each other.
 *
 * Inputs:
 *
 *   GridGeometry { ... }
 *
 *   Main {
 *      // Domain dimension
 *      dim = 2
 *
 *      // Base name of output files generated.
 *      base_name = "..."
 *
 *      // Logging option
 *      log_all_nodes  = TRUE
 *
 *      // For breaking up user-specified domain boxes.
 *      max_box_size = 7, 7
 *      min_box_size = 2, 2
 *
 *      // Index space to exclude from the big BoxLevel.
 *      exclude2 = [(0,0,4), (19,19,7)]
 *
 *      // Blocks not to be shrunken when generating small BoxLevel
 *      // This allows some small blocks to touch the domain boundary.
 *      unshrunken_boxes = 1, 3
 *
 *      // Refinement ratio of big BoxLevel.
 *      big_refinement_ratio = 2, 2
 *
 *      // Refinement ratio of small BoxLevel.
 *      small_refinement_ratio = 6, 6
 *   }
 */

int main(
   int argc,
   char* argv[])
{
   /*
    * Initialize MPI, SAMRAI.
    */

   SAMRAI_MPI::init(&argc, &argv);
   SAMRAIManager::initialize();
   SAMRAIManager::startup();
   tbox::SAMRAI_MPI mpi(tbox::SAMRAI_MPI::getSAMRAIWorld());

   const int rank = mpi.getRank();
   int fail_count = 0;

   {

      /*
       * Process command line arguments.  For each run, the input
       * filename must be specified.  Usage is:
       *
       * executable <input file name>
       */
      std::string input_filename;

      if (argc != 2) {
         TBOX_ERROR("USAGE:  " << argv[0] << " <input file> \n"
                               << "  options:\n"
                               << "  none at this time" << std::endl);
      } else {
         input_filename = argv[1];
      }

      /*
       * Create input database and parse all data in input file.
       */

      Pointer<Database> input_db(new InputDatabase("input_db"));
      tbox::InputManager::getManager()->parseInputFile(input_filename, input_db);

      /*
       * Retrieve "Main" section from input database.
       * The main database is used only in main().
       * The base_name variable is a base name for
       * all name strings in this program.
       */

      Pointer<Database> main_db = input_db->getDatabase("Main");

      const tbox::Dimension dim(static_cast<unsigned short>(main_db->getInteger("dim")));

      std::string base_name = "unnamed";
      base_name = main_db->getStringWithDefault("base_name", base_name);

      /*
       * Start logging.
       */
      const std::string log_filename = base_name + ".log";
      bool log_all_nodes = false;
      log_all_nodes = main_db->getBoolWithDefault("log_all_nodes",
            log_all_nodes);
      if (log_all_nodes) {
         PIO::logAllNodes(log_filename);
      } else {
         PIO::logOnlyNodeZero(log_filename);
      }

      /*
       * Generate the GridGeometry.
       */
      tbox::ConstPointer<hier::GridGeometry> grid_geometry;
      if (input_db->keyExists("GridGeometry")) {
         grid_geometry = new hier::GridGeometry(
               dim,
               "GridGeometry",
               tbox::Pointer<hier::TransferOperatorRegistry>(),
               input_db->getDatabase("GridGeometry"));
      } else {
         TBOX_ERROR("BoxLevelConnectorUtils test: could not find entry GridGeometry"
            << "\nin input.");
      }
      grid_geometry->printClassData(tbox::plog);

      /*
       * Empty blocks are blocks not to have any Boxes.
       */
      tbox::Array<int> empty_blocks;
      if (main_db->isInteger("empty_blocks")) {
         empty_blocks = main_db->getIntegerArray("empty_blocks");
      }

      /*
       * Unshrunken blocks are blocks in which the small BoxLevel
       * has the same index space as the big BoxLevel.
       */
      tbox::Array<int> unshrunken_blocks;
      if (main_db->isInteger("unshrunken_blocks")) {
         unshrunken_blocks = main_db->getIntegerArray("unshrunken_blocks");
      }

      plog << "Input database after initialization..." << std::endl;
      input_db->printClassData(plog);

      const hier::IntVector& one_vector(hier::IntVector::getOne(dim));
      const hier::IntVector& zero_vector(hier::IntVector::getZero(dim));

      /*
       * How much to shrink the big BoxLevel to get the small one.
       */
      const hier::IntVector shrinkage(dim, 1);

      hier::BoxLevelConnectorUtils mblcu;

      /*
       * Set up the domain.
       */

      hier::BoxSet domain_mapped_boxes(dim);
      grid_geometry->computePhysicalDomain(
         domain_mapped_boxes, one_vector);
      tbox::plog << "domain_mapped_boxes:\n"
                 << domain_mapped_boxes.format()
                 << std::endl;

      const hier::MultiblockBoxTree domain_mapped_box_tree(
         grid_geometry, domain_mapped_boxes);

      /*
       * Construct the big_mapped_box_level.  It is a refinement of
       * the domain but without exclude* boxes.
       */

      hier::BoxSet big_mapped_boxes(dim);
      const std::string exclude("exclude");
      for (int bn = 0; bn < grid_geometry->getNumberBlocks(); ++bn) {

         const hier::BlockId block_id(bn);

         const std::string exclude_boxes_name = exclude + tbox::Utilities::intToString(bn);
         if (main_db->keyExists(exclude_boxes_name)) {

            /*
             * Block bn boxes in big_mapped_box_level are the
             * block_domain \ exclude_boxes.
             */

            hier::BoxList block_domain(dim);
            grid_geometry->computePhysicalDomain(block_domain,
               one_vector,
               block_id);

            hier::BoxList exclude_boxes(dim);
            exclude_boxes = main_db->getDatabaseBoxArray(exclude_boxes_name);
            block_domain.removeIntersections(exclude_boxes);

            hier::LocalId last_local_id(-1);
            for (hier::BoxList::Iterator bi(block_domain);
                 bi != block_domain.end(); ++bi) {
               big_mapped_boxes.insert(big_mapped_boxes.orderedEnd(),
                  hier::Box(*bi,
                     ++last_local_id,
                     0,
                     block_id));
            }

         } else {

            /*
             * Block bn boxes in big_mapped_box_level are the same as
             * block bn domain.
             */
            for (hier::BoxSetSingleBlockIterator bi(domain_mapped_boxes, block_id);
                 bi.isValid(); ++bi) {
               big_mapped_boxes.insert(big_mapped_boxes.orderedEnd(), *bi);
            }

         }

      }
      hier::BoxLevel big_mapped_box_level(
         big_mapped_boxes,
         one_vector,
         grid_geometry,
         tbox::SAMRAI_MPI::getSAMRAIWorld());

      const hier::BoxSet& big_mapped_box_set(
         big_mapped_box_level.getBoxes());

      /*
       * Generate the "small" BoxLevel by shrinking the big one
       * back at its boundary.
       */
      hier::BoxLevel small_mapped_box_level(dim);
      shrinkBoxLevel(small_mapped_box_level,
         big_mapped_box_level,
         shrinkage,
         unshrunken_blocks);

      /*
       * Refine Boxlevels as user specified.
       */
      if (main_db->isInteger("big_refinement_ratio")) {
         hier::IntVector big_refinement_ratio(dim);
         main_db->getIntegerArray("big_refinement_ratio", &big_refinement_ratio[0], dim.getValue());
         refineBoxLevel(big_mapped_box_level,
            big_refinement_ratio);
      }

      if (main_db->isInteger("small_refinement_ratio")) {
         hier::IntVector small_refinement_ratio(dim);
         main_db->getIntegerArray("small_refinement_ratio",
            &small_refinement_ratio[0],
            dim.getValue());
         refineBoxLevel(small_mapped_box_level,
            small_refinement_ratio);
      }

      /*
       * Partition the big and small BoxLevels.
       *
       * Limit box sizes to make the configuration more complex than
       * the domain description.  Default is not to limit box size.
       */
      hier::IntVector max_box_size(dim, tbox::MathUtilities<int>::getMax());
      if (main_db->isInteger("max_box_size")) {
         main_db->getIntegerArray("max_box_size", &max_box_size[0], dim.getValue());
      }
      hier::IntVector min_box_size(dim, 2);
      if (main_db->isInteger("min_box_size")) {
         main_db->getIntegerArray("min_box_size", &min_box_size[0], dim.getValue());
      }
      partitionBoxes(small_mapped_box_level, max_box_size, min_box_size);
      partitionBoxes(big_mapped_box_level, max_box_size, min_box_size);

      big_mapped_box_level.cacheGlobalReducedData();
      small_mapped_box_level.cacheGlobalReducedData();

      tbox::plog << "\nbig_mapped_box_level:\n"
                 << big_mapped_box_level.format("", 2)
                 << '\n'
                 << "small_mapped_box_level:\n"
                 << small_mapped_box_level.format("", 2)
                 << '\n'
      ;

      const hier::BoxSet& small_mapped_box_set(small_mapped_box_level.getBoxes());

      const hier::MultiblockBoxTree small_box_tree(grid_geometry,
                                                   small_mapped_box_level.getGlobalizedVersion().
                                                   getGlobalBoxes());

      /*
       * Connectors between big and small BoxLevels.
       */

      const hier::Connector& small_to_big(
         small_mapped_box_level.getPersistentOverlapConnectors().createConnector(
            big_mapped_box_level,
            shrinkage));
      small_to_big.cacheGlobalReducedData();

      const hier::Connector& big_to_small(
         big_mapped_box_level.getPersistentOverlapConnectors().createConnector(
         small_mapped_box_level,
         shrinkage));
      big_to_small.cacheGlobalReducedData();

      tbox::plog << "\nsmall_to_big:\n"
                 << small_to_big.format("", 2)
                 << '\n'
                 << "big_to_small:\n"
                 << big_to_small.format("", 2)
                 << '\n';

      /*
       * Setup is complete.  Begin testing.
       */

      {
         /*
          * small_mapped_box_level nests inside big_mapped_box_level
          * by the shrinkage amount.  Verify that
          * computeInternalParts finds all
          * small_mapped_box_level to be internal to
          * big_mapped_box_level and that
          * computeExternalParts finds none of
          * small_mapped_box_level to be external to
          * big_mapped_box_level.
          *
          * small_mapped_box_level's internal parts should include
          * everything.  Thus small_to_everything should only map
          * small_mapped_box_level to its own index space (no more and
          * no less).
          *
          * small_mapped_box_level's external parts should include
          * nothing.  Thus small_to_nothing should map
          * small_mapped_box_level to nothing.
          */
         hier::BoxLevel everything(dim), nothing(dim);
         hier::Connector small_to_everything, small_to_nothing;
         mblcu.computeExternalParts(
            nothing,
            small_to_nothing,
            small_to_big,
            -shrinkage,
            domain_mapped_box_tree);
         mblcu.computeInternalParts(
            everything,
            small_to_everything,
            small_to_big,
            -shrinkage,
            domain_mapped_box_tree);
         tbox::plog << "\nsmall_to_nothing:\n"
                    << small_to_nothing.format("", 2) << '\n'
                    << "\nnothing:\n"
                    << nothing.format("", 2) << '\n'
                    << "small_to_everything:\n"
                    << small_to_everything.format("", 2) << '\n'
                    << "\neverything:\n"
                    << everything.format("", 2) << '\n'
         ;

         for (hier::BoxSet::OrderedConstIterator bi = small_mapped_box_set.orderedBegin();
              bi != small_mapped_box_set.orderedEnd(); ++bi) {
            const hier::Box& small_mapped_box = *bi;

            if (small_to_everything.hasNeighborSet(small_mapped_box.getId())) {
               hier::Connector::ConstNeighborhoodIterator neighbors =
                  small_to_everything.find(small_mapped_box.getId());

<<<<<<< HEAD
               hier::BoxList neighbor_box_list(dim);
               for (hier::BoxSet::OrderedConstIterator na = neighbors.orderedBegin();
                    na != neighbors.orderedEnd(); ++na) {
                  neighbor_box_list.pushBack(*na);
=======
               hier::BoxList neighbor_box_list;
               for (hier::Connector::ConstNeighborIterator na = small_to_everything.begin(neighbors);
                    na != small_to_everything.end(neighbors); ++na) {
                  neighbor_box_list.unionBoxes(*na);
>>>>>>> 7c3ca08f
                  if (!small_mapped_box.contains(*na)) {
                     tbox::perr << "Mapping small_to_everyting erroneously mapped "
                                << small_mapped_box << " to:\n" << *na
                                << " which is outside itself.\n";
                     ++fail_count;
                  }
               }

               hier::BoxList tmp_box_list(small_mapped_box);
               tmp_box_list.removeIntersections(neighbor_box_list);
               if (tmp_box_list.size() != 0) {
                  tbox::perr << "Mapping small_to_everything erroneously mapped "
                             << small_mapped_box << " to something less than itself:\n";
                  small_to_everything.writeNeighborhoodToErrorStream(
                     small_mapped_box.getId(),
                     "");
               }

            }

            if (small_to_nothing.hasNeighborSet(small_mapped_box.getId())) {
<<<<<<< HEAD
               const hier::BoxSet& neighbors = small_to_nothing.getNeighborSet(
                     small_mapped_box.getId());
               if (!neighbors.isEmpty()) {
=======
               if (!small_to_nothing.isEmptyNeighborhood(
                       small_mapped_box.getId())) {
>>>>>>> 7c3ca08f
                  tbox::perr << "Mapping small_to_nothing erroneously mapped " << small_mapped_box
                             << " to:\n";
                  small_to_nothing.writeNeighborhoodToErrorStream(
                     small_mapped_box.getId(), "");
                  tbox::perr << "\nIt should be mapped to nothing\n";
                  ++fail_count;
               }
            } else {
               tbox::perr << "Mapping small_to_nothing is missing a map from "
                          << small_mapped_box << " to nothing.\n";
               ++fail_count;
            }

         }
      }

      {
         /*
          * Compute the parts of big_mapped_box_level that are
          * internal to small_mapped_box_level and check for
          * correctness.
          *
          * To verify that the internal parts are correctly computed:
          *
          * - check that the small_mapped_box_level and the internal
          * parts of big_mapped_box_level have the same index space.
          */

         hier::BoxLevel internal_mapped_box_level(dim);
         hier::Connector big_to_internal;
         mblcu.computeInternalParts(
            internal_mapped_box_level,
            big_to_internal,
            big_to_small,
            zero_vector);
         const hier::BoxSet& internal_mapped_box_set(internal_mapped_box_level.getBoxes());
         tbox::plog << "internal_mapped_box_level:\n"
                    << internal_mapped_box_level.format("", 2)
                    << '\n'
                    << "big_to_internal:\n"
                    << big_to_internal.format("", 2);

         hier::MultiblockBoxTree internal_box_tree(
            grid_geometry,
            internal_mapped_box_level.getGlobalizedVersion().getGlobalBoxes());

         for (hier::BoxSet::OrderedConstIterator ni = small_mapped_box_set.orderedBegin();
              ni != small_mapped_box_set.orderedEnd(); ++ni) {
            hier::BoxList tmp_box_list(*ni);
            small_to_big.getHeadCoarserFlag() ?
            tmp_box_list.coarsen(small_to_big.getRatio()) :
            tmp_box_list.refine(small_to_big.getRatio());
            tmp_box_list.removeIntersections(ni->getBlockId(),
               big_mapped_box_level.getRefinementRatio(),
               internal_box_tree);
            if (tmp_box_list.size() > 0) {
               tbox::perr << "Small box " << *ni << " should fall within "
                          << "the internal index space, but it doesn't." << std::endl;
               ++fail_count;
            }
         }

         for (hier::BoxSet::OrderedConstIterator ni = internal_mapped_box_set.orderedBegin();
              ni != internal_mapped_box_set.orderedEnd(); ++ni) {
            hier::BoxList tmp_box_list(*ni);
            big_to_small.getHeadCoarserFlag() ?
            tmp_box_list.coarsen(big_to_small.getRatio()) :
            tmp_box_list.refine(big_to_small.getRatio());
            tmp_box_list.removeIntersections(ni->getBlockId(),
               small_mapped_box_level.getRefinementRatio(),
               small_box_tree);
            if (tmp_box_list.size() > 0) {
               tbox::perr << "Internal box " << *ni << " should fall within "
                          << "the small index space, but it doesn't." << std::endl;
               ++fail_count;
            }
         }

      }

      {

         /*
          * Compute parts of big_mapped_box_level that are external to
          * small_mapped_box_level.
          *
          * Verify that the external parts are correctly computed:
          *
          * - check that external parts do not overlap small_mapped_box_level.
          *
          * - check that small_mapped_box_level does not overlap external parts.
          *
          * - check that big_mapped_box_level \ { small_mapped_box_level, external parts }
          *   is empty.
          */
         hier::BoxLevel external_mapped_box_level(dim);
         hier::Connector big_to_external;
         mblcu.computeExternalParts(
            external_mapped_box_level,
            big_to_external,
            big_to_small,
            zero_vector,
            hier::MultiblockBoxTree());
         const hier::BoxSet& external_mapped_box_set(external_mapped_box_level.getBoxes());
         tbox::plog << "\nexternal_mapped_box_level:\n"
                    << external_mapped_box_level.format("", 2)
                    << '\n'
                    << "big_to_external:\n"
                    << big_to_external.format("", 2);

         hier::MultiblockBoxTree external_box_tree(
            grid_geometry,
            external_mapped_box_level.getGlobalizedVersion().getGlobalBoxes());

         for (hier::BoxSet::OrderedConstIterator ni = external_mapped_box_set.orderedBegin();
              ni != external_mapped_box_set.orderedEnd(); ++ni) {
            hier::BoxList tmp_box_list(*ni);
            big_to_small.getHeadCoarserFlag() ?
            tmp_box_list.coarsen(big_to_small.getRatio()) :
            tmp_box_list.refine(big_to_small.getRatio());
            tmp_box_list.intersectBoxes(ni->getBlockId(),
               small_mapped_box_level.getRefinementRatio(),
               small_box_tree);
            if (tmp_box_list.size() != 0) {
               tbox::perr << "External box " << *ni << " should not\n"
                          << "intersect small_mapped_box_level but does.\n"
                          << "Intersections:\n";
               tmp_box_list.print(tbox::perr);
               tbox::perr << std::endl;
               ++fail_count;
            }
         }

         for (hier::BoxSet::OrderedConstIterator ni = small_mapped_box_set.orderedBegin();
              ni != small_mapped_box_set.orderedEnd(); ++ni) {
            hier::BoxList tmp_box_list(*ni);
            small_to_big.getHeadCoarserFlag() ?
            tmp_box_list.coarsen(small_to_big.getRatio()) :
            tmp_box_list.refine(small_to_big.getRatio());
            tmp_box_list.intersectBoxes(ni->getBlockId(),
               big_mapped_box_level.getRefinementRatio(),
               external_box_tree);
            if (tmp_box_list.size() != 0) {
               tbox::perr << "Small box " << *ni << " should not intersect "
                          << "the external parts but is does.\n"
                          << "Intersections:\n";
               tmp_box_list.print(tbox::perr);
               tbox::perr << std::endl;
               ++fail_count;
            }
         }

         for (hier::BoxSet::OrderedConstIterator ni = big_mapped_box_set.orderedBegin();
              ni != big_mapped_box_set.orderedEnd(); ++ni) {
            hier::BoxList tmp_box_list(*ni);
            big_to_small.getHeadCoarserFlag() ?
            tmp_box_list.coarsen(big_to_small.getRatio()) :
            tmp_box_list.refine(big_to_small.getRatio());
            tmp_box_list.removeIntersections(ni->getBlockId(),
               small_mapped_box_level.getRefinementRatio(),
               small_box_tree);
            small_to_big.getHeadCoarserFlag() ?
            tmp_box_list.coarsen(small_to_big.getRatio()) :
            tmp_box_list.refine(small_to_big.getRatio());
            tmp_box_list.removeIntersections(ni->getBlockId(),
               big_mapped_box_level.getRefinementRatio(),
               external_box_tree);
            if (tmp_box_list.size() > 0) {
               tbox::perr << "Big box " << *ni << " should not be inside "
                          << "the small BoxLevel and the external parts but is not.\n"
                          << "Outside parts:\n";
               tmp_box_list.print(tbox::perr);
               tbox::perr << std::endl;
               ++fail_count;
            }
         }

      }

      if (fail_count == 0) {
         tbox::pout << "\nPASSED:  MappedBoxLevelConnector test" << std::endl;
      }

      input_db.setNull();
      main_db.setNull();

      /*
       * Exit properly by shutting down services in correct order.
       */
      tbox::plog << "\nShutting down..." << std::endl;

   }

   /*
    * Shut down.
    */
   SAMRAIManager::shutdown();
   SAMRAIManager::finalize();

   if (fail_count == 0) {
      SAMRAI_MPI::finalize();
   } else {
      tbox::pout << "Process " << std::setw(5) << rank << " aborting."
                 << std::endl;
      SAMRAI::tbox::Utilities::abort("Aborting due to nonzero fail count",
         __FILE__, __LINE__);
   }

   tbox::plog << "Process " << std::setw(5) << rank << " exiting." << std::endl;
   return fail_count;
}

/*
 * Partition boxes in the given BoxLevel.  This method is meant
 * to partition and also to create a bunch of small boxes from the
 * user-input boxes in order to set up a non-trivial mesh
 * configuration.
 */
void partitionBoxes(
   hier::BoxLevel& mapped_box_level,
   const hier::IntVector& max_box_size,
   const hier::IntVector& min_box_size) {

   const tbox::Dimension& dim(mapped_box_level.getDim());

   hier::BoxLevel domain_mapped_box_level(mapped_box_level);
   domain_mapped_box_level.setParallelState(hier::BoxLevel::GLOBALIZED);

   mesh::TreeLoadBalancer load_balancer(mapped_box_level.getDim());

   const tbox::Pointer<hier::PatchHierarchy> hierarchy;

   hier::Connector dummy_connector;

   const hier::IntVector bad_interval(dim, 1);
   const hier::IntVector cut_factor(dim, 1);

   load_balancer.loadBalanceBoxLevel(
      mapped_box_level,
      dummy_connector,
      dummy_connector,
      tbox::Pointer<hier::PatchHierarchy>(),
      0,
      dummy_connector,
      dummy_connector,
      min_box_size,
      max_box_size,
      domain_mapped_box_level,
      bad_interval,
      cut_factor);
}

void shrinkBoxLevel(
   hier::BoxLevel& small_mapped_box_level,
   const hier::BoxLevel& big_mapped_box_level,
   const hier::IntVector& shrinkage,
   const tbox::Array<int>& unshrunken_blocks)
{
   const tbox::Dimension& dim(shrinkage.getDim());

   const tbox::ConstPointer<hier::GridGeometry>& grid_geometry(big_mapped_box_level.getGridGeometry());

   const int local_rank = big_mapped_box_level.getMPI().getRank();

   const hier::BoxSet& big_mapped_box_set(big_mapped_box_level.getBoxes());

   const hier::Connector& big_to_big(
      big_mapped_box_level.getPersistentOverlapConnectors().createConnector(
         big_mapped_box_level,
         shrinkage));

   hier::BoxSet visible_mapped_boxes(big_mapped_box_set);
<<<<<<< HEAD
   for (hier::NeighborhoodSet::const_iterator mi = big_eto_big.begin();
        mi != big_eto_big.end(); ++mi) {
      visible_mapped_boxes.insert(mi->second.orderedBegin(), mi->second.orderedEnd());
=======
   for (hier::Connector::ConstNeighborhoodIterator mi = big_to_big.begin();
        mi != big_to_big.end(); ++mi) {
      for (hier::Connector::ConstNeighborIterator ni = big_to_big.begin(mi);
           ni != big_to_big.end(mi); ++ni) {
         visible_mapped_boxes.insert(*ni);
      }
>>>>>>> 7c3ca08f
   }

   std::map<hier::BlockId, hier::BoxList> boundary_boxes;
   for (hier::BoxSet::OrderedConstIterator si = visible_mapped_boxes.orderedBegin();
        si != visible_mapped_boxes.orderedEnd(); ++si) {

      std::map<hier::BlockId, hier::BoxList>::iterator bdry_iter =
         boundary_boxes.find(si->getBlockId());

      if (bdry_iter != boundary_boxes.end()) {
         bdry_iter->second.pushBack(*si);
      } else {
         hier::BoxList bdry_list(*si);
         boundary_boxes.insert(
            std::pair<hier::BlockId, hier::BoxList>(si->getBlockId(),
                                                    bdry_list));
      }

   }

   hier::MultiblockBoxTree visible_box_tree(
      grid_geometry,
      visible_mapped_boxes);

   hier::BoxLevelConnectorUtils mblcu;

   mblcu.computeBoxesAroundBoundary(
      boundary_boxes,
      big_mapped_box_level.getRefinementRatio(),
      big_mapped_box_level.getGridGeometry());

   tbox::plog << "shrinkBoxLevel: Boundary plain boxes:\n";
   for (std::map<hier::BlockId, hier::BoxList>::iterator mi = boundary_boxes.begin();
        mi != boundary_boxes.end(); ++mi) {
      tbox::plog << "Block " << mi->first << '\n';
      for (hier::BoxList::Iterator bi(mi->second); bi != mi->second.end();
           ++bi) {
         tbox::plog << "  " << *bi << '\t' << (*bi).numberCells() << '\n';
      }
   }

   /*
    * Construct the complement of the small_mapped_box_level by
    * growing the boundary boxes.
    */

   hier::BoxContainer complement_mapped_boxes(dim);

   hier::LocalId last_local_id(-1);
   for (std::map<hier::BlockId, hier::BoxList>::iterator mi = boundary_boxes.begin();
        mi != boundary_boxes.end(); ++mi) {

      hier::BlockId block_id(mi->first);
      hier::BoxList& boundary_for_block(mi->second);

      for (hier::BoxList::Iterator bi(boundary_for_block);
           bi != boundary_for_block.end(); bi++) {
         hier::Box box(*bi);
         box.grow(shrinkage);
         hier::Box complement_mapped_box(
            box, ++last_local_id, local_rank, block_id);
         complement_mapped_boxes.insert(complement_mapped_box);
      }

   }

   const hier::MultiblockBoxTree complement_mapped_box_tree(
      grid_geometry,
      complement_mapped_boxes);

   /*
    * Construct the small_mapped_box_level.
    */

   small_mapped_box_level.initialize(
      big_mapped_box_level.getRefinementRatio(),
      grid_geometry,
      big_mapped_box_level.getMPI());
   last_local_id = -1;
<<<<<<< HEAD
   hier::BoxSet small_mapped_boxes(dim);
   for (hier::BoxSet::OrderedConstIterator bi = big_mapped_box_set.orderedBegin();
        bi != big_mapped_box_set.orderedEnd(); ++bi) {
=======
   for (hier::BoxSet::const_iterator bi = big_mapped_box_set.begin();
        bi != big_mapped_box_set.end(); ++bi) {
>>>>>>> 7c3ca08f

      const hier::Box& mapped_box = *bi;

      int ix;
      for (ix = 0; ix < unshrunken_blocks.size(); ++ix) {
         if (mapped_box.getBlockId() == unshrunken_blocks[ix]) {
            break;
         }
      }

      if (ix < unshrunken_blocks.size()) {
         /*
          * This block should be excluded from shrinking.
          */
<<<<<<< HEAD
         small_mapped_boxes.insert(small_mapped_boxes.orderedEnd(), mapped_box);
=======
         small_mapped_box_level.addBoxWithoutUpdate(mapped_box);
>>>>>>> 7c3ca08f
      } else {

         hier::BoxList shrunken_boxes(mapped_box);

         shrunken_boxes.removeIntersections(mapped_box.getBlockId(),
            big_mapped_box_level.getRefinementRatio(),
            complement_mapped_box_tree);
         shrunken_boxes.simplify();

         for (hier::BoxList::Iterator li(shrunken_boxes);
              li != shrunken_boxes.end(); ++li) {
            const hier::Box shrunken_mapped_box(
               *li,
               ++last_local_id,
               mapped_box.getOwnerRank(),
               mapped_box.getBlockId());

<<<<<<< HEAD
            small_mapped_boxes.insert(small_mapped_boxes.orderedEnd(), shrunken_mapped_box);
=======
            small_mapped_box_level.addBoxWithoutUpdate(shrunken_mapped_box);
>>>>>>> 7c3ca08f
         }
      }

   }
   small_mapped_box_level.finalize();
}

/*
 ***********************************************************************
 ***********************************************************************
 */
void refineBoxLevel(hier::BoxLevel& mapped_box_level,
                    const hier::IntVector& ratio)
{
<<<<<<< HEAD
   hier::BoxSet refined_mapped_boxes(mapped_box_level.getBoxes());
   refined_mapped_boxes.refine(ratio);
   mapped_box_level.swapInitialize(
      refined_mapped_boxes,
      ratio * mapped_box_level.getRefinementRatio(),
      mapped_box_level.getGridGeometry(),
      mapped_box_level.getMPI());
=======
   mapped_box_level.refineBoxes(mapped_box_level, ratio);
>>>>>>> 7c3ca08f
}<|MERGE_RESOLUTION|>--- conflicted
+++ resolved
@@ -446,22 +446,18 @@
                hier::Connector::ConstNeighborhoodIterator neighbors =
                   small_to_everything.find(small_mapped_box.getId());
 
-<<<<<<< HEAD
                hier::BoxList neighbor_box_list(dim);
-               for (hier::BoxSet::OrderedConstIterator na = neighbors.orderedBegin();
-                    na != neighbors.orderedEnd(); ++na) {
-                  neighbor_box_list.pushBack(*na);
-=======
-               hier::BoxList neighbor_box_list;
                for (hier::Connector::ConstNeighborIterator na = small_to_everything.begin(neighbors);
                     na != small_to_everything.end(neighbors); ++na) {
-                  neighbor_box_list.unionBoxes(*na);
->>>>>>> 7c3ca08f
-                  if (!small_mapped_box.contains(*na)) {
-                     tbox::perr << "Mapping small_to_everyting erroneously mapped "
-                                << small_mapped_box << " to:\n" << *na
-                                << " which is outside itself.\n";
-                     ++fail_count;
+                  if (!(*na).empty()) {
+                     neighbor_box_list.pushBack(*na);
+                  
+                     if (!small_mapped_box.contains(*na)) {
+                        tbox::perr << "Mapping small_to_everyting erroneously mapped "
+                                   << small_mapped_box << " to:\n" << *na
+                                   << " which is outside itself.\n";
+                        ++fail_count;
+                     }
                   }
                }
 
@@ -478,14 +474,8 @@
             }
 
             if (small_to_nothing.hasNeighborSet(small_mapped_box.getId())) {
-<<<<<<< HEAD
-               const hier::BoxSet& neighbors = small_to_nothing.getNeighborSet(
-                     small_mapped_box.getId());
-               if (!neighbors.isEmpty()) {
-=======
                if (!small_to_nothing.isEmptyNeighborhood(
                        small_mapped_box.getId())) {
->>>>>>> 7c3ca08f
                   tbox::perr << "Mapping small_to_nothing erroneously mapped " << small_mapped_box
                              << " to:\n";
                   small_to_nothing.writeNeighborhoodToErrorStream(
@@ -758,18 +748,12 @@
          shrinkage));
 
    hier::BoxSet visible_mapped_boxes(big_mapped_box_set);
-<<<<<<< HEAD
-   for (hier::NeighborhoodSet::const_iterator mi = big_eto_big.begin();
-        mi != big_eto_big.end(); ++mi) {
-      visible_mapped_boxes.insert(mi->second.orderedBegin(), mi->second.orderedEnd());
-=======
    for (hier::Connector::ConstNeighborhoodIterator mi = big_to_big.begin();
         mi != big_to_big.end(); ++mi) {
       for (hier::Connector::ConstNeighborIterator ni = big_to_big.begin(mi);
            ni != big_to_big.end(mi); ++ni) {
          visible_mapped_boxes.insert(*ni);
       }
->>>>>>> 7c3ca08f
    }
 
    std::map<hier::BlockId, hier::BoxList> boundary_boxes;
@@ -849,14 +833,8 @@
       grid_geometry,
       big_mapped_box_level.getMPI());
    last_local_id = -1;
-<<<<<<< HEAD
-   hier::BoxSet small_mapped_boxes(dim);
    for (hier::BoxSet::OrderedConstIterator bi = big_mapped_box_set.orderedBegin();
         bi != big_mapped_box_set.orderedEnd(); ++bi) {
-=======
-   for (hier::BoxSet::const_iterator bi = big_mapped_box_set.begin();
-        bi != big_mapped_box_set.end(); ++bi) {
->>>>>>> 7c3ca08f
 
       const hier::Box& mapped_box = *bi;
 
@@ -871,11 +849,7 @@
          /*
           * This block should be excluded from shrinking.
           */
-<<<<<<< HEAD
-         small_mapped_boxes.insert(small_mapped_boxes.orderedEnd(), mapped_box);
-=======
          small_mapped_box_level.addBoxWithoutUpdate(mapped_box);
->>>>>>> 7c3ca08f
       } else {
 
          hier::BoxList shrunken_boxes(mapped_box);
@@ -893,11 +867,7 @@
                mapped_box.getOwnerRank(),
                mapped_box.getBlockId());
 
-<<<<<<< HEAD
-            small_mapped_boxes.insert(small_mapped_boxes.orderedEnd(), shrunken_mapped_box);
-=======
             small_mapped_box_level.addBoxWithoutUpdate(shrunken_mapped_box);
->>>>>>> 7c3ca08f
          }
       }
 
@@ -912,15 +882,5 @@
 void refineBoxLevel(hier::BoxLevel& mapped_box_level,
                     const hier::IntVector& ratio)
 {
-<<<<<<< HEAD
-   hier::BoxSet refined_mapped_boxes(mapped_box_level.getBoxes());
-   refined_mapped_boxes.refine(ratio);
-   mapped_box_level.swapInitialize(
-      refined_mapped_boxes,
-      ratio * mapped_box_level.getRefinementRatio(),
-      mapped_box_level.getGridGeometry(),
-      mapped_box_level.getMPI());
-=======
    mapped_box_level.refineBoxes(mapped_box_level, ratio);
->>>>>>> 7c3ca08f
 }