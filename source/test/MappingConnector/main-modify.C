/*************************************************************************
 *
 * This file is part of the SAMRAI distribution.  For full copyright
 * information, see COPYRIGHT and COPYING.LESSER.
 *
 * Copyright:     (c) 1997-2011 Lawrence Livermore National Security, LLC
 * Description:   Test program for performance of tree search algorithm.
 *
 ************************************************************************/
#include "SAMRAI/SAMRAI_config.h"

#include "SAMRAI/hier/Connector.h"
#include "SAMRAI/hier/GridGeometry.h"
#include "SAMRAI/hier/Box.h"
#include "SAMRAI/hier/BoxContainerConstIterator.h"
#include "SAMRAI/hier/BoxLevel.h"
#include "SAMRAI/hier/MappingConnectorAlgorithm.h"
#include "SAMRAI/hier/OverlapConnectorAlgorithm.h"
#include "SAMRAI/hier/TransferOperatorRegistry.h"
#include "SAMRAI/mesh/TreeLoadBalancer.h"
#include "SAMRAI/tbox/InputDatabase.h"
#include "SAMRAI/tbox/InputManager.h"
#include "SAMRAI/tbox/HDFDatabase.h"
#include "SAMRAI/tbox/SAMRAIManager.h"
#include "SAMRAI/tbox/SAMRAI_MPI.h"

#include <algorithm>
#include <vector>
#include <iomanip>

using namespace SAMRAI;
using namespace tbox;

/*
 * Break up boxes in the given BoxLevel.  This method is meant
 * to create a bunch of small boxes from the user-input boxes in order
 * to set up a non-trivial mesh configuration.
 *
 * The database may have the following items: min_box_size,
 * max_box_size, refinement_ratio.
 *
 * The mapped_box_level will be refined by refinement_ratio and
 * partitioned to generate a non-trivial configuration for testing.
 */
void
breakUpBoxes(
   hier::BoxLevel& mapped_box_level,
   const hier::BoxLevel& domain_mapped_box_level,
   const tbox::Pointer<tbox::Database>& database);

void
alterAndGenerateMapping(
   hier::BoxLevel& mapped_box_level_c,
   hier::Connector& b_to_c,
   hier::Connector& c_to_b,
   const hier::BoxLevel& mapped_box_level_b,
   const tbox::Pointer<tbox::Database>& database);

/*
 ************************************************************************
 *
 * This is an accuracy test for the MappingConnectorAlgorithm class:
 *
 * 1. Read in user-specified GridGeometry.
 *
 * 2. Build a domain BoxLevel from GridGeometry.
 *
 * 3. Build BoxLevel A by refining and partitioning domain.
 *
 * 4. Build BoxLevel B by refining and partitioning domain.
 *    Compute overlap Connectors A<==>B.
 *
 * 5. Build BoxLevel C by changing B based on some simple formula.
 *    Generate mapping Connectors B<==>C.
 *
 * 6. Apply mapping B<==>C to update A<==>B.
 *
 * 7. Check correctness of updated A<==>B.
 *
 *************************************************************************
 */

int main(
   int argc,
   char* argv[])
{
   /*
    * Initialize MPI, SAMRAI.
    */

   SAMRAI_MPI::init(&argc, &argv);
   SAMRAIManager::initialize();
   SAMRAIManager::startup();
   tbox::SAMRAI_MPI mpi(tbox::SAMRAI_MPI::getSAMRAIWorld());

   const int rank = mpi.getRank();
   size_t fail_count = 0;

   {

      /*
       * Process command line arguments.  For each run, the input
       * filename must be specified.  Usage is:
       *
       * executable <input file name>
       */
      std::string input_filename;

      if (argc != 2) {
         TBOX_ERROR("USAGE:  " << argv[0] << " <input file> \n"
                               << "  options:\n"
                               << "  none at this time" << std::endl);
      } else {
         input_filename = argv[1];
      }

      /*
       * Create input database and parse all data in input file.
       */

      Pointer<Database> input_db(new InputDatabase("input_db"));
      tbox::InputManager::getManager()->parseInputFile(input_filename, input_db);

      /*
       * Retrieve "Main" section from input database.
       * The main database is used only in main().
       * The base_name variable is a base name for
       * all name strings in this program.
       */

      Pointer<Database> main_db = input_db->getDatabase("Main");

      const tbox::Dimension dim(static_cast<unsigned short>(main_db->getInteger("dim")));

      std::string base_name = "unnamed";
      base_name = main_db->getStringWithDefault("base_name", base_name);

      /*
       * Start logging.
       */
      const std::string log_filename = base_name + ".log";
      bool log_all_nodes = false;
      log_all_nodes = main_db->getBoolWithDefault("log_all_nodes",
            log_all_nodes);
      if (log_all_nodes) {
         PIO::logAllNodes(log_filename);
      } else {
         PIO::logOnlyNodeZero(log_filename);
      }

      plog << "Input database after initialization..." << std::endl;
      input_db->printClassData(plog);

      /*
       * Generate the GridGeometry.
       */
      tbox::ConstPointer<hier::GridGeometry> grid_geometry;
      if (main_db->keyExists("GridGeometry")) {
         grid_geometry = new hier::GridGeometry(
               dim,
               "GridGeometry",
               tbox::Pointer<hier::TransferOperatorRegistry>(),
               main_db->getDatabase("GridGeometry"));
      } else {
         TBOX_ERROR("Multiblock tree search test: could not find entry GridGeometry"
            << "\nin input.");
      }

      /*
       * Print input database again to fully show usage.
       */
      plog << "Input database after running..." << std::endl;
      input_db->printClassData(plog);

      const hier::IntVector& one_vector(hier::IntVector::getOne(dim));
      const hier::IntVector& zero_vector(hier::IntVector::getZero(dim));

      hier::BoxLevel domain_mapped_box_level(
         one_vector,
         grid_geometry,
         tbox::SAMRAI_MPI::getSAMRAIWorld(),
         hier::BoxLevel::GLOBALIZED);
      grid_geometry->computePhysicalDomain(
         domain_mapped_box_level,
         hier::IntVector::getOne(dim));
      domain_mapped_box_level.finalize();

      /*
       * Generate BoxLevel A from the multiblock domain description
       * using input database BoxLevelA.
       */
      hier::BoxLevel mapped_box_level_a(domain_mapped_box_level);
      Pointer<Database> a_db = main_db->getDatabase("BoxLevelA");
      breakUpBoxes(mapped_box_level_a, domain_mapped_box_level, a_db);
      mapped_box_level_a.cacheGlobalReducedData();
      // tbox::pout << "mapped box level a:\n" << mapped_box_level_a.format("A: ",2) << std::endl;

      /*
       * Generate BoxLevel B from the multiblock domain description
       * using input database BoxLevelB.
       */
      hier::BoxLevel mapped_box_level_b(domain_mapped_box_level);
      Pointer<Database> b_db = main_db->getDatabase("BoxLevelB");
      breakUpBoxes(mapped_box_level_b, domain_mapped_box_level, b_db);
      mapped_box_level_b.cacheGlobalReducedData();
      // tbox::pout << "mapped box level b:\n" << mapped_box_level_b.format("B: ",2) << std::endl;

      /*
       * Generate Connector A<==>B, to be modified by the mapping
       * operation.
       */

      hier::IntVector base_width_a(zero_vector);
      hier::IntVector base_width_b(zero_vector);
      if (main_db->isInteger("base_width_a")) {
         main_db->getIntegerArray("base_width_a", &base_width_a[0], dim.getValue());
      }
      base_width_b = hier::Connector::convertHeadWidthToBase(
            mapped_box_level_b.getRefinementRatio(),
            mapped_box_level_a.getRefinementRatio(),
            base_width_a);

      hier::Connector a_to_b(mapped_box_level_a,
                             mapped_box_level_b,
                             base_width_a);
      hier::Connector b_to_a(mapped_box_level_b,
                             mapped_box_level_a,
                             base_width_b);

      hier::OverlapConnectorAlgorithm oca;
      oca.findOverlaps(a_to_b);
      oca.findOverlaps(b_to_a);
      // tbox::pout << "a_to_b:\n" << a_to_b.format("AB: ",2) << std::endl;
      // tbox::pout << "b_to_a:\n" << b_to_a.format("BA: ",2) << std::endl;

      a_to_b.checkConsistencyWithBase();
      a_to_b.checkConsistencyWithHead();
      b_to_a.checkConsistencyWithBase();
      b_to_a.checkConsistencyWithHead();

      oca.checkOverlapCorrectness(b_to_a);
      oca.checkOverlapCorrectness(b_to_a);

      /*
       * Generate BoxLevel C by altering B based on a simple formula.
       * Generate the mapping Connectors B<==>C.
       */

      hier::BoxLevel mapped_box_level_c(dim);
      hier::Connector b_to_c, c_to_b;
      Pointer<Database> alteration_db = main_db->getDatabase("Alteration");

      alterAndGenerateMapping(
         mapped_box_level_c,
         b_to_c,
         c_to_b,
         mapped_box_level_b,
         alteration_db);
      mapped_box_level_c.cacheGlobalReducedData();
      // tbox::pout << "mapped box level c:\n" << mapped_box_level_c.format("C: ",2) << std::endl;
      // tbox::pout << "b_to_c:\n" << b_to_c.format("BC: ",2) << std::endl;
      // tbox::pout << "c_to_b:\n" << c_to_b.format("CB: ",2) << std::endl;

      hier::MappingConnectorAlgorithm mca;
      mca.modify(a_to_b,
         b_to_a,
         b_to_c,
         c_to_b,
         &mapped_box_level_b,
         &mapped_box_level_c);
      // tbox::pout << "mapped box level b after modify:\n" << mapped_box_level_b.format("B: ",2) << std::endl;

      // tbox::pout << "checking a--->b consistency with base:" << std::endl;
      a_to_b.checkConsistencyWithBase();
      // tbox::pout << "checking a--->b consistency with head:" << std::endl;
      a_to_b.checkConsistencyWithHead();
      // tbox::pout << "checking b--->a consistency with base:" << std::endl;
      b_to_a.checkConsistencyWithBase();
      // tbox::pout << "checking b--->a consistency with head:" << std::endl;
      b_to_a.checkConsistencyWithHead();

      tbox::pout << "Checking for a--->b errors:" << std::endl;
      const size_t a_to_b_errors = oca.checkOverlapCorrectness(a_to_b);
      if (a_to_b_errors) {
         tbox::pout << "... " << a_to_b_errors << " errors." << std::endl;
      } else {
         tbox::pout << "... none." << std::endl;
      }

      tbox::pout << "Checking for b--->a errors:" << std::endl;
      const size_t b_to_a_errors = oca.checkOverlapCorrectness(b_to_a);
      if (b_to_a_errors) {
         tbox::pout << "... " << b_to_a_errors << " errors." << std::endl;
      } else {
         tbox::pout << "... none." << std::endl;
      }

      fail_count += a_to_b_errors + b_to_a_errors;

      if (fail_count == 0) {
         tbox::pout << "\nPASSED:  Connector modify" << std::endl;
      }

      input_db.setNull();
      main_db.setNull();

      /*
       * Exit properly by shutting down services in correct order.
       */
      tbox::plog << "\nShutting down..." << std::endl;

   }

   /*
    * Shut down.
    */
   SAMRAIManager::shutdown();
   SAMRAIManager::finalize();

   if (fail_count == 0) {
      SAMRAI_MPI::finalize();
   } else {
      tbox::pout << "Process " << std::setw(5) << rank << " aborting."
                 << std::endl;
      SAMRAI::tbox::Utilities::abort("Aborting due to nonzero fail count",
         __FILE__, __LINE__);
   }

   tbox::plog << "Process " << std::setw(5) << rank << " exiting." << std::endl;
   return int(fail_count);
}

/*
 * Break up boxes in the given BoxLevel.  This method is meant
 * to create a bunch of small boxes from the user-input boxes in order
 * to set up a non-trivial mesh configuration.
 *
 * 1. Refine the boxes according to refinement_ratio in the database.
 * 2. Partition according to min and max box sizes in the database.
 */
void breakUpBoxes(
   hier::BoxLevel& mapped_box_level,
   const hier::BoxLevel& domain_mapped_box_level,
   const tbox::Pointer<tbox::Database>& database) {

   const tbox::Dimension& dim(mapped_box_level.getDim());

   hier::IntVector refinement_ratio(hier::IntVector::getOne(dim));
   if (database->isInteger("refinement_ratio")) {
      database->getIntegerArray("refinement_ratio", &refinement_ratio[0], dim.getValue());
   }

   if (refinement_ratio != hier::IntVector::getOne(dim)) {
      mapped_box_level.refineBoxes(mapped_box_level,
         refinement_ratio,
         mapped_box_level.getRefinementRatio()*refinement_ratio);
      mapped_box_level.finalize();
   }

   hier::IntVector max_box_size(dim, tbox::MathUtilities<int>::getMax());
   if (database->isInteger("max_box_size")) {
      database->getIntegerArray("max_box_size", &max_box_size[0], dim.getValue());
   }

   hier::IntVector min_box_size(hier::IntVector::getOne(dim));
   if (database->isInteger("min_box_size")) {
      database->getIntegerArray("min_box_size", &min_box_size[0], dim.getValue());
   }

   mesh::TreeLoadBalancer load_balancer(mapped_box_level.getDim());

   const tbox::Pointer<hier::PatchHierarchy> hierarchy;
   const int level_number(0);

   hier::Connector dummy_connector;

   const hier::IntVector bad_interval(dim, 1);
   const hier::IntVector cut_factor(dim, 1);

   load_balancer.loadBalanceBoxLevel(
      mapped_box_level,
      dummy_connector,
      dummy_connector,
      tbox::Pointer<hier::PatchHierarchy>(),
      level_number,
      dummy_connector,
      dummy_connector,
      min_box_size,
      max_box_size,
      domain_mapped_box_level,
      bad_interval,
      cut_factor);
}

/*
 * Generate BoxLevel C by altering B based on a simple formula.
 * Generate the mapping Connectors B<==>C.
 */
void alterAndGenerateMapping(
   hier::BoxLevel& mapped_box_level_c,
   hier::Connector& b_to_c,
   hier::Connector& c_to_b,
   const hier::BoxLevel& mapped_box_level_b,
   const tbox::Pointer<tbox::Database>& database)
{
   const tbox::Dimension dim(mapped_box_level_b.getDim());

   /*
    * Increment for changing the LocalIds.
    * Set to zero to disable.
    */
   const int local_id_increment =
      database->getIntegerWithDefault("local_id_increment", 0);

   const hier::BoxContainer mapped_boxes_b(mapped_box_level_b.getBoxes());

   mapped_box_level_c.initialize(mapped_box_level_b.getRefinementRatio(),
      mapped_box_level_b.getGridGeometry(),
      mapped_box_level_b.getMPI());

<<<<<<< HEAD
   b_to_c.initialize(mapped_box_level_b,
      mapped_box_level_c,
      hier::IntVector::getZero(dim));
   c_to_b.initialize(mapped_box_level_c,
      mapped_box_level_b,
      hier::IntVector::getZero(dim));
   for (hier::BoxContainer::ConstIterator bi = mapped_boxes_b.begin();
=======
   b_to_c.setConnectorType(hier::Connector::MAPPING);
   b_to_c.setBase(mapped_box_level_b);
   b_to_c.setHead(mapped_box_level_c);
   b_to_c.setWidth(hier::IntVector::getZero(dim), true);
   c_to_b.setConnectorType(hier::Connector::MAPPING);
   c_to_b.setBase(mapped_box_level_c);
   c_to_b.setHead(mapped_box_level_b);
   c_to_b.setWidth(hier::IntVector::getZero(dim), true);
   for (hier::BoxSet::const_iterator bi(mapped_boxes_b.begin());
>>>>>>> fa2eddaf
        bi != mapped_boxes_b.end(); ++bi) {
      const hier::Box& mapped_box_b(*bi);
      hier::Box mapped_box_c(mapped_box_b,
                             mapped_box_b.getLocalId() + local_id_increment,
                             mapped_box_b.getOwnerRank(),
                             mapped_box_b.getBlockId(),
                             mapped_box_b.getPeriodicId());
      mapped_box_level_c.addBoxWithoutUpdate(mapped_box_c);
      b_to_c.insertLocalNeighbor(mapped_box_c, mapped_box_b.getId());
      c_to_b.insertLocalNeighbor(mapped_box_b, mapped_box_c.getId());
   }

   mapped_box_level_c.finalize();

   b_to_c.checkConsistencyWithBase();
   b_to_c.checkConsistencyWithHead();
   c_to_b.checkConsistencyWithBase();
   c_to_b.checkConsistencyWithHead();

   hier::MappingConnectorAlgorithm mca;
   mca.assertMappingValidity(b_to_c);
   mca.assertMappingValidity(c_to_b);
}<|MERGE_RESOLUTION|>--- conflicted
+++ resolved
@@ -418,15 +418,6 @@
       mapped_box_level_b.getGridGeometry(),
       mapped_box_level_b.getMPI());
 
-<<<<<<< HEAD
-   b_to_c.initialize(mapped_box_level_b,
-      mapped_box_level_c,
-      hier::IntVector::getZero(dim));
-   c_to_b.initialize(mapped_box_level_c,
-      mapped_box_level_b,
-      hier::IntVector::getZero(dim));
-   for (hier::BoxContainer::ConstIterator bi = mapped_boxes_b.begin();
-=======
    b_to_c.setConnectorType(hier::Connector::MAPPING);
    b_to_c.setBase(mapped_box_level_b);
    b_to_c.setHead(mapped_box_level_c);
@@ -435,8 +426,7 @@
    c_to_b.setBase(mapped_box_level_c);
    c_to_b.setHead(mapped_box_level_b);
    c_to_b.setWidth(hier::IntVector::getZero(dim), true);
-   for (hier::BoxSet::const_iterator bi(mapped_boxes_b.begin());
->>>>>>> fa2eddaf
+   for (hier::BoxContainer::ConstIterator bi = mapped_boxes_b.begin();
         bi != mapped_boxes_b.end(); ++bi) {
       const hier::Box& mapped_box_b(*bi);
       hier::Box mapped_box_c(mapped_box_b,
