/*************************************************************************
 *
 * This file is part of the SAMRAI distribution.  For full copyright
 * information, see COPYRIGHT and COPYING.LESSER.
 *
 * Copyright:     (c) 1997-2011 Lawrence Livermore National Security, LLC
 * Description:   AMR communication tests for side-centered patch data
 *
 ************************************************************************/

#include "SideMultiblockTest.h"

#include "SAMRAI/geom/SAMRAITransferOperatorRegistry.h"
#include "SAMRAI/hier/PatchGeometry.h"
#include "SAMRAI/hier/VariableDatabase.h"
#include "SAMRAI/pdat/SideDoubleConstantRefine.h"
#include "SAMRAI/pdat/SideVariable.h"

#include "MultiblockTester.h"

using namespace SAMRAI;

SideMultiblockTest::SideMultiblockTest(
   const string& object_name,
   const tbox::Dimension& dim,
   tbox::Pointer<tbox::Database> main_input_db,
   bool do_refine,
   bool do_coarsen,
   const string& refine_option):
   PatchMultiblockTestStrategy(dim),
   d_dim(dim)
{
   NULL_USE(do_refine);
   NULL_USE(do_coarsen);
   TBOX_ASSERT(!object_name.empty());
   TBOX_ASSERT(!main_input_db.isNull());
   TBOX_ASSERT(!refine_option.empty());

   d_object_name = object_name;

   d_refine_option = refine_option;

   d_finest_level_number = main_input_db->
      getDatabase("PatchHierarchy")->
      getInteger("max_levels") - 1;

   char geom_name[32];

   sprintf(geom_name, "BlockGridGeometry");

   if (main_input_db->keyExists(geom_name)) {
      getGridGeometry() = new hier::GridGeometry(
            dim,
            geom_name,
            tbox::Pointer<hier::TransferOperatorRegistry>(
               new geom::SAMRAITransferOperatorRegistry(dim)),
            main_input_db->getDatabase(geom_name));

   } else {
      TBOX_ERROR("SideMultiblockTest: could not find entry `"
         << geom_name << "' in input.");
   }

   readTestInput(main_input_db->getDatabase("SideMultiblockTest"));
}

SideMultiblockTest::~SideMultiblockTest()
{
}

void SideMultiblockTest::readTestInput(
   tbox::Pointer<tbox::Database> db)
{
   TBOX_ASSERT(!db.isNull());

   /*
    * Base class reads variable parameters and boxes to refine.
    */

   readVariableInput(db->getDatabase("VariableData"));
   readRefinementInput(db->getDatabase("RefinementData"));
}

void SideMultiblockTest::registerVariables(
   MultiblockTester* commtest)
{
   TBOX_ASSERT(commtest != (MultiblockTester *)NULL);

   int nvars = d_variable_src_name.getSize();

   d_variables.resizeArray(nvars);

   for (int i = 0; i < nvars; i++) {
      d_variables[i] =
         new pdat::SideVariable<double>(
            d_dim,
            d_variable_src_name[i],
            d_variable_depth[i]);

      commtest->registerVariable(d_variables[i],
         d_variables[i],
         d_variable_src_ghosts[i],
         d_variable_dst_ghosts[i],
         getGridGeometry(),
         d_variable_refine_op[i]);

   }

}

void SideMultiblockTest::initializeDataOnPatch(
   hier::Patch& patch,
   const tbox::Pointer<hier::PatchHierarchy> hierarchy,
   int level_number,
   const hier::BlockId& block_id,
   char src_or_dst)
{
   NULL_USE(hierarchy);
   NULL_USE(src_or_dst);

   if ((d_refine_option == "INTERIOR_FROM_SAME_LEVEL")
       || ((d_refine_option == "INTERIOR_FROM_COARSER_LEVEL")
           && (level_number < d_finest_level_number))) {

      for (int i = 0; i < d_variables.getSize(); i++) {

         tbox::Pointer<pdat::SideData<double> > side_data =
            patch.getPatchData(d_variables[i], getDataContext());

         hier::Box dbox = side_data->getGhostBox();

         side_data->fillAll((double)block_id.getBlockValue());

      }
   }
}

void SideMultiblockTest::tagCellsToRefine(
   hier::Patch& patch,
   const tbox::Pointer<hier::PatchHierarchy> hierarchy,
   int level_number,
   int tag_index)
{
   (void)hierarchy;

   /*
    * Base class sets tags in box array for each level.
    */
   tagCellsInInputBoxes(patch, level_number, tag_index);

}

void SideMultiblockTest::setPhysicalBoundaryConditions(
   hier::Patch& patch,
   const double time,
   const hier::IntVector& gcw_to_fill) const
{
   (void)time;

   tbox::Pointer<hier::PatchGeometry>
   pgeom = patch.getPatchGeometry();

   const tbox::Array<hier::BoundaryBox> node_bdry =
      pgeom->getCodimensionBoundaries(d_dim.getValue());
   const int num_node_bdry_boxes = node_bdry.getSize();

   tbox::Array<hier::BoundaryBox> edge_bdry;
   int num_edge_bdry_boxes = 0;
   if (d_dim > tbox::Dimension(1)) {
      edge_bdry = pgeom->getCodimensionBoundaries(d_dim.getValue() - 1);
      num_edge_bdry_boxes = edge_bdry.getSize();
   }

   tbox::Array<hier::BoundaryBox> face_bdry;
   int num_face_bdry_boxes = 0;
   if (d_dim == tbox::Dimension(3)) {
      face_bdry = pgeom->getCodimensionBoundaries(d_dim.getValue() - 2);
      num_face_bdry_boxes = face_bdry.getSize();
   }

   for (int i = 0; i < d_variables.getSize(); i++) {

      tbox::Pointer<pdat::SideData<double> > side_data =
         patch.getPatchData(d_variables[i], getDataContext());

      /*
       * Set node boundary data.
       */
      for (int nb = 0; nb < num_node_bdry_boxes; nb++) {

         hier::Box fill_box = pgeom->getBoundaryFillBox(node_bdry[nb],
               patch.getBox(),
               gcw_to_fill);

         for (int axis = 0; axis < d_dim.getValue(); axis++) {
            hier::Box patch_side_box =
               pdat::SideGeometry::toSideBox(patch.getBox(), axis);
            if (!node_bdry[nb].getIsMultiblockSingularity()) {
               for (pdat::SideIterator ni(fill_box, axis); ni; ni++) {
                  if (!patch_side_box.contains(ni())) {
                     for (int d = 0; d < side_data->getDepth(); d++) {
                        (*side_data)(ni(), d) =
                           (double)(node_bdry[nb].getLocationIndex() + 100);
                     }
                  }
               }
            }
         }
      }

      if (d_dim > tbox::Dimension(1)) {
         /*
          * Set edge boundary data.
          */
         for (int eb = 0; eb < num_edge_bdry_boxes; eb++) {

            hier::Box fill_box = pgeom->getBoundaryFillBox(edge_bdry[eb],
                  patch.getBox(),
                  gcw_to_fill);

            for (int axis = 0; axis < d_dim.getValue(); axis++) {
               hier::Box patch_side_box =
                  pdat::SideGeometry::toSideBox(patch.getBox(), axis);
               hier::Index plower(patch_side_box.lower());
               hier::Index pupper(patch_side_box.upper());

               if (!edge_bdry[eb].getIsMultiblockSingularity()) {
                  for (pdat::SideIterator ni(fill_box, axis); ni; ni++) {
                     if (!patch_side_box.contains(ni())) {
                        bool use_index = true;
                        for (int n = 0; n < d_dim.getValue(); n++) {
                           if (axis == n &&
                               edge_bdry[eb].getBox().numberCells(n) == 1) {
                              if (ni() (n) == plower(n) || ni() (n) ==
                                  pupper(n)) {
                                 use_index = false;
                                 break;
                              }
                           }
                        }

                        if (use_index) {
                           for (int d = 0; d < side_data->getDepth(); d++) {
                              (*side_data)(ni(), d) =
                                 (double)(edge_bdry[eb].getLocationIndex()
                                          + 100);
                           }
                        }
                     }
                  }
               }
            }
         }
      }

      if (d_dim == tbox::Dimension(3)) {
         /*
          * Set face boundary data.
          */
         for (int fb = 0; fb < num_face_bdry_boxes; fb++) {

            hier::Box fill_box = pgeom->getBoundaryFillBox(face_bdry[fb],
                  patch.getBox(),
                  gcw_to_fill);

            for (int axis = 0; axis < d_dim.getValue(); axis++) {
               hier::Box patch_side_box =
                  pdat::SideGeometry::toSideBox(patch.getBox(), axis);
               hier::Index plower(patch_side_box.lower());
               hier::Index pupper(patch_side_box.upper());

               if (!face_bdry[fb].getIsMultiblockSingularity()) {
                  for (pdat::SideIterator ni(fill_box, axis); ni; ni++) {
                     if (!patch_side_box.contains(ni())) {
                        bool use_index = true;
                        for (int n = 0; n < d_dim.getValue(); n++) {
                           if (axis == n &&
                               face_bdry[fb].getBox().numberCells(n) == 1) {
                              if (ni() (n) == plower(n) || ni() (n) ==
                                  pupper(n)) {
                                 use_index = false;
                                 break;
                              }
                           }
                        }

                        if (use_index) {
                           for (int d = 0; d < side_data->getDepth(); d++) {
                              (*side_data)(ni(), d) =
                                 (double)(face_bdry[fb].getLocationIndex()
                                          + 100);
                           }
                        }
                     }
                  }
               }
            }
         }
      }

   }

}

void SideMultiblockTest::fillSingularityBoundaryConditions(
   hier::Patch& patch,
   const hier::PatchLevel& encon_level,
   const hier::Connector& dst_to_encon,
   const hier::Box& fill_box,
   const hier::BoundaryBox& bbox,
   const tbox::Pointer<hier::GridGeometry>& grid_geometry)
{
   const tbox::Dimension& dim = fill_box.getDim();

   const hier::BoxId& dst_mb_id = patch.getBox().getId();

   const hier::BlockId& patch_blk_id = dst_mb_id.getBlockId();

   const tbox::List<hier::GridGeometry::Neighbor>& neighbors =
      grid_geometry->getNeighbors(patch_blk_id);

   for (int i = 0; i < d_variables.getSize(); i++) {

      tbox::Pointer<pdat::SideData<double> > side_data =
         patch.getPatchData(d_variables[i], getDataContext());

      hier::Box sing_fill_box(side_data->getGhostBox() * fill_box);

      int depth = side_data->getDepth();

      for (int axis = 0; axis < d_dim.getValue(); axis++) {
         hier::Box pbox(
            pdat::SideGeometry::toSideBox(patch.getBox(), axis));

         hier::Index plower(pbox.lower());
         hier::Index pupper(pbox.upper());

         for (pdat::SideIterator ni(sing_fill_box, axis); ni; ni++) {
            bool use_index = true;
            for (int n = 0; n < d_dim.getValue(); n++) {
               if (axis == n && bbox.getBox().numberCells(n) == 1) {
                  if (ni() (n) == plower(n) || ni() (n) == pupper(n)) {
                     use_index = false;
                     break;
                  }
               }
            }
            if (use_index) {
               for (int d = 0; d < depth; d++) {
                  (*side_data)(ni(), d) = 0.0;
               }
            }
         }
      }

      int num_encon_used = 0;

      if (grid_geometry->hasEnhancedConnectivity()) {
         hier::Connector::ConstNeighborhoodIterator ni =
            dst_to_encon.findLocal(dst_mb_id);

         if (ni != dst_to_encon.end()) {

<<<<<<< HEAD
         if (ni != dst_to_encon_nbrhood_set.end()) {

            const hier::BoxSet& encon_nbrs = ni->second;

            for (hier::BoxSet::OrderedConstIterator ei = encon_nbrs.orderedBegin();
                 ei != encon_nbrs.orderedEnd(); ++ei) {
=======
            for (hier::Connector::ConstNeighborIterator ei = dst_to_encon.begin(ni);
                 ei != dst_to_encon.end(ni); ++ei) {
>>>>>>> 7c3ca08f

               tbox::Pointer<hier::Patch> encon_patch(
                  encon_level.getPatch(ei->getId()));

               const hier::BlockId& encon_blk_id = ei->getBlockId();

               hier::Transformation::RotationIdentifier rotation =
                  hier::Transformation::NO_ROTATE;
               hier::IntVector offset(dim);

               for (tbox::List<hier::GridGeometry::Neighbor>::Iterator
                    nbri(neighbors); nbri; nbri++) {

                  if (nbri().getBlockId() == encon_blk_id) {
                     rotation = nbri().getRotationIdentifier();
                     offset = nbri().getShift();
                     break;
                  }
               }

               offset *= patch.getPatchGeometry()->getRatio();

               hier::Transformation transformation(rotation, offset);
               hier::Box encon_patch_box(encon_patch->getBox());
               transformation.transform(encon_patch_box);

               hier::Box encon_fill_box(encon_patch_box * sing_fill_box);
               if (!encon_fill_box.empty()) {

                  const hier::Transformation::RotationIdentifier back_rotate =
                     hier::Transformation::getReverseRotationIdentifier(
                        rotation, dim);

                  hier::IntVector back_shift(dim);

                  hier::Transformation::calculateReverseShift(
                     back_shift, offset, rotation);

                  hier::Transformation back_trans(back_rotate, back_shift);

                  tbox::Pointer<pdat::SideData<double> > sing_data(
                     encon_patch->getPatchData(d_variables[i], getDataContext()));

                  for (int axis = 0; axis < d_dim.getValue(); axis++) {

                     hier::Box pbox =
                        pdat::SideGeometry::toSideBox(patch.getBox(), axis);

                     hier::Index plower(pbox.lower());
                     hier::Index pupper(pbox.upper());

                     for (pdat::SideIterator ci(sing_fill_box, axis); ci; ci++) {
                        bool use_index = true;
                        for (int n = 0; n < d_dim.getValue(); n++) {
                           if (axis == n && bbox.getBox().numberCells(n) == 1) {
                              if (ci() (n) == plower(n) || ci() (n) == pupper(n)) {
                                 use_index = false;
                                 break;
                              }
                           }
                        }

                        if (use_index) {

                           pdat::SideIndex src_index(ci());
                           pdat::SideGeometry::transform(src_index, back_trans);

                           for (int d = 0; d < depth; d++) {
                              (*side_data)(ci(), d) += (*sing_data)(src_index, d);
                           }
                        }
                     }
                  }

                  ++num_encon_used;
               }
            }
         }
      }

      if (num_encon_used) {
         for (int axis = 0; axis < d_dim.getValue(); axis++) {

            hier::Box pbox =
               pdat::SideGeometry::toSideBox(patch.getBox(), axis);

            hier::Index plower(pbox.lower());
            hier::Index pupper(pbox.upper());

            for (pdat::SideIterator ci(sing_fill_box, axis); ci; ci++) {
               bool use_index = true;
               for (int n = 0; n < d_dim.getValue(); n++) {
                  if (axis == n && bbox.getBox().numberCells(n) == 1) {
                     if (ci() (n) == plower(n) || ci() (n) == pupper(n)) {
                        use_index = false;
                        break;
                     }
                  }
               }
               if (use_index) {
                  for (int d = 0; d < depth; d++) {
                     (*side_data)(ci(), d) /= num_encon_used;
                  }
               }
            }
         }

      } else {

         /*
          * In cases of reduced connectivity, there are no other blocks
          * from which to acquire data.
          */

         for (int axis = 0; axis < d_dim.getValue(); axis++) {

            hier::Box pbox =
               pdat::SideGeometry::toSideBox(patch.getBox(), axis);

            hier::Index plower(pbox.lower());
            hier::Index pupper(pbox.upper());

            for (pdat::SideIterator ci(sing_fill_box, axis); ci; ci++) {
               bool use_index = true;
               for (int n = 0; n < d_dim.getValue(); n++) {
                  if (axis == n && bbox.getBox().numberCells(n) == 1) {
                     if (ci() (n) == plower(n) || ci() (n) == pupper(n)) {
                        use_index = false;
                        break;
                     }
                  }
               }
               if (use_index) {
                  for (int d = 0; d < depth; d++) {
                     (*side_data)(ci(), d) =
                        (double)bbox.getLocationIndex() + 200.0;
                  }
               }
            }
         }
      }
   }
}

/*
 *************************************************************************
 *
 * Verify results of communication operations.  This test must be
 * consistent with data initialization and boundary operations above.
 *
 *************************************************************************
 */
bool SideMultiblockTest::verifyResults(
   const hier::Patch& patch,
   const tbox::Pointer<hier::PatchHierarchy> hierarchy,
   int level_number,
   const hier::BlockId& block_id)
{

   tbox::plog << "\nEntering SideMultiblockTest::verifyResults..." << endl;
   tbox::plog << "level_number = " << level_number << endl;
   tbox::plog << "Patch box = " << patch.getBox() << endl;

   hier::IntVector tgcw(d_dim, 0);
   for (int i = 0; i < d_variables.getSize(); i++) {
      tgcw.max(patch.getPatchData(d_variables[i], getDataContext())->
         getGhostCellWidth());
   }
   hier::Box pbox = patch.getBox();

   tbox::Pointer<pdat::SideData<double> > solution(
      new pdat::SideData<double>(pbox, 1, tgcw));

   hier::Box tbox(pbox);
   tbox.grow(tgcw);

   const tbox::List<hier::GridGeometry::Neighbor>& neighbors =
      hierarchy->getGridGeometry()->getNeighbors(block_id);
   hier::BoxList singularity(
      hierarchy->getGridGeometry()->getSingularityBoxList(block_id));

   hier::IntVector ratio =
      hierarchy->getPatchLevel(level_number)->getRatioToLevelZero();

   singularity.refine(ratio);

   bool test_failed = false;

   for (int i = 0; i < d_variables.getSize(); i++) {

      double correct = (double)block_id.getBlockValue();

      tbox::Pointer<pdat::SideData<double> > side_data =
         patch.getPatchData(d_variables[i], getDataContext());
      int depth = side_data->getDepth();

      hier::Box interior_box(pbox);
      interior_box.grow(hier::IntVector(d_dim, -1));

      for (int axis = 0; axis < d_dim.getValue(); axis++) {
         for (pdat::SideIterator ci(interior_box, axis); ci; ci++) {
            for (int d = 0; d < depth; d++) {
               double result = (*side_data)(ci(), d);

               if (!tbox::MathUtilities<double>::equalEps(correct, result)) {
                  tbox::perr << "Test FAILED: ...."
                             << " : side index = " << ci() << endl;
                  tbox::perr << "    Variable = " << d_variable_src_name[i]
                             << " : depth index = " << d << endl;
                  tbox::perr << "    result = " << result
                             << " : correct = " << correct << endl;
                  test_failed = true;
               }
            }
         }
      }

      hier::Box gbox = side_data->getGhostBox();

      for (int axis = 0; axis < d_dim.getValue(); axis++) {
         hier::Box patch_side_box =
            pdat::SideGeometry::toSideBox(pbox, axis);

         hier::BoxList tested_neighbors(d_dim);

         for (tbox::List<hier::GridGeometry::Neighbor>::
              Iterator ne(neighbors); ne; ne++) {

            if (ne().isSingularity()) continue;

            correct = ne().getBlockId().getBlockValue();

            hier::BoxList neighbor_ghost(ne().getTransformedDomain());
            hier::BoxList neighbor_side_ghost(d_dim);
            for (hier::BoxList::Iterator nn(neighbor_ghost);
                 nn != neighbor_ghost.end(); ++nn) {
               hier::Box neighbor_ghost_interior(
                  pdat::SideGeometry::toSideBox(nn(), axis));
               neighbor_ghost_interior.grow(-hier::IntVector::getOne(d_dim));
               neighbor_side_ghost.pushFront(neighbor_ghost_interior);
            }

            neighbor_side_ghost.refine(ratio);
            neighbor_side_ghost.intersectBoxes(
               pdat::SideGeometry::toSideBox(gbox, axis));

            neighbor_side_ghost.removeIntersections(tested_neighbors);

            for (hier::BoxList::Iterator ng(neighbor_side_ghost);
                 ng != neighbor_side_ghost.end(); ++ng) {

               for (hier::BoxIterator ci(ng()); ci; ci++) {
                  pdat::SideIndex si(ci(), 0, 0);
                  si.setAxis(axis);
                  if (!patch_side_box.contains(si)) {
                     for (int d = 0; d < depth; d++) {
                        double result = (*side_data)(si, d);

                        if (!tbox::MathUtilities<double>::equalEps(correct,
                               result)) {
                           tbox::perr << "Test FAILED: ...."
                                      << " : side index = " << si << endl;
                           tbox::perr << "  Variable = "
                                      << d_variable_src_name[i]
                                      << " : depth index = " << d << endl;
                           tbox::perr << "    result = " << result
                                      << " : correct = " << correct << endl;
                           test_failed = true;
                        }
                     }
                  }
               }
            }
            tested_neighbors.spliceBack(neighbor_side_ghost);
         }
      }

      tbox::Pointer<hier::PatchGeometry> pgeom =
         patch.getPatchGeometry();

      for (int b = 0; b < d_dim.getValue(); b++) {
         tbox::Array<hier::BoundaryBox> bdry =
            pgeom->getCodimensionBoundaries(b + 1);

         for (int k = 0; k < bdry.size(); k++) {
            hier::Box fill_box = pgeom->getBoundaryFillBox(bdry[k],
                  patch.getBox(),
                  tgcw);
            fill_box = fill_box * gbox;

            if (bdry[k].getIsMultiblockSingularity()) {
               correct = 0.0;

               int num_sing_neighbors = 0;
               for (tbox::List
                    <hier::GridGeometry::Neighbor>::
                    Iterator ns(neighbors); ns; ns++) {
                  if (ns().isSingularity()) {
                     hier::BoxList neighbor_ghost(
                        ns().getTransformedDomain());
                     neighbor_ghost.refine(ratio);
                     neighbor_ghost.intersectBoxes(fill_box);
                     if (neighbor_ghost.size()) {
                        num_sing_neighbors++;
                        correct += ns().getBlockId().getBlockValue();
                     }
                  }
               }

               if (num_sing_neighbors == 0) {

                  correct = (double)bdry[k].getLocationIndex() + 200.0;

               } else {

                  correct /= (double)num_sing_neighbors;

               }

            } else {
               correct = (double)(bdry[k].getLocationIndex() + 100);
            }

            for (int axis = 0; axis < d_dim.getValue(); axis++) {
               hier::Box patch_side_box =
                  pdat::SideGeometry::toSideBox(pbox, axis);

               for (pdat::SideIterator ci(fill_box, axis); ci; ci++) {

                  if (!patch_side_box.contains(ci())) {

                     bool use_index = true;
                     for (int n = 0; n < d_dim.getValue(); n++) {
                        if (axis == n && bdry[k].getBox().numberCells(n) ==
                            1) {
                           if (ci() (n) == patch_side_box.lower() (n) ||
                               ci() (n) == patch_side_box.upper() (n)) {
                              use_index = false;
                              break;
                           }
                        }
                     }

                     if (use_index) {
                        for (int d = 0; d < depth; d++) {
                           double result = (*side_data)(ci(), d);

                           if (!tbox::MathUtilities<double>::equalEps(correct,
                                  result)) {
                              tbox::perr << "Test FAILED: ...."
                                         << " : side index = " << ci() << endl;
                              tbox::perr << "  Variable = "
                                         << d_variable_src_name[i]
                                         << " : depth index = " << d << endl;
                              tbox::perr << "    result = " << result
                                         << " : correct = " << correct << endl;
                              test_failed = true;
                           }
                        }
                     }
                  }
               }
            }
         }
      }
   }

   if (!test_failed) {
      tbox::plog << "SideMultiblockTest Successful!" << endl;
   } else {
      tbox::perr << "Multiblock SideMultiblockTest FAILED: .\n" << endl;
   }

   solution.setNull();   // just to be anal...

   tbox::plog << "\nExiting SideMultiblockTest::verifyResults..." << endl;
   tbox::plog << "level_number = " << level_number << endl;
   tbox::plog << "Patch box = " << patch.getBox() << endl << endl;

   return !test_failed;
}

void SideMultiblockTest::postprocessRefine(
   hier::Patch& fine,
   const hier::Patch& coarse,
   const tbox::Pointer<hier::VariableContext>& context,
   const hier::Box& fine_box,
   const hier::IntVector& ratio) const
{
   const tbox::Dimension& dim(fine.getDim());

   pdat::SideDoubleConstantRefine ref_op(dim);

   hier::BoxList fine_box_list(fine_box);

   xfer::BoxGeometryVariableFillPattern fill_pattern;

   for (int i = 0; i < d_variables.getSize(); i++) {

      int id = hier::VariableDatabase::getDatabase()->
         mapVariableAndContextToIndex(d_variables[i], context);

      tbox::Pointer<hier::PatchDataFactory> fine_pdf =
         fine.getPatchDescriptor()->getPatchDataFactory(id);

      tbox::Pointer<hier::BoxOverlap> fine_overlap =
         fill_pattern.computeFillBoxesOverlap(
            fine_box_list,
            fine.getBox(),
            fine.getPatchData(id)->getGhostBox(),
            *fine_pdf);

      ref_op.refine(fine, coarse, id, id, *fine_overlap, ratio);
   }
}<|MERGE_RESOLUTION|>--- conflicted
+++ resolved
@@ -361,17 +361,8 @@
 
          if (ni != dst_to_encon.end()) {
 
-<<<<<<< HEAD
-         if (ni != dst_to_encon_nbrhood_set.end()) {
-
-            const hier::BoxSet& encon_nbrs = ni->second;
-
-            for (hier::BoxSet::OrderedConstIterator ei = encon_nbrs.orderedBegin();
-                 ei != encon_nbrs.orderedEnd(); ++ei) {
-=======
             for (hier::Connector::ConstNeighborIterator ei = dst_to_encon.begin(ni);
                  ei != dst_to_encon.end(ni); ++ei) {
->>>>>>> 7c3ca08f
 
                tbox::Pointer<hier::Patch> encon_patch(
                   encon_level.getPatch(ei->getId()));
